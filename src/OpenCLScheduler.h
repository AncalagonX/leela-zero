--- conflicted
+++ resolved
@@ -50,11 +50,7 @@
         {}
     };
 public:
-<<<<<<< HEAD
-    OpenCLScheduler();
-=======
     virtual ~OpenCLScheduler();
->>>>>>> 9cfed914
     virtual void initialize(const int channels);
     virtual void forward(const std::vector<float>& input,
                          std::vector<float>& output_pol,
