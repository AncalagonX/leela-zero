/*
    This file is part of Leela Zero.
    Copyright (C) 2017-2019 Gian-Carlo Pascutto and contributors

    Leela Zero is free software: you can redistribute it and/or modify
    it under the terms of the GNU General Public License as published by
    the Free Software Foundation, either version 3 of the License, or
    (at your option) any later version.

    Leela Zero is distributed in the hope that it will be useful,
    but WITHOUT ANY WARRANTY; without even the implied warranty of
    MERCHANTABILITY or FITNESS FOR A PARTICULAR PURPOSE.  See the
    GNU General Public License for more details.

    You should have received a copy of the GNU General Public License
    along with Leela Zero.  If not, see <http://www.gnu.org/licenses/>.

    Additional permission under GNU GPL version 3 section 7

    If you modify this Program, or any covered work, by linking or
    combining it with NVIDIA Corporation's libraries from the
    NVIDIA CUDA Toolkit and/or the NVIDIA CUDA Deep Neural
    Network library and/or the NVIDIA TensorRT inference library
    (or a modified version of those libraries), containing parts covered
    by the terms of the respective license agreement, the licensors of
    this Program grant you additional permission to convey the resulting
    work.
*/

#include "FastBoard.h"

#include <cassert>
#include <cctype>
#include <algorithm>
#include <array>
#include <iostream>
#include <queue>
#include <sstream>
#include <string>
#include <algorithm>

#include "Utils.h"
#include "config.h"

using namespace Utils;

const int FastBoard::NBR_SHIFT;
const int FastBoard::NUM_VERTICES;
const int FastBoard::NO_VERTEX;
const int FastBoard::PASS;
const int FastBoard::RESIGN;

const std::array<int, 2> FastBoard::s_eyemask = {
    4 * (1 << (NBR_SHIFT * BLACK)),
    4 * (1 << (NBR_SHIFT * WHITE))
};

const std::array<FastBoard::vertex_t, 4> FastBoard::s_cinvert = {
    WHITE, BLACK, EMPTY, INVAL
};

int FastBoard::get_boardsize() const {
    return m_boardsize;
}

int FastBoard::get_vertex(int x, int y) const {
    assert(x >= 0 && x < BOARD_SIZE);
    assert(y >= 0 && y < BOARD_SIZE);
    assert(x >= 0 && x < m_boardsize);
    assert(y >= 0 && y < m_boardsize);

    int vertex = ((y + 1) * m_sidevertices) + (x + 1);

    assert(vertex >= 0 && vertex < m_numvertices);

    return vertex;
}

std::pair<int, int> FastBoard::get_xy(int vertex) const {
    //int vertex = ((y + 1) * (get_boardsize() + 2)) + (x + 1);
    int x = (vertex % m_sidevertices) - 1;
    int y = (vertex / m_sidevertices) - 1;

    assert(x >= 0 && x < m_boardsize);
    assert(y >= 0 && y < m_boardsize);
    assert(get_vertex(x, y) == vertex);

    return std::make_pair(x, y);
}

FastBoard::vertex_t FastBoard::get_state(int vertex) const {
    assert(vertex >= 0 && vertex < NUM_VERTICES);
    assert(vertex >= 0 && vertex < m_numvertices);

    return m_state[vertex];
}

<<<<<<< HEAD
unsigned short FastBoard::get_liberties(int vertex) const {
    assert(vertex >= 0 && vertex < MAXSQ);
    assert(vertex >= 0 && vertex < m_maxsq);

    return m_libs[m_parent[vertex]];
}

void FastBoard::set_square(int vertex, FastBoard::square_t content) {
    assert(vertex >= 0 && vertex < MAXSQ);
    assert(vertex >= 0 && vertex < m_maxsq);
=======
void FastBoard::set_state(int vertex, FastBoard::vertex_t content) {
    assert(vertex >= 0 && vertex < NUM_VERTICES);
    assert(vertex >= 0 && vertex < m_numvertices);
>>>>>>> 95c53688
    assert(content >= BLACK && content <= INVAL);

    m_state[vertex] = content;
}

FastBoard::vertex_t FastBoard::get_state(int x, int y) const {
    return get_state(get_vertex(x, y));
}

<<<<<<< HEAD

int FastBoard::get_square_neighbor(int vertex, int dir) const {
    assert(0 <= dir && dir <= 3);

    return vertex + m_dirs[dir];
}

unsigned short FastBoard::get_liberties(int x, int y) const {
    return get_liberties(get_vertex(x, y));
}

void FastBoard::set_square(int x, int y, FastBoard::square_t content) {
    set_square(get_vertex(x, y), content);
=======
void FastBoard::set_state(int x, int y, FastBoard::vertex_t content) {
    set_state(get_vertex(x, y), content);
>>>>>>> 95c53688
}

void FastBoard::reset_board(int size) {
    m_boardsize = size;
    m_sidevertices = size + 2;
    m_numvertices = m_sidevertices * m_sidevertices;
    m_tomove = BLACK;
    m_prisoners[BLACK] = 0;
    m_prisoners[WHITE] = 0;
    m_empty_cnt = 0;

    m_dirs[0] = -m_sidevertices;
    m_dirs[1] = +1;
    m_dirs[2] = +m_sidevertices;
    m_dirs[3] = -1;

    for (int i = 0; i < m_numvertices; i++) {
        m_state[i]     = INVAL;
        m_neighbours[i] = 0;
        m_parent[i]     = NUM_VERTICES;
    }

    for (int i = 0; i < size; i++) {
        for (int j = 0; j < size; j++) {
            int vertex = get_vertex(i, j);

            m_state[vertex]           = EMPTY;
            m_empty_idx[vertex]       = m_empty_cnt;
            m_empty[m_empty_cnt++]    = vertex;

            if (i == 0 || i == size - 1) {
                m_neighbours[vertex] += (1 << (NBR_SHIFT * BLACK))
                                      | (1 << (NBR_SHIFT * WHITE));
                m_neighbours[vertex] +=  1 << (NBR_SHIFT * EMPTY);
            } else {
                m_neighbours[vertex] +=  2 << (NBR_SHIFT * EMPTY);
            }

            if (j == 0 || j == size - 1) {
                m_neighbours[vertex] += (1 << (NBR_SHIFT * BLACK))
                                      | (1 << (NBR_SHIFT * WHITE));
                m_neighbours[vertex] +=  1 << (NBR_SHIFT * EMPTY);
            } else {
                m_neighbours[vertex] +=  2 << (NBR_SHIFT * EMPTY);
            }
        }
    }

    m_parent[NUM_VERTICES] = NUM_VERTICES;
    m_libs[NUM_VERTICES]   = 16384;    /* we will subtract from this */
    m_next[NUM_VERTICES]   = NUM_VERTICES;

    assert(m_state[NO_VERTEX] == INVAL);
}

bool FastBoard::is_suicide(int i, int color) const {
    // If there are liberties next to us, it is never suicide
    if (count_pliberties(i)) {
        return false;
    }

    // If we get here, we played in a "hole" surrounded by stones
    for (auto k = 0; k < 4; k++) {
        auto ai = i + m_dirs[k];

        auto libs = m_libs[m_parent[ai]];
        if (get_state(ai) == color) {
            if (libs > 1) {
                // connecting to live group = not suicide
                return false;
            }
        } else if (get_state(ai) == !color) {
            if (libs <= 1) {
                // killing neighbour = not suicide
                return false;
            }
        }
    }

    // We played in a hole, friendlies had one liberty at most and
    // we did not kill anything. So we killed ourselves.
    return true;
}

int FastBoard::count_pliberties(const int i) const {
    return count_neighbours(EMPTY, i);
}

// count neighbours of color c at vertex v
// the border of the board has fake neighours of both colors
int FastBoard::count_neighbours(const int c, const int v) const {
    assert(c == WHITE || c == BLACK || c == EMPTY);
    return (m_neighbours[v] >> (NBR_SHIFT * c)) & NBR_MASK;
}

void FastBoard::add_neighbour(const int vtx, const int color) {
    assert(color == WHITE || color == BLACK || color == EMPTY);

    std::array<int, 4> nbr_pars;
    int nbr_par_cnt = 0;

    for (int k = 0; k < 4; k++) {
        int ai = vtx + m_dirs[k];

        m_neighbours[ai] += (1 << (NBR_SHIFT * color)) - (1 << (NBR_SHIFT * EMPTY));

        bool found = false;
        for (int i = 0; i < nbr_par_cnt; i++) {
            if (nbr_pars[i] == m_parent[ai]) {
                found = true;
                break;
            }
        }
        if (!found) {
            m_libs[m_parent[ai]]--;
            nbr_pars[nbr_par_cnt++] = m_parent[ai];
        }
    }
}

void FastBoard::remove_neighbour(const int vtx, const int color) {
    assert(color == WHITE || color == BLACK || color == EMPTY);

    std::array<int, 4> nbr_pars;
    int nbr_par_cnt = 0;

    for (int k = 0; k < 4; k++) {
        int ai = vtx + m_dirs[k];

        m_neighbours[ai] += (1 << (NBR_SHIFT * EMPTY))
                          - (1 << (NBR_SHIFT * color));

        bool found = false;
        for (int i = 0; i < nbr_par_cnt; i++) {
            if (nbr_pars[i] == m_parent[ai]) {
                found = true;
                break;
            }
        }
        if (!found) {
            m_libs[m_parent[ai]]++;
            nbr_pars[nbr_par_cnt++] = m_parent[ai];
        }
    }
}

int FastBoard::calc_reach_color(int color) const {
    auto reachable = 0;
    auto bd = std::vector<bool>(m_numvertices, false);
    auto open = std::queue<int>();
    for (auto i = 0; i < m_boardsize; i++) {
        for (auto j = 0; j < m_boardsize; j++) {
            auto vertex = get_vertex(i, j);
            if (m_state[vertex] == color) {
                reachable++;
                bd[vertex] = true;
                open.push(vertex);
            }
        }
    }
    while (!open.empty()) {
        /* colored field, spread */
        auto vertex = open.front();
        open.pop();

        for (auto k = 0; k < 4; k++) {
            auto neighbor = vertex + m_dirs[k];
            if (!bd[neighbor] && m_state[neighbor] == EMPTY) {
                reachable++;
                bd[neighbor] = true;
                open.push(neighbor);
            }
        }
    }
    return reachable;
}

// Needed for scoring passed out games not in MC playouts
float FastBoard::area_score(float komi) const {
    auto white = calc_reach_color(WHITE);
    auto black = calc_reach_color(BLACK);
    return black - white - komi;
}

void FastBoard::display_board(int lastmove) {
    int boardsize = get_boardsize();

    myprintf("\n   ");
    print_columns();
    for (int j = boardsize-1; j >= 0; j--) {
        myprintf("%2d", j+1);
        if (lastmove == get_vertex(0, j))
            myprintf("(");
        else
            myprintf(" ");
        for (int i = 0; i < boardsize; i++) {
            if (get_state(i,j) == WHITE) {
                myprintf("O");
            } else if (get_state(i,j) == BLACK)  {
                myprintf("X");
            } else if (starpoint(boardsize, i, j)) {
                myprintf("+");
            } else {
                myprintf(".");
            }
            if (lastmove == get_vertex(i, j)) myprintf(")");
            else if (i != boardsize-1 && lastmove == get_vertex(i, j)+1) myprintf("(");
            else myprintf(" ");
        }
        myprintf("%2d\n", j+1);
    }
    myprintf("   ");
    print_columns();
    myprintf("\n");
}


void FastBoard::display_liberties(int lastmove) {
    int boardsize = get_boardsize();

    myprintf("   ");
    print_columns();
    for (int j = boardsize-1; j >= 0; j--) {
        myprintf("%2d", j+1);
        if (lastmove == get_vertex(0,j) )
            myprintf("(");
        else
            myprintf(" ");
        for (int i = 0; i < boardsize; i++) {
            if (get_square(i,j) != EMPTY) {
                int libs = get_liberties(i, j);
                if (libs > 9) { libs = 9; };
                myprintf("%1d", libs);
            } else if (starpoint(boardsize, i, j)) {
                myprintf("+");
            } else {
                myprintf(".");
            }
            if (lastmove == get_vertex(i, j)) myprintf(")");
            else if (i != boardsize-1 && lastmove == get_vertex(i, j)+1) myprintf("(");
            else myprintf(" ");
        }
        myprintf("%2d\n", j+1);
    }
    myprintf("   ");
    print_columns();
    myprintf("\n");
}

void FastBoard::print_columns() {
    for (int i = 0; i < get_boardsize(); i++) {
        if (i < 25) {
            myprintf("%c ", (('a' + i < 'i') ? 'a' + i : 'a' + i + 1));
        } else {
            myprintf("%c ", (('A' + (i - 25) < 'I') ? 'A' + (i - 25) : 'A' + (i - 25) + 1));
        }
    }
    myprintf("\n");
}

void FastBoard::merge_strings(const int ip, const int aip) {
    assert(ip != NUM_VERTICES && aip != NUM_VERTICES);

    /* merge stones */
    m_stones[ip] += m_stones[aip];

    /* loop over stones, update parents */
    int newpos = aip;

    do {
        // check if this stone has a liberty
        for (int k = 0; k < 4; k++) {
            int ai = newpos + m_dirs[k];
            // for each liberty, check if it is not shared
            if (m_state[ai] == EMPTY) {
                // find liberty neighbors
                bool found = false;
                for (int kk = 0; kk < 4; kk++) {
                    int aai = ai + m_dirs[kk];
                    // friendly string shouldn't be ip
                    // ip can also be an aip that has been marked
                    if (m_parent[aai] == ip) {
                        found = true;
                        break;
                    }
                }

                if (!found) {
                    m_libs[ip]++;
                }
            }
        }

        m_parent[newpos] = ip;
        newpos = m_next[newpos];
    } while (newpos != aip);

    /* merge stings */
    std::swap(m_next[aip], m_next[ip]);
}

bool FastBoard::is_eye(const int color, const int i) const {
    /* check for 4 neighbors of the same color */
    int ownsurrounded = (m_neighbours[i] & s_eyemask[color]);

    // if not, it can't be an eye
    // this takes advantage of borders being colored
    // both ways
    if (!ownsurrounded) {
        return false;
    }

    // 2 or more diagonals taken
    // 1 for side groups
    int colorcount[4];

    colorcount[BLACK] = 0;
    colorcount[WHITE] = 0;
    colorcount[INVAL] = 0;

    colorcount[m_state[i - 1 - m_sidevertices]]++;
    colorcount[m_state[i + 1 - m_sidevertices]]++;
    colorcount[m_state[i - 1 + m_sidevertices]]++;
    colorcount[m_state[i + 1 + m_sidevertices]]++;

    if (colorcount[INVAL] == 0) {
        if (colorcount[!color] > 1) {
            return false;
        }
    } else {
        if (colorcount[!color]) {
            return false;
        }
    }

    return true;
}

std::string FastBoard::move_to_text(int move) const {
    std::ostringstream result;

    int column = move % m_sidevertices;
    int row = move / m_sidevertices;

    column--;
    row--;

    assert(move == FastBoard::PASS
           || move == FastBoard::RESIGN
           || (row >= 0 && row < m_boardsize));
    assert(move == FastBoard::PASS
           || move == FastBoard::RESIGN
           || (column >= 0 && column < m_boardsize));

    if (move >= 0 && move <= m_numvertices) {
        result << static_cast<char>(column < 8 ? 'A' + column : 'A' + column + 1);
        result << (row + 1);
    } else if (move == FastBoard::PASS) {
        result << "pass";
    } else if (move == FastBoard::RESIGN) {
        result << "resign";
    } else {
        result << "error";
    }

    return result.str();
}

int FastBoard::text_to_move(std::string move) const {
    transform(cbegin(move), cend(move), begin(move), tolower);

    if (move == "pass") {
        return PASS;
    } else if (move == "resign") {
        return RESIGN;
    } else if (move.size() < 2 || !std::isalpha(move[0]) || !std::isdigit(move[1]) || move[0] == 'i') {
        return NO_VERTEX;
    }

    auto column = move[0] - 'a';
    if (move[0] > 'i') {
        --column;
    }

    int row;
    std::istringstream parsestream(move.substr(1));
    parsestream >> row;
    --row;

    if (row >= m_boardsize || column >= m_boardsize) {
        return NO_VERTEX;
    }

    return get_vertex(column, row);
}

std::string FastBoard::move_to_text_sgf(int move) const {
    std::ostringstream result;

    int column = move % m_sidevertices;
    int row = move / m_sidevertices;

    column--;
    row--;

    assert(move == FastBoard::PASS
           || move == FastBoard::RESIGN
           || (row >= 0 && row < m_boardsize));
    assert(move == FastBoard::PASS
           || move == FastBoard::RESIGN
           || (column >= 0 && column < m_boardsize));

    // SGF inverts rows
    row = m_boardsize - row - 1;

    if (move >= 0 && move <= m_numvertices) {
        if (column <= 25) {
            result << static_cast<char>('a' + column);
        } else {
            result << static_cast<char>('A' + column - 26);
        }
        if (row <= 25) {
            result << static_cast<char>('a' + row);
        } else {
            result << static_cast<char>('A' + row - 26);
        }
    } else if (move == FastBoard::PASS) {
        result << "tt";
    } else if (move == FastBoard::RESIGN) {
        result << "tt";
    } else {
        result << "error";
    }

    return result.str();
}

bool FastBoard::starpoint(int size, int point) {
    int stars[3];
    int points[2];
    int hits = 0;

    if (size % 2 == 0 || size < 9) {
        return false;
    }

    stars[0] = size >= 13 ? 3 : 2;
    stars[1] = size / 2;
    stars[2] = size - 1 - stars[0];

    points[0] = point / size;
    points[1] = point % size;

    for (int i = 0; i < 2; i++) {
        for (int j = 0; j < 3; j++) {
            if (points[i] == stars[j]) {
                hits++;
            }
        }
    }

    return hits >= 2;
}

bool FastBoard::starpoint(int size, int x, int y) {
    return starpoint(size, y * size + x);
}

int FastBoard::get_prisoners(int side)  const {
    assert(side == WHITE || side == BLACK);

    return m_prisoners[side];
}

int FastBoard::get_to_move() const {
    return m_tomove;
}

int FastBoard::get_not_to_move() const {
    if (black_to_move()) {
        return WHITE;
    }
    return BLACK;
}

bool FastBoard::black_to_move() const {
    return m_tomove == BLACK;
}

bool FastBoard::white_to_move() const {
    return m_tomove == WHITE;
}

void FastBoard::set_to_move(int tomove) {
    m_tomove = tomove;
}

std::string FastBoard::get_string(int vertex) const {
    std::string result;

    int start = m_parent[vertex];
    int newpos = start;

    do {
        result += move_to_text(newpos) + " ";
        newpos = m_next[newpos];
    } while (newpos != start);

    // eat last space
    assert(result.size() > 0);
    result.resize(result.size() - 1);

    return result;
}

std::string FastBoard::get_stone_list() const {
    std::string result;

    for (int i = 0; i < m_boardsize; i++) {
        for (int j = 0; j < m_boardsize; j++) {
            int vertex = get_vertex(i, j);

            if (get_state(vertex) != EMPTY) {
                result += move_to_text(vertex) + " ";
            }
        }
    }

    // eat final space, if any.
    if (result.size() > 0) {
        result.resize(result.size() - 1);
    }

    return result;
}<|MERGE_RESOLUTION|>--- conflicted
+++ resolved
@@ -95,49 +95,37 @@
     return m_state[vertex];
 }
 
-<<<<<<< HEAD
 unsigned short FastBoard::get_liberties(int vertex) const {
-    assert(vertex >= 0 && vertex < MAXSQ);
-    assert(vertex >= 0 && vertex < m_maxsq);
+    assert(vertex >= 0 && vertex < NUM_VERTICES);
+    assert(vertex >= 0 && vertex < m_numvertices);
 
     return m_libs[m_parent[vertex]];
 }
 
-void FastBoard::set_square(int vertex, FastBoard::square_t content) {
-    assert(vertex >= 0 && vertex < MAXSQ);
-    assert(vertex >= 0 && vertex < m_maxsq);
-=======
 void FastBoard::set_state(int vertex, FastBoard::vertex_t content) {
     assert(vertex >= 0 && vertex < NUM_VERTICES);
     assert(vertex >= 0 && vertex < m_numvertices);
->>>>>>> 95c53688
     assert(content >= BLACK && content <= INVAL);
 
     m_state[vertex] = content;
+}
+
+int FastBoard::get_square_neighbor(int vertex, int dir) const {
+    assert(0 <= dir && dir <= 3);
+
+    return vertex + m_dirs[dir];
 }
 
 FastBoard::vertex_t FastBoard::get_state(int x, int y) const {
     return get_state(get_vertex(x, y));
 }
 
-<<<<<<< HEAD
-
-int FastBoard::get_square_neighbor(int vertex, int dir) const {
-    assert(0 <= dir && dir <= 3);
-
-    return vertex + m_dirs[dir];
-}
-
 unsigned short FastBoard::get_liberties(int x, int y) const {
     return get_liberties(get_vertex(x, y));
 }
 
-void FastBoard::set_square(int x, int y, FastBoard::square_t content) {
-    set_square(get_vertex(x, y), content);
-=======
 void FastBoard::set_state(int x, int y, FastBoard::vertex_t content) {
     set_state(get_vertex(x, y), content);
->>>>>>> 95c53688
 }
 
 void FastBoard::reset_board(int size) {
@@ -367,7 +355,7 @@
         else
             myprintf(" ");
         for (int i = 0; i < boardsize; i++) {
-            if (get_square(i,j) != EMPTY) {
+            if (get_state(i,j) != EMPTY) {
                 int libs = get_liberties(i, j);
                 if (libs > 9) { libs = 9; };
                 myprintf("%1d", libs);
