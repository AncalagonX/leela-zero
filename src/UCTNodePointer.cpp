--- conflicted
+++ resolved
@@ -90,7 +90,6 @@
     return 0;
 }
 
-<<<<<<< HEAD
 float UCTNodePointer::get_lcb_binomial(int color) const {
     assert(is_inflated());
     return read_ptr()->get_lcb_binomial(color);
@@ -111,15 +110,10 @@
     return read_ptr()->get_ucb_normal(color);
 }
 
-float UCTNodePointer::get_score() const {
-    if (is_inflated()) return read_ptr()->get_score();
-    return read_score();
-=======
 float UCTNodePointer::get_policy() const {
     auto v = m_data.load();
     if (is_inflated(v)) return read_ptr(v)->get_policy();
     return read_policy(v);
->>>>>>> 8e71dd4c
 }
 
 bool UCTNodePointer::active() const {
