/*
    This file is part of Leela Zero.
    Copyright (C) 2017-2018 Michael O and contributors

    Leela Zero is free software: you can redistribute it and/or modify
    it under the terms of the GNU General Public License as published by
    the Free Software Foundation, either version 3 of the License, or
    (at your option) any later version.

    Leela Zero is distributed in the hope that it will be useful,
    but WITHOUT ANY WARRANTY; without even the implied warranty of
    MERCHANTABILITY or FITNESS FOR A PARTICULAR PURPOSE.  See the
    GNU General Public License for more details.

    You should have received a copy of the GNU General Public License
    along with Leela Zero.  If not, see <http://www.gnu.org/licenses/>.
*/

#include "config.h"
#include <functional>

#include "NNCache.h"
#include "Utils.h"
#include "UCTSearch.h"

NNCache::NNCache(int size) : m_size(size) {}

NNCache& NNCache::get_NNCache(void) {
    static NNCache cache;
    return cache;
}

bool NNCache::lookup(std::uint64_t hash, Network::Netresult & result) {
    std::lock_guard<std::mutex> lock(m_mutex);
    ++m_lookups;

    auto iter = m_cache.find(hash);
    if (iter == m_cache.end()) {
        return false;  // Not found.
    }

    const auto& entry = iter->second;

    // Found it.
    ++m_hits;
    result = entry->result;
    return true;
}

void NNCache::insert(std::uint64_t hash,
                     const Network::Netresult& result) {
    std::lock_guard<std::mutex> lock(m_mutex);

    if (m_cache.find(hash) != m_cache.end()) {
        return;  // Already in the cache.
    }

    m_cache.emplace(hash, std::make_unique<Entry>(result));
    m_order.push_back(hash);
    ++m_inserts;

    // If the cache is too large, remove the oldest entry.
    if (m_order.size() > m_size) {
        m_cache.erase(m_order.front());
        m_order.pop_front();
    }
}

void NNCache::resize(int size) {
    m_size = size;
    while (m_order.size() > m_size) {
        m_cache.erase(m_order.front());
        m_order.pop_front();
    }
}

void NNCache::set_size_from_playouts(int max_playouts) {
    // cache hits are generally from last several moves so setting cache
    // size based on playouts increases the hit rate while balancing memory
<<<<<<< HEAD
    // usage for low playout instances. 50'000 cache entries is ~250 MB
	auto max_size = std::min(50'000, std::max(6'000, 3 * max_playouts)); // ORIGINAL LINE
    max_size = 500'000; // MY NEW LINE, OVERRIDES PREVIOUS LINE
=======
    // usage for low playout instances. 150'000 cache entries is ~225 MB
    constexpr auto num_cache_moves = 3;
    auto max_playouts_per_move =
        std::min(max_playouts,
                 UCTSearch::UNLIMITED_PLAYOUTS / num_cache_moves);
    auto max_size = num_cache_moves * max_playouts_per_move;
    max_size = std::min(150'000, std::max(6'000, max_size));
>>>>>>> b468adbe
    NNCache::get_NNCache().resize(max_size);
}

void NNCache::dump_stats() {
    Utils::myprintf(
        "NNCache: %d/%d hits/lookups = %.1f%% hitrate, %d inserts, %u size\n",
        m_hits, m_lookups, 100. * m_hits / (m_lookups + 1),
        m_inserts, m_cache.size());
}<|MERGE_RESOLUTION|>--- conflicted
+++ resolved
@@ -77,11 +77,6 @@
 void NNCache::set_size_from_playouts(int max_playouts) {
     // cache hits are generally from last several moves so setting cache
     // size based on playouts increases the hit rate while balancing memory
-<<<<<<< HEAD
-    // usage for low playout instances. 50'000 cache entries is ~250 MB
-	auto max_size = std::min(50'000, std::max(6'000, 3 * max_playouts)); // ORIGINAL LINE
-    max_size = 500'000; // MY NEW LINE, OVERRIDES PREVIOUS LINE
-=======
     // usage for low playout instances. 150'000 cache entries is ~225 MB
     constexpr auto num_cache_moves = 3;
     auto max_playouts_per_move =
@@ -89,7 +84,6 @@
                  UCTSearch::UNLIMITED_PLAYOUTS / num_cache_moves);
     auto max_size = num_cache_moves * max_playouts_per_move;
     max_size = std::min(150'000, std::max(6'000, max_size));
->>>>>>> b468adbe
     NNCache::get_NNCache().resize(max_size);
 }
 
