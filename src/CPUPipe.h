/*
    This file is part of Leela Zero.
    Copyright (C) 2018-2019 Junhee Yoo and contributors

    Leela Zero is free software: you can redistribute it and/or modify
    it under the terms of the GNU General Public License as published by
    the Free Software Foundation, either version 3 of the License, or
    (at your option) any later version.

    Leela Zero is distributed in the hope that it will be useful,
    but WITHOUT ANY WARRANTY; without even the implied warranty of
    MERCHANTABILITY or FITNESS FOR A PARTICULAR PURPOSE.  See the
    GNU General Public License for more details.

    You should have received a copy of the GNU General Public License
    along with Leela Zero.  If not, see <http://www.gnu.org/licenses/>.

    Additional permission under GNU GPL version 3 section 7

    If you modify this Program, or any covered work, by linking or
    combining it with NVIDIA Corporation's libraries from the
    NVIDIA CUDA Toolkit and/or the NVIDIA CUDA Deep Neural
    Network library and/or the NVIDIA TensorRT inference library
    (or a modified version of those libraries), containing parts covered
    by the terms of the respective license agreement, the licensors of
    this Program grant you additional permission to convey the resulting
    work.
*/

#ifndef CPUPIPE_H_INCLUDED
#define CPUPIPE_H_INCLUDED
#include "config.h"

#include <vector>
#include <cassert>

#include "ForwardPipe.h"

class CPUPipe : public ForwardPipe {
public:
    virtual void initialize(const int channels);
    virtual void forward(const std::vector<float>& input,
                         std::vector<float>& output_pol,
                         std::vector<float>& output_val);

<<<<<<< HEAD
    virtual void push_input_convolution(unsigned int filter_size,
                                        unsigned int channels,
                                        unsigned int outputs,
                                        const std::vector<float>& weights,
                                        const std::vector<float>& means,
                                        const std::vector<float>& variances);

    virtual void push_residual(unsigned int filter_size,
                               unsigned int channels,
                               unsigned int outputs,
                               unsigned int se_fc_outputs,
                               const std::vector<float>& weights_1,
                               const std::vector<float>& means_1,
                               const std::vector<float>& variances_1,
                               const std::vector<float>& weights_2,
                               const std::vector<float>& means_2,
                               const std::vector<float>& variances_2,
                               const std::vector<float>& se_fc1_w,
                               const std::vector<float>& se_fc1_b,
                               const std::vector<float>& se_fc2_w,
                               const std::vector<float>& se_fc2_b);

    virtual void push_convolve(unsigned int filter_size,
                               unsigned int channels,
                               unsigned int outputs,
                               const std::vector<float>& weights);


=======
    virtual void push_weights(unsigned int filter_size,
                              unsigned int channels,
                              unsigned int outputs,
                              std::shared_ptr<const ForwardPipeWeights> weights);
>>>>>>> 95c53688
private:
    void winograd_transform_in(const std::vector<float>& in,
                               std::vector<float>& V,
                               const int C);

    void winograd_sgemm(const std::vector<float>& U,
                        const std::vector<float>& V,
                        std::vector<float>& M,
                        const int C, const int K);

    void winograd_transform_out(const std::vector<float>& M,
                                std::vector<float>& Y,
                                const int K);

    void winograd_convolve3(const int outputs,
                            const std::vector<float>& input,
                            const std::vector<float>& U,
                            std::vector<float>& V,
                            std::vector<float>& M,
                            std::vector<float>& output);


    int m_input_channels;

    // Input + residual block tower
<<<<<<< HEAD
    std::vector<std::vector<float>> m_conv_weights;
    std::vector<std::vector<float>> m_batchnorm_means;
    std::vector<std::vector<float>> m_batchnorm_stddivs;
    std::vector<std::vector<float>> m_prelu_alphas;

    std::vector<std::vector<float>> m_se_fc1_w;
    std::vector<std::vector<float>> m_se_fc1_b;
    std::vector<std::vector<float>> m_se_fc2_w;
    std::vector<std::vector<float>> m_se_fc2_b;
=======
    std::shared_ptr<const ForwardPipeWeights> m_weights;
>>>>>>> 95c53688

    std::vector<float> m_conv_pol_w;
    std::vector<float> m_conv_val_w;
    std::vector<float> m_conv_pol_b;
    std::vector<float> m_conv_val_b;
};
#endif<|MERGE_RESOLUTION|>--- conflicted
+++ resolved
@@ -43,41 +43,10 @@
                          std::vector<float>& output_pol,
                          std::vector<float>& output_val);
 
-<<<<<<< HEAD
-    virtual void push_input_convolution(unsigned int filter_size,
-                                        unsigned int channels,
-                                        unsigned int outputs,
-                                        const std::vector<float>& weights,
-                                        const std::vector<float>& means,
-                                        const std::vector<float>& variances);
-
-    virtual void push_residual(unsigned int filter_size,
-                               unsigned int channels,
-                               unsigned int outputs,
-                               unsigned int se_fc_outputs,
-                               const std::vector<float>& weights_1,
-                               const std::vector<float>& means_1,
-                               const std::vector<float>& variances_1,
-                               const std::vector<float>& weights_2,
-                               const std::vector<float>& means_2,
-                               const std::vector<float>& variances_2,
-                               const std::vector<float>& se_fc1_w,
-                               const std::vector<float>& se_fc1_b,
-                               const std::vector<float>& se_fc2_w,
-                               const std::vector<float>& se_fc2_b);
-
-    virtual void push_convolve(unsigned int filter_size,
-                               unsigned int channels,
-                               unsigned int outputs,
-                               const std::vector<float>& weights);
-
-
-=======
     virtual void push_weights(unsigned int filter_size,
                               unsigned int channels,
                               unsigned int outputs,
                               std::shared_ptr<const ForwardPipeWeights> weights);
->>>>>>> 95c53688
 private:
     void winograd_transform_in(const std::vector<float>& in,
                                std::vector<float>& V,
@@ -103,19 +72,8 @@
     int m_input_channels;
 
     // Input + residual block tower
-<<<<<<< HEAD
-    std::vector<std::vector<float>> m_conv_weights;
-    std::vector<std::vector<float>> m_batchnorm_means;
-    std::vector<std::vector<float>> m_batchnorm_stddivs;
-    std::vector<std::vector<float>> m_prelu_alphas;
 
-    std::vector<std::vector<float>> m_se_fc1_w;
-    std::vector<std::vector<float>> m_se_fc1_b;
-    std::vector<std::vector<float>> m_se_fc2_w;
-    std::vector<std::vector<float>> m_se_fc2_b;
-=======
     std::shared_ptr<const ForwardPipeWeights> m_weights;
->>>>>>> 95c53688
 
     std::vector<float> m_conv_pol_w;
     std::vector<float> m_conv_val_w;
