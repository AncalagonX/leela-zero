/*
    This file is part of Leela Zero.
    Copyright (C) 2018 Junhee Yoo and contributors

    Leela Zero is free software: you can redistribute it and/or modify
    it under the terms of the GNU General Public License as published by
    the Free Software Foundation, either version 3 of the License, or
    (at your option) any later version.

    Leela Zero is distributed in the hope that it will be useful,
    but WITHOUT ANY WARRANTY; without even the implied warranty of
    MERCHANTABILITY or FITNESS FOR A PARTICULAR PURPOSE.  See the
    GNU General Public License for more details.

    You should have received a copy of the GNU General Public License
    along with Leela Zero.  If not, see <http://www.gnu.org/licenses/>.
*/

#ifndef FORWARDPIPE_H_INCLUDED
#define FORWARDPIPE_H_INCLUDED

#include <memory>
#include <vector>

#include "config.h"

class ForwardPipe {
public:
    class ForwardPipeWeights {
    public:
        // Input + residual block tower
        std::vector<std::vector<float>> m_conv_weights;
        std::vector<std::vector<float>> m_conv_biases;
        std::vector<std::vector<float>> m_batchnorm_means;
        std::vector<std::vector<float>> m_batchnorm_stddevs;

        // Policy head
        std::vector<float> m_conv_pol_w;
        std::vector<float> m_conv_pol_b;

        std::vector<float> m_conv_val_w;
        std::vector<float> m_conv_val_b;
    };

    virtual ~ForwardPipe() = default;

    virtual void initialize(const int channels) = 0;
    virtual void forward(const std::vector<float>& input,
                         std::vector<float>& output_pol,
                         std::vector<float>& output_val) = 0;
<<<<<<< HEAD

    virtual void push_input_convolution(unsigned int filter_size,
                                        unsigned int channels,
                                        unsigned int outputs,
                                        const std::vector<float>& weights,
                                        const std::vector<float>& means,
                                        const std::vector<float>& variances) = 0;

    virtual void push_residual(unsigned int filter_size,
                               unsigned int channels,
                               unsigned int outputs,
                               const std::vector<float>& weights_1,
                               const std::vector<float>& means_1,
                               const std::vector<float>& variances_1,
                               const std::vector<float>& weights_2,
                               const std::vector<float>& means_2,
                               const std::vector<float>& variances_2) = 0;

    virtual void push_convolve(unsigned int filter_size,
                               unsigned int channels,
                               unsigned int outputs,
                               const std::vector<float>& weights) = 0;

    virtual void set_batching(bool is_batching) = 0;


=======
    virtual void push_weights(unsigned int filter_size,
                              unsigned int channels,
                              unsigned int outputs,
                              std::shared_ptr<const ForwardPipeWeights> weights) = 0;
>>>>>>> 0a0d1346
};

#endif<|MERGE_RESOLUTION|>--- conflicted
+++ resolved
@@ -48,39 +48,13 @@
     virtual void forward(const std::vector<float>& input,
                          std::vector<float>& output_pol,
                          std::vector<float>& output_val) = 0;
-<<<<<<< HEAD
 
-    virtual void push_input_convolution(unsigned int filter_size,
-                                        unsigned int channels,
-                                        unsigned int outputs,
-                                        const std::vector<float>& weights,
-                                        const std::vector<float>& means,
-                                        const std::vector<float>& variances) = 0;
-
-    virtual void push_residual(unsigned int filter_size,
-                               unsigned int channels,
-                               unsigned int outputs,
-                               const std::vector<float>& weights_1,
-                               const std::vector<float>& means_1,
-                               const std::vector<float>& variances_1,
-                               const std::vector<float>& weights_2,
-                               const std::vector<float>& means_2,
-                               const std::vector<float>& variances_2) = 0;
-
-    virtual void push_convolve(unsigned int filter_size,
-                               unsigned int channels,
-                               unsigned int outputs,
-                               const std::vector<float>& weights) = 0;
-
-    virtual void set_batching(bool is_batching) = 0;
-
-
-=======
     virtual void push_weights(unsigned int filter_size,
                               unsigned int channels,
                               unsigned int outputs,
                               std::shared_ptr<const ForwardPipeWeights> weights) = 0;
->>>>>>> 0a0d1346
+
+    virtual void set_batching(bool is_batching) = 0;
 };
 
 #endif