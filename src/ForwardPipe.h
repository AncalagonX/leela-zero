--- conflicted
+++ resolved
@@ -41,7 +41,8 @@
     public:
         // Input + residual block tower
         std::vector<std::vector<float>> m_conv_weights;
-        std::vector<std::vector<float>> m_conv_biases;
+        std::vector<std::vector<float>> m_batchnorm_gammas;
+        std::vector<std::vector<float>> m_batchnorm_betas;
         std::vector<std::vector<float>> m_batchnorm_means;
         std::vector<std::vector<float>> m_batchnorm_stddevs;
 
@@ -51,6 +52,12 @@
 
         std::vector<float> m_conv_val_w;
         std::vector<float> m_conv_val_b;
+
+        // SE unit fully connected weights
+        std::vector<std::vector<float>> m_se_fc1_w;
+        std::vector<std::vector<float>> m_se_fc1_b;
+        std::vector<std::vector<float>> m_se_fc2_w;
+        std::vector<std::vector<float>> m_se_fc2_b;
     };
 
     virtual ~ForwardPipe() = default;
@@ -60,42 +67,11 @@
     virtual void forward(const std::vector<float>& input,
                          std::vector<float>& output_pol,
                          std::vector<float>& output_val) = 0;
-<<<<<<< HEAD
 
-    virtual void push_input_convolution(unsigned int filter_size,
-                                        unsigned int channels,
-                                        unsigned int outputs,
-                                        const std::vector<float>& weights,
-                                        const std::vector<float>& means,
-                                        const std::vector<float>& variances) = 0;
-
-    virtual void push_residual(unsigned int filter_size,
-                               unsigned int channels,
-                               unsigned int outputs,
-                               unsigned int se_fc_outputs,
-                               const std::vector<float>& weights_1,
-                               const std::vector<float>& means_1,
-                               const std::vector<float>& variances_1,
-                               const std::vector<float>& weights_2,
-                               const std::vector<float>& means_2,
-                               const std::vector<float>& variances_2,
-                               const std::vector<float>& se_fc1_w,
-                               const std::vector<float>& se_fc1_b,
-                               const std::vector<float>& se_fc2_w,
-                               const std::vector<float>& se_fc2_b) = 0;
-
-    virtual void push_convolve(unsigned int filter_size,
-                               unsigned int channels,
-                               unsigned int outputs,
-                               const std::vector<float>& weights) = 0;
-
-
-=======
     virtual void push_weights(unsigned int filter_size,
                               unsigned int channels,
                               unsigned int outputs,
                               std::shared_ptr<const ForwardPipeWeights> weights) = 0;
->>>>>>> 95c53688
 };
 
 #endif