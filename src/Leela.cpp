/*
    This file is part of Leela Zero.
    Copyright (C) 2017-2019 Gian-Carlo Pascutto and contributors

    Leela Zero is free software: you can redistribute it and/or modify
    it under the terms of the GNU General Public License as published by
    the Free Software Foundation, either version 3 of the License, or
    (at your option) any later version.

    Leela Zero is distributed in the hope that it will be useful,
    but WITHOUT ANY WARRANTY; without even the implied warranty of
    MERCHANTABILITY or FITNESS FOR A PARTICULAR PURPOSE.  See the
    GNU General Public License for more details.

    You should have received a copy of the GNU General Public License
    along with Leela Zero.  If not, see <http://www.gnu.org/licenses/>.

    Additional permission under GNU GPL version 3 section 7

    If you modify this Program, or any covered work, by linking or
    combining it with NVIDIA Corporation's libraries from the
    NVIDIA CUDA Toolkit and/or the NVIDIA CUDA Deep Neural
    Network library and/or the NVIDIA TensorRT inference library
    (or a modified version of those libraries), containing parts covered
    by the terms of the respective license agreement, the licensors of
    this Program grant you additional permission to convey the resulting
    work.
*/

#include "config.h"

#include <cstdint>
#include <algorithm>
#include <boost/filesystem.hpp>
#include <boost/format.hpp>
#include <boost/program_options.hpp>
#include <cstdio>
#include <cstdlib>
#include <iostream>
#include <memory>
#include <string>
#include <vector>

#include <ctime>
#include <random>

#include "GTP.h"
#include "GameState.h"
#include "Network.h"
#include "NNCache.h"
#include "Random.h"
#include "ThreadPool.h"
#include "Utils.h"
#include "Zobrist.h"

using namespace Utils;

static void license_blurb() {
    printf(
        "Leela Zero %s  Copyright (C) 2017-2019  Gian-Carlo Pascutto and contributors\n"
        "This program comes with ABSOLUTELY NO WARRANTY.\n"
        "This is free software, and you are welcome to redistribute it\n"
        "under certain conditions; see the COPYING file for details.\n\n",
        PROGRAM_VERSION);
}

static void calculate_thread_count_cpu(boost::program_options::variables_map & vm) {
    // If we are CPU-based, there is no point using more than the number of CPUs/
    auto cfg_max_threads = std::min(SMP::get_num_cpus(), size_t{MAX_CPUS});

    if (vm["threads"].as<unsigned int>() > 0) {
        auto num_threads = vm["threads"].as<unsigned int>();
        if (num_threads > cfg_max_threads) {
            myprintf("Clamping threads to maximum = %d\n", cfg_max_threads);
            num_threads = cfg_max_threads;
        }
        cfg_num_threads = num_threads;
    } else {
        cfg_num_threads = cfg_max_threads;
    }
}

#ifdef USE_OPENCL
static void calculate_thread_count_gpu(boost::program_options::variables_map & vm) {
    auto cfg_max_threads = size_t{MAX_CPUS};
	//size_t cfg_max_threads = 64;

    // Default thread count : GPU case
    // 1) if no args are given, use batch size of 5 and thread count of (batch size) * (number of gpus) * 2
    // 2) if number of threads are given, use batch size of (thread count) / (number of gpus) / 2
    // 3) if number of batches are given, use thread count of (batch size) * (number of gpus) * 2
    auto gpu_count = cfg_gpus.size();
    if (gpu_count == 0) {
        // size of zero if autodetect GPU : default to 1
        gpu_count = 1;
    }

    if (vm["threads"].as<unsigned int>() > 0) {
        auto num_threads = vm["threads"].as<unsigned int>();
        if (num_threads > cfg_max_threads) {
            myprintf("Clamping threads to maximum = %d\n", cfg_max_threads);
            num_threads = cfg_max_threads;
        }
        cfg_num_threads = num_threads;

        if (vm["batchsize"].as<unsigned int>() > 0) {
            cfg_batch_size = vm["batchsize"].as<unsigned int>();
        } else {
            cfg_batch_size = (cfg_num_threads + (gpu_count * 2) - 1) / (gpu_count * 2);

            // no idea why somebody wants to use threads less than the number of GPUs
            // but should at least prevent crashing
            if (cfg_batch_size == 0) {
                cfg_batch_size = 1;
            }
        }
    } else {
        if (vm["batchsize"].as<unsigned int>() > 0) {
            cfg_batch_size = vm["batchsize"].as<unsigned int>();
        } else {
            cfg_batch_size = 5;
        }

        cfg_num_threads = std::min(cfg_max_threads, cfg_batch_size * gpu_count * 2);
    }

    if (cfg_num_threads < cfg_batch_size) {
        printf("Number of threads = %d must be larger than batch size = %d\n", cfg_num_threads, cfg_batch_size);
        exit(EXIT_FAILURE);
    }


}
#endif

static void parse_commandline(int argc, char *argv[]) {
    namespace po = boost::program_options;
    // Declare the supported options.
    po::options_description gen_desc("Generic options");
    gen_desc.add_options()
        ("help,h", "Show commandline options.")
        ("gtp,g", "Enable GTP mode.")
        ("threads,t", po::value<unsigned int>()->default_value(0),
                      "Number of threads to use. Select 0 to let leela-zero pick a reasonable default.")
        ("playouts,p", po::value<int>(),
                       "Weaken engine by limiting the number of playouts. "
                       "Requires --noponder.")
        ("visits,v", po::value<int>(),
                     "Weaken engine by limiting the number of visits.")
		("setkomi", po::value<int>()->default_value(cfg_manual_komi),
                        "Safety margin for time usage in centiseconds.")
        ("lagbuffer,b", po::value<int>()->default_value(cfg_lagbuffer_cs),
                        "Safety margin for time usage in centiseconds.")
        ("resignpct,r", po::value<int>()->default_value(cfg_resignpct),
                        "Resign when winrate is less than x%.\n"
                        "-1 uses 10% but scales for handicap.")
        ("weights,w", po::value<std::string>()->default_value(cfg_weightsfile), "File with network weights.")
        ("logfile,l", po::value<std::string>(), "File to log input/output to.")
        ("quiet,q", "Disable all diagnostic output.")
        ("timemanage", po::value<std::string>()->default_value("auto"),
                       "[auto|on|off|fast|no_pruning] Enable time management features.\n"
                       "auto = no_pruning when using -n, otherwise on.\n"
                       "on = Cut off search when the best move can't change"
                       ", but use full time if moving faster doesn't save time.\n"
                       "fast = Same as on but always plays faster.\n"
                       "no_pruning = For self play training use.\n")
        ("noponder", "Disable thinking on opponent's time.")
        ("benchmark", "Test network and exit. Default args:\n-v3200 --noponder "
                      "-m0 -t1 -s1.")
#ifndef USE_CPU_ONLY
        ("cpu-only", "Use CPU-only implementation and do not use OpenCL device(s).")
#endif
        ;
#ifdef USE_OPENCL
    po::options_description gpu_desc("OpenCL device options");
    gpu_desc.add_options()
        ("gpu",  po::value<std::vector<int> >(),
                "ID of the OpenCL device(s) to use (disables autodetection).")
        ("full-tuner", "Try harder to find an optimal OpenCL tuning.")
        ("tune-only", "Tune OpenCL only and then exit.")
        ("batchsize", po::value<unsigned int>()->default_value(0), "Max batch size.  Select 0 to let leela-zero pick a reasonable default.")
#ifdef USE_HALF
        ("precision", po::value<std::string>(),
            "Floating-point precision (single/half/auto).\n"
            "Default is to auto which automatically determines which one to use.")
#endif
        ;
#endif
    po::options_description selfplay_desc("Self-play options");
    selfplay_desc.add_options()
        ("noise,n", "Enable policy network randomization.")
        ("seed,s", po::value<std::uint64_t>(),
                   "Random number generation seed.")
        ("dumbpass,d", "Don't use heuristics for smarter passing.")
        ("randomcnt,m", po::value<int>()->default_value(cfg_random_cnt),
                        "Play more randomly the first x moves.")
        ("randomvisits",
            po::value<int>()->default_value(cfg_random_min_visits),
            "Don't play random moves if they have <= x visits.")
        ("randomtemp",
            po::value<float>()->default_value(cfg_random_temp),
            "Temperature to use for random move selection.")
        ;
#ifdef USE_TUNER
    po::options_description tuner_desc("Tuning options");
    tuner_desc.add_options()
        ("puct", po::value<float>())
        ("logpuct", po::value<float>())
        ("logconst", po::value<float>())
        ("softmax_temp", po::value<float>())
        ("fpu_reduction", po::value<float>())
        ("ci_alpha", po::value<float>())
        ;
#endif
    // These won't be shown, we use them to catch incorrect usage of the
    // command line.
    po::options_description h_desc("Hidden options");
    h_desc.add_options()
        ("arguments", po::value<std::vector<std::string>>());
    po::options_description visible;
    visible.add(gen_desc)
#ifdef USE_OPENCL
       .add(gpu_desc)
#endif
       .add(selfplay_desc)
#ifdef USE_TUNER
       .add(tuner_desc);
#else
        ;
#endif
    // Parse both the above, we will check if any of the latter are present.
    po::options_description all;
    all.add(visible).add(h_desc);
    po::positional_options_description p_desc;
    p_desc.add("arguments", -1);
    po::variables_map vm;
    try {
        po::store(po::command_line_parser(argc, argv)
                  .options(all).positional(p_desc).run(), vm);
        po::notify(vm);
    }  catch(const boost::program_options::error& e) {
        printf("ERROR: %s\n", e.what());
        license_blurb();
        std::cout << visible << std::endl;
        exit(EXIT_FAILURE);
    }

    // Handle commandline options
    if (vm.count("help") || vm.count("arguments")) {
        auto ev = EXIT_SUCCESS;
        // The user specified an argument. We don't accept any, so explain
        // our usage.
        if (vm.count("arguments")) {
            for (auto& arg : vm["arguments"].as<std::vector<std::string>>()) {
                std::cout << "Unrecognized argument: " << arg << std::endl;
            }
            ev = EXIT_FAILURE;
        }
        license_blurb();
        std::cout << visible << std::endl;
        exit(ev);
    }

    if (vm.count("quiet")) {
        cfg_quiet = true;
    }

    if (vm.count("benchmark")) {
        cfg_quiet = true;  // Set this early to avoid unnecessary output.
    }

#ifdef USE_TUNER
    if (vm.count("puct")) {
        cfg_puct = vm["puct"].as<float>();
    }
    if (vm.count("logpuct")) {
        cfg_logpuct = vm["logpuct"].as<float>();
    }
    if (vm.count("logconst")) {
        cfg_logconst = vm["logconst"].as<float>();
    }
    if (vm.count("softmax_temp")) {
        cfg_softmax_temp = vm["softmax_temp"].as<float>();
    }
    if (vm.count("fpu_reduction")) {
        cfg_fpu_reduction = vm["fpu_reduction"].as<float>();
    }
    if (vm.count("ci_alpha")) {
        cfg_ci_alpha = vm["ci_alpha"].as<float>();
    }
#endif

    if (vm.count("logfile")) {
        cfg_logfile = vm["logfile"].as<std::string>();
        myprintf("Logging to %s.\n", cfg_logfile.c_str());
        cfg_logfile_handle = fopen(cfg_logfile.c_str(), "a");
    }

    cfg_weightsfile = vm["weights"].as<std::string>();
    if (vm["weights"].defaulted() && !boost::filesystem::exists(cfg_weightsfile)) {
        printf("A network weights file is required to use the program.\n");
        printf("By default, Leela Zero looks for it in %s.\n", cfg_weightsfile.c_str());
        exit(EXIT_FAILURE);
    }

    if (vm.count("gtp")) {
        cfg_gtp_mode = true;
    }

#ifdef USE_OPENCL
    if (vm.count("gpu")) {
        cfg_gpus = vm["gpu"].as<std::vector<int> >();
    }

    if (vm.count("full-tuner")) {
        cfg_sgemm_exhaustive = true;

        // --full-tuner auto-implies --tune-only.  The full tuner is so slow
        // that nobody will wait for it to finish befure running a game.
        // This simply prevents some edge cases from confusing other people.
        cfg_tune_only = true;
    }

    if (vm.count("tune-only")) {
        cfg_tune_only = true;
    }
#ifdef USE_HALF
    if (vm.count("precision")) {
        auto precision = vm["precision"].as<std::string>();
        if ("single" == precision) {
            cfg_precision = precision_t::SINGLE;
        } else if ("half" == precision) {
            cfg_precision = precision_t::HALF;
        } else if ("auto" == precision) {
            cfg_precision = precision_t::AUTO;
        } else {
            printf("Unexpected option for --precision, expecting single/half/auto\n");
            exit(EXIT_FAILURE);
        }
    }
    if (cfg_precision == precision_t::AUTO) {
        // Auto precision is not supported for full tuner cases.
        if (cfg_sgemm_exhaustive) {
            printf("Automatic precision not supported when doing exhaustive tuning\n");
            printf("Please add '--precision single' or '--precision half'\n");
            exit(EXIT_FAILURE);
        }
    }
#endif
    if (vm.count("cpu-only")) {
        cfg_cpu_only = true;
    }
#else
    cfg_cpu_only = true;
#endif

    if (cfg_cpu_only) {
        calculate_thread_count_cpu(vm);
    } else {
#ifdef USE_OPENCL
        calculate_thread_count_gpu(vm);
        myprintf("Using OpenCL batch size of %d\n", cfg_batch_size);
#endif
    }
    myprintf("Using %d thread(s).\n", cfg_num_threads);

    if (vm.count("seed")) {
        cfg_rng_seed = vm["seed"].as<std::uint64_t>();
        if (cfg_num_threads > 1) {
            myprintf("Seed specified but multiple threads enabled.\n");
            myprintf("Games will likely not be reproducible.\n");
        }
    }
    myprintf("RNG seed: %llu\n", cfg_rng_seed);

    if (vm.count("noponder")) {
        cfg_allow_pondering = false;
    }

    if (vm.count("noise")) {
        cfg_noise = true;
    }

    if (vm.count("dumbpass")) {
        cfg_dumbpass = true;
    }

    if (vm.count("playouts")) {
        cfg_max_playouts = vm["playouts"].as<int>();
        if (!vm.count("noponder")) {
            printf("Nonsensical options: Playouts are restricted but "
                   "thinking on the opponent's time is still allowed. "
                   "Add --noponder if you want a weakened engine.\n");
            exit(EXIT_FAILURE);
        }

        // 0 may be specified to mean "no limit"
        if (cfg_max_playouts == 0) {
            cfg_max_playouts = UCTSearch::UNLIMITED_PLAYOUTS;
        }
    }

    if (vm.count("visits")) {
        cfg_max_visits = vm["visits"].as<int>();

        // 0 may be specified to mean "no limit"
        if (cfg_max_visits == 0) {
            cfg_max_visits = UCTSearch::UNLIMITED_PLAYOUTS;
        }
    }

    if (vm.count("resignpct")) {
        cfg_resignpct = vm["resignpct"].as<int>();
    }

    if (vm.count("randomcnt")) {
        cfg_random_cnt = vm["randomcnt"].as<int>();
    }

    if (vm.count("randomvisits")) {
        cfg_random_min_visits = vm["randomvisits"].as<int>();
    }

    if (vm.count("randomtemp")) {
        cfg_random_temp = vm["randomtemp"].as<float>();
    }

    if (vm.count("timemanage")) {
        auto tm = vm["timemanage"].as<std::string>();
        if (tm == "auto") {
            cfg_timemanage = TimeManagement::AUTO;
        } else if (tm == "on") {
            cfg_timemanage = TimeManagement::ON;
        } else if (tm == "off") {
            cfg_timemanage = TimeManagement::OFF;
        } else if (tm == "fast") {
            cfg_timemanage = TimeManagement::FAST;
        } else if (tm == "no_pruning") {
            cfg_timemanage = TimeManagement::NO_PRUNING;
        } else {
            printf("Invalid timemanage value.\n");
            exit(EXIT_FAILURE);
        }
    }
    if (cfg_timemanage == TimeManagement::AUTO) {
        cfg_timemanage =
            cfg_noise ? TimeManagement::NO_PRUNING : TimeManagement::ON;
    }

	if (vm.count("setkomi")) {
		int manual_komi = vm["setkomi"].as<int>();
		if (manual_komi != cfg_manual_komi) {
			myprintf("Using komi of %.2fs.\n",
				(manual_komi / 10.0f));
			cfg_manual_komi = manual_komi;
		}
	}

    if (vm.count("lagbuffer")) {
        int lagbuffer = vm["lagbuffer"].as<int>();
        if (lagbuffer != cfg_lagbuffer_cs) {
            myprintf("Using per-move time margin of %.2fs.\n",
                     lagbuffer/100.0f);
            cfg_lagbuffer_cs = lagbuffer;
        }
    }
    if (vm.count("benchmark")) {
        // These must be set later to override default arguments.
        cfg_allow_pondering = false;
        cfg_benchmark = true;
        cfg_noise = false;  // Not much of a benchmark if random was used.
        cfg_random_cnt = 0;
        cfg_rng_seed = 1;
        cfg_timemanage = TimeManagement::OFF;  // Reliable number of playouts.

        if (!vm.count("playouts") && !vm.count("visits")) {
            cfg_max_visits = 3200; // Default to self-play and match values.
        }
    }

    // Do not lower the expected eval for root moves that are likely not
    // the best if we have introduced noise there exactly to explore more.
    cfg_fpu_root_reduction = cfg_noise ? 0.0f : cfg_fpu_reduction;

    auto out = std::stringstream{};
    for (auto i = 1; i < argc; i++) {
        out << " " << argv[i];
    }
    if (!vm.count("seed")) {
        out << " --seed " << cfg_rng_seed;
    }
    cfg_options_str = out.str();
}

static void initialize_network() {
    auto network = std::make_unique<Network>();
    auto playouts = std::min(cfg_max_playouts, cfg_max_visits);
    network->initialize(playouts, cfg_weightsfile);

    GTP::initialize(std::move(network));
}

// Setup global objects after command line has been parsed
void init_global_objects() {
    thread_pool.initialize(cfg_num_threads);

    // Use deterministic random numbers for hashing
    auto rng = std::make_unique<Random>(5489);
    Zobrist::init_zobrist(*rng);

    // Initialize the main thread RNG.
    // Doing this here avoids mixing in the thread_id, which
    // improves reproducibility across platforms.
    Random::get_Rng().seedrandom(cfg_rng_seed);

    Utils::create_z_table();

    initialize_network();
}

void benchmark(GameState& game) {
    game.set_timecontrol(0, 1, 0, 0);  // Set infinite time.
    game.play_textmove("b", "r16");
    game.play_textmove("w", "d4");
    game.play_textmove("b", "c3");

    auto search = std::make_unique<UCTSearch>(game, *GTP::s_network);
    game.set_to_move(FastBoard::WHITE);
    search->think(FastBoard::WHITE);
}

int main(int argc, char *argv[]) {
    // Set up engine parameters
    GTP::setup_default_parameters();
    parse_commandline(argc, argv);

    // Disable IO buffering as much as possible
    std::cout.setf(std::ios::unitbuf);
    std::cerr.setf(std::ios::unitbuf);
    std::cin.setf(std::ios::unitbuf);

    setbuf(stdout, nullptr);
    setbuf(stderr, nullptr);
#ifndef _WIN32
    setbuf(stdin, nullptr);
#endif

    if (!cfg_gtp_mode && !cfg_benchmark) {
        license_blurb();
    }

    init_global_objects();

    auto maingame = std::make_unique<GameState>();

    /* set board limits */
<<<<<<< HEAD
    maingame->init_game(BOARD_SIZE, TRAINED_UNIT_KOMI);
=======
    maingame->init_game(BOARD_SIZE, KOMI);
>>>>>>> ec611bf8

    if (cfg_benchmark) {
        cfg_quiet = false;
        benchmark(*maingame);
        return 0;
    }

    for (;;) {
        if (!cfg_gtp_mode) {
            maingame->display_state();
            std::cout << "Leela: ";
        }

        auto input = std::string{};
        if (std::getline(std::cin, input)) {
            Utils::log_input(input);
            GTP::execute(*maingame, input);
        } else {
            // eof or other error
            std::cout << std::endl;
            break;
        }

        // Force a flush of the logfile
        if (cfg_logfile_handle) {
            fclose(cfg_logfile_handle);
            cfg_logfile_handle = fopen(cfg_logfile.c_str(), "a");
        }
    }

    return 0;
}<|MERGE_RESOLUTION|>--- conflicted
+++ resolved
@@ -554,11 +554,7 @@
     auto maingame = std::make_unique<GameState>();
 
     /* set board limits */
-<<<<<<< HEAD
     maingame->init_game(BOARD_SIZE, TRAINED_UNIT_KOMI);
-=======
-    maingame->init_game(BOARD_SIZE, KOMI);
->>>>>>> ec611bf8
 
     if (cfg_benchmark) {
         cfg_quiet = false;
