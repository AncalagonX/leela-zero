/*
    This file is part of Leela Zero.
    Copyright (C) 2017-2018 Gian-Carlo Pascutto and contributors

    Leela Zero is free software: you can redistribute it and/or modify
    it under the terms of the GNU General Public License as published by
    the Free Software Foundation, either version 3 of the License, or
    (at your option) any later version.

    Leela Zero is distributed in the hope that it will be useful,
    but WITHOUT ANY WARRANTY; without even the implied warranty of
    MERCHANTABILITY or FITNESS FOR A PARTICULAR PURPOSE.  See the
    GNU General Public License for more details.

    You should have received a copy of the GNU General Public License
    along with Leela Zero.  If not, see <http://www.gnu.org/licenses/>.
*/

#ifndef UCTNODE_H_INCLUDED
#define UCTNODE_H_INCLUDED

#include "config.h"

#include <atomic>
#include <memory>
#include <vector>
#include <cassert>
#include <cstring>

#include "GameState.h"
#include "Network.h"
#include "SMP.h"
#include "UCTNodePointer.h"

class UCTNode {
public:
    // When we visit a node, add this amount of virtual losses
    // to it to encourage other CPUs to explore other parts of the
    // search tree.
    static constexpr auto VIRTUAL_LOSS_COUNT = 3;
    // Defined in UCTNode.cpp
    explicit UCTNode(int vertex, float score);
    UCTNode() = delete;
    ~UCTNode() = default;

    bool create_children(std::atomic<int>& nodecount,
                         GameState& state, float& eval,
                         float min_psa_ratio = 0.0f);

<<<<<<< HEAD
    const std::vector<node_ptr_t>& get_children() const;
	void sort_children(int color);
	void sort_children_reverse(int color);
    UCTNode& get_best_root_child(int color);
    UCTNode* uct_select_child(int color, bool is_root, int movenum, bool pondering_now, int playouts);
=======
    const std::vector<UCTNodePointer>& get_children() const;
    void sort_children(int color);
    UCTNode& get_best_root_child(int color);
    UCTNode* uct_select_child(int color, bool is_root);
>>>>>>> b468adbe

    size_t count_nodes() const;
    SMP::Mutex& get_mutex();
    bool first_visit() const;
    bool has_children() const;
    bool expandable(const float min_psa_ratio = 0.0f) const;
    void invalidate();
    void set_active(const bool active);
    bool valid() const;
    bool active() const;
    int get_move() const;
    int get_visits() const;
    float get_score() const;
    void set_score(float score);
    float get_eval(int tomove) const;
    float get_net_eval(int tomove) const;
    void virtual_loss(void);
    void virtual_loss_undo(void);
    void update(float eval);

    // Defined in UCTNodeRoot.cpp, only to be called on m_root in UCTSearch
    void randomize_first_proportionally();
    void prepare_root_node(int color,
                           std::atomic<int>& nodecount,
                           GameState& state);

    UCTNode* get_first_child() const;
    UCTNode* get_nopass_child(FastState& state) const;
    std::unique_ptr<UCTNode> find_child(const int move);
    void inflate_all_children();

private:
    enum Status : char {
        INVALID, // superko
        PRUNED,
        ACTIVE
    };
    void link_nodelist(std::atomic<int>& nodecount,
<<<<<<< HEAD
                       std::vector<Network::scored_node>& nodelist);
	double get_blackevals() const;
	void accumulate_eval(float eval);
=======
                       std::vector<Network::ScoreVertexPair>& nodelist,
                       float min_psa_ratio);
    double get_blackevals() const;
    void accumulate_eval(float eval);
    void kill_superkos(const KoState& state);
    void dirichlet_noise(float epsilon, float alpha);
>>>>>>> b468adbe

    // Note : This class is very size-sensitive as we are going to create
    // tens of millions of instances of these.  Please put extra caution
    // if you want to add/remove/reorder any variables here.

    // Move
    std::int16_t m_move;
    // UCT
    std::atomic<std::int16_t> m_virtual_loss{0};
    std::atomic<int> m_visits{0};
    // UCT eval
    float m_score;
    // Original net eval for this node (not children).
    float m_net_eval{0.0f};
    std::atomic<double> m_blackevals{0.0};
    std::atomic<Status> m_status{ACTIVE};
    // Is someone adding scores to this node?
    bool m_is_expanding{false};
    SMP::Mutex m_nodemutex;

    // Tree data
    std::atomic<float> m_min_psa_ratio_children{2.0f};
    std::vector<UCTNodePointer> m_children;
};

#endif<|MERGE_RESOLUTION|>--- conflicted
+++ resolved
@@ -47,18 +47,11 @@
                          GameState& state, float& eval,
                          float min_psa_ratio = 0.0f);
 
-<<<<<<< HEAD
     const std::vector<node_ptr_t>& get_children() const;
 	void sort_children(int color);
 	void sort_children_reverse(int color);
     UCTNode& get_best_root_child(int color);
-    UCTNode* uct_select_child(int color, bool is_root, int movenum, bool pondering_now, int playouts);
-=======
-    const std::vector<UCTNodePointer>& get_children() const;
-    void sort_children(int color);
-    UCTNode& get_best_root_child(int color);
     UCTNode* uct_select_child(int color, bool is_root);
->>>>>>> b468adbe
 
     size_t count_nodes() const;
     SMP::Mutex& get_mutex();
@@ -97,18 +90,12 @@
         ACTIVE
     };
     void link_nodelist(std::atomic<int>& nodecount,
-<<<<<<< HEAD
-                       std::vector<Network::scored_node>& nodelist);
-	double get_blackevals() const;
-	void accumulate_eval(float eval);
-=======
                        std::vector<Network::ScoreVertexPair>& nodelist,
                        float min_psa_ratio);
     double get_blackevals() const;
     void accumulate_eval(float eval);
     void kill_superkos(const KoState& state);
     void dirichlet_noise(float epsilon, float alpha);
->>>>>>> b468adbe
 
     // Note : This class is very size-sensitive as we are going to create
     // tens of millions of instances of these.  Please put extra caution
