/*
    This file is part of Leela Zero.
    Copyright (C) 2017-2019 Gian-Carlo Pascutto and contributors

    Leela Zero is free software: you can redistribute it and/or modify
    it under the terms of the GNU General Public License as published by
    the Free Software Foundation, either version 3 of the License, or
    (at your option) any later version.

    Leela Zero is distributed in the hope that it will be useful,
    but WITHOUT ANY WARRANTY; without even the implied warranty of
    MERCHANTABILITY or FITNESS FOR A PARTICULAR PURPOSE.  See the
    GNU General Public License for more details.

    You should have received a copy of the GNU General Public License
    along with Leela Zero.  If not, see <http://www.gnu.org/licenses/>.

    Additional permission under GNU GPL version 3 section 7

    If you modify this Program, or any covered work, by linking or
    combining it with NVIDIA Corporation's libraries from the
    NVIDIA CUDA Toolkit and/or the NVIDIA CUDA Deep Neural
    Network library and/or the NVIDIA TensorRT inference library
    (or a modified version of those libraries), containing parts covered
    by the terms of the respective license agreement, the licensors of
    this Program grant you additional permission to convey the resulting
    work.
*/

#ifndef UCTNODE_H_INCLUDED
#define UCTNODE_H_INCLUDED

#include "config.h"

#include <atomic>
#include <memory>
#include <vector>
#include <cassert>
#include <cstring>

#include "GameState.h"
#include "Network.h"
#include "SMP.h"
#include "UCTNodePointer.h"

class UCTNode {
public:
    // When we visit a node, add this amount of virtual losses
    // to it to encourage other CPUs to explore other parts of the
    // search tree.
    static constexpr auto VIRTUAL_LOSS_COUNT = 3;
    // Defined in UCTNode.cpp
    explicit UCTNode(int vertex, float policy);
    UCTNode() = delete;
    ~UCTNode() = default;

    bool create_children(Network & network,
                         std::atomic<int>& nodecount,
                         GameState& state, float& eval,
                         float min_psa_ratio = 0.0f);

    const std::vector<UCTNodePointer>& get_children() const;
    void sort_children(int color);
    UCTNode& get_best_root_child(int color);
<<<<<<< HEAD
	UCTNode* uct_select_child(int color, bool is_root, int movenum_now, int depth);
=======
    UCTNode* uct_select_child(int color, bool is_root, bool is_pondering, int depth);
>>>>>>> 9cf7b0ae

    size_t count_nodes_and_clear_expand_state();
    bool first_visit() const;
    bool has_children() const;
    bool expandable(const float min_psa_ratio = 0.0f) const;
    void invalidate();
    void set_active(const bool active);
    bool valid() const;
    bool active() const;
    int get_move() const;
    int get_visits() const;
    float get_policy() const;
    void set_policy(float policy);
    float get_variance(float default_var = 0.0f) const;
    float get_stddev(float default_stddev = 0.0f) const;
    float get_eval(int tomove) const;
    float get_raw_eval(int tomove, int virtual_loss = 0) const;
    float get_net_eval(int tomove) const;
    //float get_lcb_binomial(int color) const; // Commented out Roy7's old LCB/UCB code
	//float get_ucb_binomial(int color) const; // Commented out Roy7's old LCB/UCB code

	//static float m_search_width;
	static float get_search_width(); // VARIABLE "m_search_width" IS INITIALIZED AS EXTERN IN GTP.CPP AND GTP.H
	static void widen_search(); // Called from GTP.cpp as a gtp command
	static void narrow_search(); // Called from GTP.cpp as a gtp command

    void virtual_loss();
    void virtual_loss_undo();
    void update(float eval);
    float get_lcb(int color) const;

    // Defined in UCTNodeRoot.cpp, only to be called on m_root in UCTSearch
    void randomize_first_proportionally();
    void prepare_root_node(Network & network, int color,
                           std::atomic<int>& nodecount,
                           GameState& state);

    UCTNode* get_first_child() const;
    UCTNode* get_nopass_child(FastState& state) const;
    std::unique_ptr<UCTNode> find_child(const int move);
    void inflate_all_children();

    void clear_expand_state();
private:
    enum Status : char {
        INVALID, // superko
        PRUNED,
        ACTIVE
    };
    void link_nodelist(std::atomic<int>& nodecount,
                       std::vector<Network::PolicyVertexPair>& nodelist,
                       float min_psa_ratio);
    double get_blackevals() const;
    void accumulate_eval(float eval);
    void kill_superkos(const GameState& state);
    void dirichlet_noise(float epsilon, float alpha);

    // Note : This class is very size-sensitive as we are going to create
    // tens of millions of instances of these.  Please put extra caution
    // if you want to add/remove/reorder any variables here.

    // Move
    std::int16_t m_move;
    // UCT
    std::atomic<std::int16_t> m_virtual_loss{0};
    std::atomic<int> m_visits{0};
    // UCT eval
    float m_policy;
    // Original net eval for this node (not children).
    float m_net_eval{0.0f};
    // Initialize to prior of variance. Avoids accidental zero variances
    // at low visits.
    std::atomic<float> m_squared_diff{0.01f};
    std::atomic<double> m_blackevals{0.0};
    std::atomic<Status> m_status{ACTIVE};

    // m_expand_state acts as the lock for m_children.
    // see manipulation methods below for possible state transition
    enum class ExpandState : std::uint8_t {
        // initial state, no children
        INITIAL = 0,

        // creating children.  the thread that changed the node's state to
        // EXPANDING is responsible of finishing the expansion and then
        // move to EXPANDED, or revert to INITIAL if impossible
        EXPANDING,

        // expansion done.  m_children cannot be modified on a multi-thread
        // context, until node is destroyed.
        EXPANDED,
    };
    std::atomic<ExpandState> m_expand_state{ExpandState::INITIAL};

    // Tree data
    std::atomic<float> m_min_psa_ratio_children{2.0f};
    std::vector<UCTNodePointer> m_children;

    // For Normal distribution confidence intervals
    SMP::Mutex m_nodemutex;
    std::atomic<double> m_variance{0.0};

    //  m_expand_state manipulation methods
    // INITIAL -> EXPANDING
    // Return false if current state is not INITIAL
    bool acquire_expanding();

    // EXPANDING -> DONE
    void expand_done();

    // EXPANDING -> INITIAL
    void expand_cancel();

    // wait until we are on EXPANDED state
    void wait_expanded();
};

#endif<|MERGE_RESOLUTION|>--- conflicted
+++ resolved
@@ -62,11 +62,7 @@
     const std::vector<UCTNodePointer>& get_children() const;
     void sort_children(int color);
     UCTNode& get_best_root_child(int color);
-<<<<<<< HEAD
-	UCTNode* uct_select_child(int color, bool is_root, int movenum_now, int depth);
-=======
-    UCTNode* uct_select_child(int color, bool is_root, bool is_pondering, int depth);
->>>>>>> 9cf7b0ae
+	UCTNode* uct_select_child(int color, int color_to_move, bool is_root, int movenum_now, int depth);
 
     size_t count_nodes_and_clear_expand_state();
     bool first_visit() const;
