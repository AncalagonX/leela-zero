--- conflicted
+++ resolved
@@ -68,12 +68,6 @@
     float get_eval(int tomove) const;
     float get_raw_eval(int tomove, int virtual_loss = 0) const;
     float get_net_eval(int tomove) const;
-<<<<<<< HEAD
-=======
-    float get_lcb_binomial(int color) const;
-	float get_ucb_binomial(int color) const;
-
->>>>>>> 6ba3c9c3
 	//static float m_search_width;
 	static float get_search_width(); // VARIABLE "m_search_width" IS INITIALIZED AS EXTERN IN GTP.CPP AND GTP.H
 	static void widen_search(); // Called from GTP.cpp as a gtp command
