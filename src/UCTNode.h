--- conflicted
+++ resolved
@@ -103,12 +103,9 @@
                        std::vector<Network::ScoreVertexPair>& nodelist,
                        float min_psa_ratio);
     void accumulate_eval(float eval);
-<<<<<<< HEAD
     void accumulate_eval_sig(float eval);
-=======
     void kill_superkos(const KoState& state);
     void dirichlet_noise(float epsilon, float alpha);
->>>>>>> caef8572
 
     // Note : This class is very size-sensitive as we are going to create
     // tens of millions of instances of these.  Please put extra caution
