/*
    This file is part of Leela Zero.
    Copyright (C) 2017-2018 Gian-Carlo Pascutto

    Leela Zero is free software: you can redistribute it and/or modify
    it under the terms of the GNU General Public License as published by
    the Free Software Foundation, either version 3 of the License, or
    (at your option) any later version.

    Leela Zero is distributed in the hope that it will be useful,
    but WITHOUT ANY WARRANTY; without even the implied warranty of
    MERCHANTABILITY or FITNESS FOR A PARTICULAR PURPOSE.  See the
    GNU General Public License for more details.

    You should have received a copy of the GNU General Public License
    along with Leela Zero.  If not, see <http://www.gnu.org/licenses/>.
*/

#ifndef UCTNODE_H_INCLUDED
#define UCTNODE_H_INCLUDED

#include "config.h"

#include <atomic>
#include <memory>
#include <vector>
#include <cassert>
#include <cstring>

#include "GameState.h"
#include "Network.h"
#include "SMP.h"
#include "UCTNodePointer.h"

class UCTNode {
public:
    // When we visit a node, add this amount of virtual losses
    // to it to encourage other CPUs to explore other parts of the
    // search tree.
    static constexpr auto VIRTUAL_LOSS_COUNT = 3;
    // Defined in UCTNode.cpp
    explicit UCTNode(int vertex, float score);
    UCTNode() = delete;
    ~UCTNode() = default;

    bool create_children(std::atomic<int>& nodecount,
                         GameState& state, float& eval,
                         float mem_full = 0.0f);

    const std::vector<UCTNodePointer>& get_children() const;
    void sort_children(int color);
    UCTNode& get_best_root_child(int color);
    UCTNode* uct_select_child(int color, bool is_root);

    size_t count_nodes() const;
    SMP::Mutex& get_mutex();
    bool first_visit() const;
    bool has_children() const;
    void invalidate();
    void set_active(const bool active);
    bool valid() const;
    bool active() const;
    int get_move() const;
    int get_visits() const;
    int get_visits_sig() const;
    float get_score() const;
    void set_score(float score);
    float get_eval(int tomove) const;
    float get_eval_sig(int tomove) const;
    float get_net_eval(int tomove) const;
    float get_lcb(int color) const;
    float get_ucb(int color) const;
    void virtual_loss(void);
    void virtual_loss_undo(void);
    void update(float eval);
    void update_sig(float eval);
    void recalculate_sig(int color);
    UCTNode* get_best_lcb_child() const;
    void set_best_lcb_child(UCTNode* const node);

    // Defined in UCTNodeRoot.cpp, only to be called on m_root in UCTSearch
    void kill_superkos(const KoState& state);
    void dirichlet_noise(float epsilon, float alpha);
    void randomize_first_proportionally();

    UCTNode* get_first_child() const;
    UCTNode* get_nopass_child(FastState& state) const;
    std::unique_ptr<UCTNode> find_child(const int move);
    void inflate_all_children();

private:
    enum Status : char {
        INVALID, // superko
        PRUNED,
        ACTIVE
    };
    void link_nodelist(std::atomic<int>& nodecount,
                       std::vector<Network::scored_node>& nodelist,
                       float mem_full);
    double get_blackevals() const;
    double get_blackevals_sig() const;
    void accumulate_eval(float eval);
    void accumulate_eval_sig(float eval);

    // Note : This class is very size-sensitive as we are going to create
    // tens of millions of instances of these.  Please put extra caution
    // if you want to add/remove/reorder any variables here.

    // Move
    std::int16_t m_move;
    // UCT
    std::atomic<std::int16_t> m_virtual_loss{0};
    std::atomic<int> m_visits{0};
    std::atomic<int> m_visits_sig{0};
    // UCT eval
    float m_score;
    // Original net eval for this node (not children).
    float m_net_eval{0.0f};
    std::atomic<double> m_blackevals{0.0};
    std::atomic<double> m_blackevals_sig{0};
    std::atomic<Status> m_status{ACTIVE};
    // Is someone adding scores to this node?
    // We don't need to unset this.
    bool m_is_expanding{false};
    SMP::Mutex m_nodemutex;

    // Tree data
    std::atomic<bool> m_has_children{false};
<<<<<<< HEAD
    std::vector<node_ptr_t> m_children;

    // Best node based on LCB
    UCTNode* m_best_lcb_child = nullptr;
=======
    std::vector<UCTNodePointer> m_children;
>>>>>>> 04400465
};

#endif<|MERGE_RESOLUTION|>--- conflicted
+++ resolved
@@ -126,14 +126,10 @@
 
     // Tree data
     std::atomic<bool> m_has_children{false};
-<<<<<<< HEAD
-    std::vector<node_ptr_t> m_children;
+    std::vector<UCTNodePointer> m_children;
 
     // Best node based on LCB
     UCTNode* m_best_lcb_child = nullptr;
-=======
-    std::vector<UCTNodePointer> m_children;
->>>>>>> 04400465
 };
 
 #endif