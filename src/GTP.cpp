--- conflicted
+++ resolved
@@ -103,10 +103,6 @@
 std::string cfg_options_str;
 bool cfg_benchmark;
 bool cfg_cpu_only;
-<<<<<<< HEAD
-bool want_to_reset_nncache;
-=======
->>>>>>> 72c2e1ac
 AnalyzeTags cfg_analyze_tags;
 
 /* Parses tags for the lz-analyze GTP command and friends */
@@ -302,6 +298,202 @@
 bool AnalyzeTags::has_move_restrictions() const {
     return !m_moves_to_avoid.empty() || !m_moves_to_allow.empty();
 }
+bool want_to_reset_nncache;
+AnalyzeTags cfg_analyze_tags;
+
+/* Parses tags for the lz-analyze GTP command and friends */
+AnalyzeTags::AnalyzeTags(std::istringstream& cmdstream, const GameState& game) {
+    std::string tag;
+
+    /* Default color is the current one */
+    m_who = game.board.get_to_move();
+
+    auto avoid_not_pass_resign_b = false, avoid_not_pass_resign_w = false;
+    auto allow_b = false, allow_w = false;
+
+    while (true) {
+        cmdstream >> std::ws;
+        if (isdigit(cmdstream.peek())) {
+            tag = "interval";
+        } else {
+            cmdstream >> tag;
+            if (cmdstream.fail() && cmdstream.eof()) {
+                /* Parsing complete */
+                m_invalid = false;
+                return;
+            }
+        }
+
+        if (tag == "avoid" || tag == "allow") {
+            std::string textcolor, textmoves;
+            size_t until_movenum;
+            cmdstream >> textcolor;
+            cmdstream >> textmoves;
+            cmdstream >> until_movenum;
+            if (cmdstream.fail()) {
+                return;
+            }
+
+            std::vector<int> moves;
+            std::istringstream movestream(textmoves);
+            while (!movestream.eof()) {
+                std::string textmove;
+                getline(movestream, textmove, ',');
+                auto sepidx = textmove.find_first_of(':');
+                if (sepidx != std::string::npos) {
+                    if (!(sepidx == 2 || sepidx == 3)) {
+                        moves.clear();
+                        break;
+                    }
+                    auto move1_compressed = game.board.text_to_move(
+                        textmove.substr(0, sepidx)
+                    );
+                    auto move2_compressed = game.board.text_to_move(
+                        textmove.substr(sepidx + 1)
+                    );
+                    if (move1_compressed == FastBoard::NO_VERTEX ||
+                        move1_compressed == FastBoard::PASS ||
+                        move1_compressed == FastBoard::RESIGN ||
+                        move2_compressed == FastBoard::NO_VERTEX ||
+                        move2_compressed == FastBoard::PASS ||
+                        move2_compressed == FastBoard::RESIGN)
+                    {
+                        moves.clear();
+                        break;
+                    }
+                    auto move1_xy = game.board.get_xy(move1_compressed);
+                    auto move2_xy = game.board.get_xy(move2_compressed);
+                    auto xmin = std::min(move1_xy.first, move2_xy.first);
+                    auto xmax = std::max(move1_xy.first, move2_xy.first);
+                    auto ymin = std::min(move1_xy.second, move2_xy.second);
+                    auto ymax = std::max(move1_xy.second, move2_xy.second);
+                    for (auto move_x = xmin; move_x <= xmax; move_x++) {
+                        for (auto move_y = ymin; move_y <= ymax; move_y++) {
+                            moves.push_back(game.board.get_vertex(move_x,move_y));
+                        }
+                    }
+                } else {
+                    auto move = game.board.text_to_move(textmove);
+                    if (move == FastBoard::NO_VERTEX) {
+                        moves.clear();
+                        break;
+                    }
+                    moves.push_back(move);
+                }
+            }
+            if (moves.empty()) {
+                return;
+            }
+
+            int color;
+            if (textcolor == "w" || textcolor == "white") {
+                color = FastBoard::WHITE;
+            } else if (textcolor == "b" || textcolor == "black") {
+                color = FastBoard::BLACK;
+            } else {
+                return;
+            }
+
+            if (until_movenum < 1) {
+                return;
+            }
+            until_movenum += game.get_movenum() - 1;
+
+            for (const auto& move : moves) {
+                if (tag == "avoid") {
+                    add_move_to_avoid(color, move, until_movenum);
+                    if (move != FastBoard::PASS && move != FastBoard::RESIGN) {
+                        if (color == FastBoard::BLACK) {
+                            avoid_not_pass_resign_b = true;
+                        } else {
+                            avoid_not_pass_resign_w = true;
+                        }
+                    }
+                } else {
+                    add_move_to_allow(color, move, until_movenum);
+                    if (color == FastBoard::BLACK) {
+                        allow_b = true;
+                    } else {
+                        allow_w = true;
+                    }
+                }
+            }
+            if ((allow_b && avoid_not_pass_resign_b) ||
+                (allow_w && avoid_not_pass_resign_w)) {
+                /* If "allow" is in use, it is illegal to use "avoid" with any
+                 * move that is not "pass" or "resign". */
+                return;
+            }
+        } else if (tag == "w" || tag == "white") {
+            m_who = FastBoard::WHITE;
+        } else if (tag == "b" || tag == "black") {
+            m_who = FastBoard::BLACK;
+        } else if (tag == "interval") {
+            cmdstream >> m_interval_centis;
+            if (cmdstream.fail()) {
+                return;
+            }
+        } else if (tag == "minmoves") {
+            cmdstream >> m_min_moves;
+            if (cmdstream.fail()) {
+                return;
+            }
+        } else {
+            return;
+        }
+    }
+}
+
+void AnalyzeTags::add_move_to_avoid(int color, int vertex, size_t until_move) {
+    m_moves_to_avoid.emplace_back(color, until_move, vertex);
+}
+
+void AnalyzeTags::add_move_to_allow(int color, int vertex, size_t until_move) {
+    m_moves_to_allow.emplace_back(color, until_move, vertex);
+}
+
+int AnalyzeTags::interval_centis() const {
+    return m_interval_centis;
+}
+
+int AnalyzeTags::invalid() const {
+    return m_invalid;
+}
+
+int AnalyzeTags::who() const {
+    return m_who;
+}
+
+size_t AnalyzeTags::post_move_count() const {
+    return m_min_moves;
+}
+
+bool AnalyzeTags::is_to_avoid(int color, int vertex, size_t movenum) const {
+    for (auto& move : m_moves_to_avoid) {
+        if (color == move.color && vertex == move.vertex && movenum <= move.until_move) {
+            return true;
+        }
+    }
+    if (vertex != FastBoard::PASS && vertex != FastBoard::RESIGN) {
+        auto active_allow = false;
+        for (auto& move : m_moves_to_allow) {
+            if (color == move.color && movenum <= move.until_move) {
+                active_allow = true;
+                if (vertex == move.vertex) {
+                    return false;
+                }
+            }
+        }
+        if (active_allow) {
+            return true;
+        }
+    }
+    return false;
+}
+
+bool AnalyzeTags::has_move_restrictions() const {
+    return !m_moves_to_avoid.empty() || !m_moves_to_allow.empty();
+}
 
 std::unique_ptr<Network> GTP::s_network;
 
@@ -964,10 +1156,7 @@
 
         return;
     } else if (command.find("go") == 0 && command.size() < 6) {
-<<<<<<< HEAD
         game.set_komi((cfg_manual_komi / 10.0f));
-=======
->>>>>>> 72c2e1ac
         int move = search->think(game.get_to_move());
         game.play_move(move);
 
