/*
    This file is part of Leela Zero.
    Copyright (C) 2017-2018 Gian-Carlo Pascutto and contributors

    Leela Zero is free software: you can redistribute it and/or modify
    it under the terms of the GNU General Public License as published by
    the Free Software Foundation, either version 3 of the License, or
    (at your option) any later version.

    Leela Zero is distributed in the hope that it will be useful,
    but WITHOUT ANY WARRANTY; without even the implied warranty of
    MERCHANTABILITY or FITNESS FOR A PARTICULAR PURPOSE.  See the
    GNU General Public License for more details.

    You should have received a copy of the GNU General Public License
    along with Leela Zero.  If not, see <http://www.gnu.org/licenses/>.
*/

#include "config.h"

#include <algorithm>
#include <cctype>
#include <chrono>
#include <cmath>
#include <cstdlib>
#include <exception>
#include <fstream>
#include <limits>
#include <memory>
#include <random>
#include <string>
#include <vector>
#include <boost/algorithm/string.hpp>

#include "GTP.h"
#include "FastBoard.h"
#include "FullBoard.h"
#include "GameState.h"
#include "Network.h"
#include "SGFTree.h"
#include "SMP.h"
#include "Training.h"
#include "UCTSearch.h"
#include "UCTNode.h"
#include "Utils.h"

using namespace Utils;

// Configuration flags
bool cfg_gtp_mode;
bool cfg_allow_pondering;
int cfg_num_threads;
int cfg_max_playouts;
int cfg_max_visits;
size_t cfg_max_memory;
size_t cfg_max_tree_size;
int cfg_max_cache_ratio_percent;
TimeManagement::enabled_t cfg_timemanage;
int cfg_lagbuffer_cs;
float m_search_width;
int cfg_resignpct;
int cfg_noise;
int cfg_random_cnt;
int cfg_random_min_visits;
float cfg_random_temp;
std::uint64_t cfg_rng_seed;
bool cfg_dumbpass;
#ifdef USE_OPENCL
std::vector<int> cfg_gpus;
bool cfg_sgemm_exhaustive;
bool cfg_tune_only;
int cfg_batch_size;
#ifdef USE_HALF
precision_t cfg_precision;
#endif
#endif
float cfg_puct;
float cfg_softmax_temp;
float cfg_fpu_reduction;
std::string cfg_weightsfile;
std::string cfg_logfile;
FILE* cfg_logfile_handle;
bool cfg_quiet;
std::string cfg_options_str;
bool cfg_benchmark;
bool cfg_cpu_only;
int cfg_analyze_interval_centis;

std::unique_ptr<Network> GTP::s_network;

void GTP::initialize(std::unique_ptr<Network>&& net) {
    s_network = std::move(net);

    bool result;
    std::string message;
    std::tie(result, message) =
        set_max_memory(cfg_max_memory, cfg_max_cache_ratio_percent);
    if (!result) {
        // This should only ever happen with 60 block networks on 32bit machine.
        myprintf("LOW MEMORY SETTINGS! Couldn't set default memory limits.\n");
        myprintf("The network you are using might be too big\n");
        myprintf("for the default settings on your system.\n");
        throw std::runtime_error("Error setting memory requirements.");
    }
    myprintf(message.c_str());
    myprintf("\n");
}

void GTP::setup_default_parameters() {
    cfg_gtp_mode = false;
    cfg_allow_pondering = true;
    // we will re-calculate this on Leela.cpp
    cfg_num_threads = 0;

    cfg_max_memory = UCTSearch::DEFAULT_MAX_MEMORY;
    cfg_max_playouts = UCTSearch::UNLIMITED_PLAYOUTS;
    cfg_max_visits = UCTSearch::UNLIMITED_PLAYOUTS;
    // This will be overwriiten in initialize() after network size is known.
    cfg_max_tree_size = UCTSearch::DEFAULT_MAX_MEMORY;
    cfg_max_cache_ratio_percent = 10;
    cfg_timemanage = TimeManagement::AUTO;
    cfg_lagbuffer_cs = 100;
	m_search_width = 0.311; // Searches approximately a width of approx. 2-4 moves initially
    cfg_weightsfile = leelaz_file("best-network");
#ifdef USE_OPENCL
    cfg_gpus = { };
    cfg_sgemm_exhaustive = false;
    cfg_tune_only = false;

    // we will re-calculate this on Leela.cpp
    cfg_batch_size = 0;
#ifdef USE_HALF
    cfg_precision = precision_t::AUTO;
#endif
#endif
    cfg_puct = 0.8f;
    cfg_softmax_temp = 1.0f;
    cfg_fpu_reduction = 0.25f;
    // see UCTSearch::should_resign
    cfg_resignpct = -1;
    cfg_noise = false;
    cfg_random_cnt = 0;
    cfg_random_min_visits = 1;
    cfg_random_temp = 1.0f;
    cfg_dumbpass = false;
    cfg_logfile_handle = nullptr;
    cfg_quiet = false;
    cfg_benchmark = false;
#ifdef USE_CPU_ONLY
    cfg_cpu_only = true;
#else
    cfg_cpu_only = false;
#endif

    cfg_analyze_interval_centis = 0;

    // C++11 doesn't guarantee *anything* about how random this is,
    // and in MinGW it isn't random at all. But we can mix it in, which
    // helps when it *is* high quality (Linux, MSVC).
    std::random_device rd;
    std::ranlux48 gen(rd());
    std::uint64_t seed1 = (gen() << 16) ^ gen();
    // If the above fails, this is one of our best, portable, bets.
    std::uint64_t seed2 = std::chrono::high_resolution_clock::
        now().time_since_epoch().count();
    cfg_rng_seed = seed1 ^ seed2;
}

const std::string GTP::s_commands[] = {
    "protocol_version",
    "name",
    "version",
    "quit",
    "known_command",
    "list_commands",
    "boardsize",
    "clear_board",
    "komi",
    "play",
	"widen_search",
	"narrow_search",
    "genmove",
    "showboard",
    "undo",
    "final_score",
    "final_status_list",
    "time_settings",
    "time_left",
    "fixed_handicap",
    "place_free_handicap",
    "set_free_handicap",
    "loadsgf",
    "printsgf",
    "kgs-genmove_cleanup",
    "kgs-time_settings",
    "kgs-game_over",
    "heatmap",
    "lz-analyze",
    "lz-genmove_analyze",
    "lz-memory_report",
    "lz-setoption",
    ""
};

// Default/min/max could be moved into separate fields,
// but for now we assume that the GUI will not send us invalid info.
const std::string GTP::s_options[] = {
    "option name Maximum Memory Use (MiB) type spin default 2048 min 128 max 131072",
    "option name Percentage of memory for cache type spin default 10 min 1 max 99",
    "option name Visits type spin default 0 min 0 max 1000000000",
    "option name Playouts type spin default 0 min 0 max 1000000000",
    "option name Lagbuffer type spin default 0 min 0 max 3000",
    "option name Resign Percentage type spin default -1 min -1 max 30",
    "option name Pondering type check default true",
    ""
};

std::string GTP::get_life_list(const GameState & game, bool live) {
    std::vector<std::string> stringlist;
    std::string result;
    const auto& board = game.board;

    if (live) {
        for (int i = 0; i < board.get_boardsize(); i++) {
            for (int j = 0; j < board.get_boardsize(); j++) {
                int vertex = board.get_vertex(i, j);

                if (board.get_state(vertex) != FastBoard::EMPTY) {
                    stringlist.push_back(board.get_string(vertex));
                }
            }
        }
    }

    // remove multiple mentions of the same string
    // unique reorders and returns new iterator, erase actually deletes
    std::sort(begin(stringlist), end(stringlist));
    stringlist.erase(std::unique(begin(stringlist), end(stringlist)),
                     end(stringlist));

    for (size_t i = 0; i < stringlist.size(); i++) {
        result += (i == 0 ? "" : "\n") + stringlist[i];
    }

    return result;
}

void GTP::execute(GameState & game, const std::string& xinput) {
    std::string input;
    static auto search = std::make_unique<UCTSearch>(game, *s_network);

    bool transform_lowercase = true;

    // Required on Unixy systems
    if (xinput.find("loadsgf") != std::string::npos) {
        transform_lowercase = false;
    }

    /* eat empty lines, simple preprocessing, lower case */
    for (unsigned int tmp = 0; tmp < xinput.size(); tmp++) {
        if (xinput[tmp] == 9) {
            input += " ";
        } else if ((xinput[tmp] > 0 && xinput[tmp] <= 9)
                || (xinput[tmp] >= 11 && xinput[tmp] <= 31)
                || xinput[tmp] == 127) {
               continue;
        } else {
            if (transform_lowercase) {
                input += std::tolower(xinput[tmp]);
            } else {
                input += xinput[tmp];
            }
        }

        // eat multi whitespace
        if (input.size() > 1) {
            if (std::isspace(input[input.size() - 2]) &&
                std::isspace(input[input.size() - 1])) {
                input.resize(input.size() - 1);
            }
        }
    }

    std::string command;
    int id = -1;

    if (input == "") {
        return;
    } else if (input == "exit") {
        exit(EXIT_SUCCESS);
    } else if (input.find("#") == 0) {
        return;
    } else if (std::isdigit(input[0])) {
        std::istringstream strm(input);
        char spacer;
        strm >> id;
        strm >> std::noskipws >> spacer;
        std::getline(strm, command);
    } else {
        command = input;
    }

    /* process commands */
    if (command == "protocol_version") {
        gtp_printf(id, "%d", GTP_VERSION);
        return;
    } else if (command == "name") {
        gtp_printf(id, PROGRAM_NAME);
        return;
    } else if (command == "version") {
        gtp_printf(id, PROGRAM_VERSION);
        return;
    } else if (command == "quit") {
        gtp_printf(id, "");
        exit(EXIT_SUCCESS);
    } else if (command.find("known_command") == 0) {
        std::istringstream cmdstream(command);
        std::string tmp;

        cmdstream >> tmp;     /* remove known_command */
        cmdstream >> tmp;

        for (int i = 0; s_commands[i].size() > 0; i++) {
            if (tmp == s_commands[i]) {
                gtp_printf(id, "true");
                return;
            }
        }

        gtp_printf(id, "false");
        return;
    } else if (command.find("list_commands") == 0) {
        std::string outtmp(s_commands[0]);
        for (int i = 1; s_commands[i].size() > 0; i++) {
            outtmp = outtmp + "\n" + s_commands[i];
        }
        gtp_printf(id, outtmp.c_str());
        return;
    } else if (command.find("boardsize") == 0) {
        std::istringstream cmdstream(command);
        std::string stmp;
        int tmp;

        cmdstream >> stmp;  // eat boardsize
        cmdstream >> tmp;

        if (!cmdstream.fail()) {
            if (tmp != BOARD_SIZE) {
                gtp_fail_printf(id, "unacceptable size");
            } else {
                float old_komi = game.get_komi();
                Training::clear_training();
                game.init_game(tmp, old_komi);
                gtp_printf(id, "");
            }
        } else {
            gtp_fail_printf(id, "syntax not understood");
        }

        return;
    } else if (command.find("clear_board") == 0) {
        Training::clear_training();
        game.reset_game();
        search = std::make_unique<UCTSearch>(game, *s_network);
        assert(UCTNodePointer::get_tree_size() == 0);
        gtp_printf(id, "");
        return;
    } else if (command.find("komi") == 0) {
        std::istringstream cmdstream(command);
        std::string tmp;
        float komi = 7.5f;
        float old_komi = game.get_komi();

        cmdstream >> tmp;  // eat komi
        cmdstream >> komi;

        if (!cmdstream.fail()) {
            if (komi != old_komi) {
                game.set_komi(komi);
            }
            gtp_printf(id, "");
        } else {
            gtp_fail_printf(id, "syntax not understood");
        }

        return;
    } else if (command.find("play") == 0) {
        std::istringstream cmdstream(command);
        std::string tmp;
        std::string color, vertex;

        cmdstream >> tmp;   //eat play
        cmdstream >> color;
        cmdstream >> vertex;

        if (!cmdstream.fail()) {
            if (!game.play_textmove(color, vertex)) {
                gtp_fail_printf(id, "illegal move");
            } else {
                gtp_printf(id, "");
            }
        } else {
            gtp_fail_printf(id, "syntax not understood");
        }
<<<<<<< HEAD
        return true;
=======
        return;
>>>>>>> 6ba3c9c3

    } else if (command.find("widen_search") == 0) {
		//m_search_width = (0.9 * m_search_width); // Not used. Instead, this is performed with the below command in UCTNode.cpp.
		UCTNode::widen_search();
<<<<<<< HEAD
        return true;
=======
        return;
>>>>>>> 6ba3c9c3

    } else if (command.find("narrow_search") == 0) {
		//m_search_width = (1.11 * m_search_width); // Not used. Instead, this is performed with the below command in UCTNode.cpp.
		UCTNode::narrow_search();
<<<<<<< HEAD
        return true;
=======
        return;
>>>>>>> 6ba3c9c3

    } else if (command.find("genmove") == 0
               || command.find("lz-genmove_analyze") == 0) {
        auto analysis_output = command.find("lz-genmove_analyze") == 0;
        auto interval = 0;

        std::istringstream cmdstream(command);
        std::string tmp;

        cmdstream >> tmp;  // eat genmove
        cmdstream >> tmp;
        if (analysis_output) {
            cmdstream >> interval;
        }

        if (!cmdstream.fail()) {
            int who;
            if (tmp == "w" || tmp == "white") {
                who = FastBoard::WHITE;
            } else if (tmp == "b" || tmp == "black") {
                who = FastBoard::BLACK;
            } else {
                gtp_fail_printf(id, "syntax error");
                return;
            }
            if (analysis_output) {
                // Start of multi-line response
                cfg_analyze_interval_centis = interval;
                if (id != -1) gtp_printf_raw("=%d\n", id);
                else gtp_printf_raw("=\n");
            }
            // start thinking
            {
                game.set_to_move(who);
                // Outputs winrate and pvs for lz-genmove_analyze
                int move = search->think(who);
                game.play_move(move);

                std::string vertex = game.move_to_text(move);
                if (!analysis_output) {
                    gtp_printf(id, "%s", vertex.c_str());
                } else {
                    gtp_printf_raw("play %s\n", vertex.c_str());
                }
            }
            if (cfg_allow_pondering) {
                // now start pondering
                if (!game.has_resigned()) {
                    // Outputs winrate and pvs through gtp for lz-genmove_analyze
                    search->ponder();
                }
            }
            if (analysis_output) {
                // Terminate multi-line response
                gtp_printf_raw("\n");
            }
        } else {
            gtp_fail_printf(id, "syntax not understood");
        }
        analysis_output = false;
        return;
    } else if (command.find("lz-analyze") == 0) {
        std::istringstream cmdstream(command);
        std::string tmp;
        auto who = game.board.get_to_move();

        cmdstream >> tmp; // eat lz-analyze
        cmdstream >> tmp; // eat side to move or interval
        if (!cmdstream.fail()) {
            if (tmp == "w" || tmp == "white") {
                who = FastBoard::WHITE;
            } else if (tmp == "b" || tmp == "black") {
                who = FastBoard::BLACK;
            } else {
                // Not side to move, must be interval
                try {
                    cfg_analyze_interval_centis = std::stoi(tmp);
                } catch(...) {
                    gtp_fail_printf(id, "syntax not understood");
                    return;
                }
            }
            if (tmp == "w" || tmp == "b" || tmp == "white" || tmp == "black") {
                // We got a color, so the interval must come now.
                int interval;
                cmdstream >> interval;
                if (!cmdstream.fail()) {
                    cfg_analyze_interval_centis = interval;
                } else {
                    gtp_fail_printf(id, "syntax not understood");
                    return;
                }
            }
        }
        // Start multi-line response.
        if (id != -1) gtp_printf_raw("=%d\n", id);
        else gtp_printf_raw("=\n");
        // Now start pondering.
        if (!game.has_resigned()) {
            // Outputs winrate and pvs through gtp
            game.set_to_move(who);
            search->ponder();
        }
        cfg_analyze_interval_centis = 0;
        // Terminate multi-line response
        gtp_printf_raw("\n");
        return;
    } else if (command.find("kgs-genmove_cleanup") == 0) {
        std::istringstream cmdstream(command);
        std::string tmp;

        cmdstream >> tmp;  // eat kgs-genmove
        cmdstream >> tmp;

        if (!cmdstream.fail()) {
            int who;
            if (tmp == "w" || tmp == "white") {
                who = FastBoard::WHITE;
            } else if (tmp == "b" || tmp == "black") {
                who = FastBoard::BLACK;
            } else {
                gtp_fail_printf(id, "syntax error");
                return;
            }
            game.set_passes(0);
            {
                game.set_to_move(who);
                int move = search->think(who, UCTSearch::NOPASS);
                game.play_move(move);

                std::string vertex = game.move_to_text(move);
                gtp_printf(id, "%s", vertex.c_str());
            }
            if (cfg_allow_pondering) {
                // now start pondering
                if (!game.has_resigned()) {
                    search->ponder();
                }
            }
        } else {
            gtp_fail_printf(id, "syntax not understood");
        }
        return;
    } else if (command.find("undo") == 0) {
        if (game.undo_move()) {
            gtp_printf(id, "");
        } else {
            gtp_fail_printf(id, "cannot undo");
        }
        return;
    } else if (command.find("showboard") == 0) {
        gtp_printf(id, "");
        game.display_state();
        return;
    } else if (command.find("final_score") == 0) {
        float ftmp = game.final_score();
        /* white wins */
        if (ftmp < -0.1) {
            gtp_printf(id, "W+%3.1f", float(fabs(ftmp)));
        } else if (ftmp > 0.1) {
            gtp_printf(id, "B+%3.1f", ftmp);
        } else {
            gtp_printf(id, "0");
        }
        return;
    } else if (command.find("final_status_list") == 0) {
        if (command.find("alive") != std::string::npos) {
            std::string livelist = get_life_list(game, true);
            gtp_printf(id, livelist.c_str());
        } else if (command.find("dead") != std::string::npos) {
            std::string deadlist = get_life_list(game, false);
            gtp_printf(id, deadlist.c_str());
        } else {
            gtp_printf(id, "");
        }
        return;
    } else if (command.find("time_settings") == 0) {
        std::istringstream cmdstream(command);
        std::string tmp;
        int maintime, byotime, byostones;

        cmdstream >> tmp >> maintime >> byotime >> byostones;

        if (!cmdstream.fail()) {
            // convert to centiseconds and set
            game.set_timecontrol(maintime * 100, byotime * 100, byostones, 0);

            gtp_printf(id, "");
        } else {
            gtp_fail_printf(id, "syntax not understood");
        }
        return;
    } else if (command.find("time_left") == 0) {
        std::istringstream cmdstream(command);
        std::string tmp, color;
        int time, stones;

        cmdstream >> tmp >> color >> time >> stones;

        if (!cmdstream.fail()) {
            int icolor;

            if (color == "w" || color == "white") {
                icolor = FastBoard::WHITE;
            } else if (color == "b" || color == "black") {
                icolor = FastBoard::BLACK;
            } else {
                gtp_fail_printf(id, "Color in time adjust not understood.\n");
                return;
            }

            game.adjust_time(icolor, time * 100, stones);

            gtp_printf(id, "");

            if (cfg_allow_pondering) {
                // KGS sends this after our move
                // now start pondering
                if (!game.has_resigned()) {
                    search->ponder();
                }
            }
        } else {
            gtp_fail_printf(id, "syntax not understood");
        }
        return;
    } else if (command.find("auto") == 0) {
        do {
            int move = search->think(game.get_to_move(), UCTSearch::NORMAL);
            game.play_move(move);
            game.display_state();

        } while (game.get_passes() < 2 && !game.has_resigned());

        return;
    } else if (command.find("go") == 0) {
        int move = search->think(game.get_to_move());
        game.play_move(move);

        std::string vertex = game.move_to_text(move);
        myprintf("%s\n", vertex.c_str());
        return;
    } else if (command.find("heatmap") == 0) {
        std::istringstream cmdstream(command);
        std::string tmp;
        std::string symmetry;

        cmdstream >> tmp;   // eat heatmap
        cmdstream >> symmetry;

        Network::Netresult vec;
        if (cmdstream.fail()) {
            // Default = DIRECT with no symmetric change
            vec = s_network->get_output(
                &game, Network::Ensemble::DIRECT,
                Network::IDENTITY_SYMMETRY, true);
        } else if (symmetry == "all") {
            for (auto s = 0; s < Network::NUM_SYMMETRIES; ++s) {
                vec = s_network->get_output(
                    &game, Network::Ensemble::DIRECT, s, true);
                Network::show_heatmap(&game, vec, false);
            }
        } else if (symmetry == "average" || symmetry == "avg") {
            vec = s_network->get_output(
                &game, Network::Ensemble::AVERAGE,
                Network::NUM_SYMMETRIES, true);
        } else {
            vec = s_network->get_output(
                &game, Network::Ensemble::DIRECT, std::stoi(symmetry), true);
        }

        if (symmetry != "all") {
            Network::show_heatmap(&game, vec, false);
        }

        gtp_printf(id, "");
        return;
    } else if (command.find("fixed_handicap") == 0) {
        std::istringstream cmdstream(command);
        std::string tmp;
        int stones;

        cmdstream >> tmp;   // eat fixed_handicap
        cmdstream >> stones;

        if (!cmdstream.fail() && game.set_fixed_handicap(stones)) {
            auto stonestring = game.board.get_stone_list();
            gtp_printf(id, "%s", stonestring.c_str());
        } else {
            gtp_fail_printf(id, "Not a valid number of handicap stones");
        }
        return;
    } else if (command.find("place_free_handicap") == 0) {
        std::istringstream cmdstream(command);
        std::string tmp;
        int stones;

        cmdstream >> tmp;   // eat place_free_handicap
        cmdstream >> stones;

        if (!cmdstream.fail()) {
            game.place_free_handicap(stones, *s_network);
            auto stonestring = game.board.get_stone_list();
            gtp_printf(id, "%s", stonestring.c_str());
        } else {
            gtp_fail_printf(id, "Not a valid number of handicap stones");
        }

        return;
    } else if (command.find("set_free_handicap") == 0) {
        std::istringstream cmdstream(command);
        std::string tmp;

        cmdstream >> tmp;   // eat set_free_handicap

        do {
            std::string vertex;

            cmdstream >> vertex;

            if (!cmdstream.fail()) {
                if (!game.play_textmove("black", vertex)) {
                    gtp_fail_printf(id, "illegal move");
                } else {
                    game.set_handicap(game.get_handicap() + 1);
                }
            }
        } while (!cmdstream.fail());

        std::string stonestring = game.board.get_stone_list();
        gtp_printf(id, "%s", stonestring.c_str());

        return;
    } else if (command.find("loadsgf") == 0) {
        std::istringstream cmdstream(command);
        std::string tmp, filename;
        int movenum;

        cmdstream >> tmp;   // eat loadsgf
        cmdstream >> filename;

        if (!cmdstream.fail()) {
            cmdstream >> movenum;

            if (cmdstream.fail()) {
                movenum = 999;
            }
        } else {
            gtp_fail_printf(id, "Missing filename.");
            return;
        }

        auto sgftree = std::make_unique<SGFTree>();

        try {
            sgftree->load_from_file(filename);
            game = sgftree->follow_mainline_state(movenum - 1);
            gtp_printf(id, "");
        } catch (const std::exception&) {
            gtp_fail_printf(id, "cannot load file");
        }
        return;
    } else if (command.find("kgs-chat") == 0) {
        // kgs-chat (game|private) Name Message
        std::istringstream cmdstream(command);
        std::string tmp;

        cmdstream >> tmp; // eat kgs-chat
        cmdstream >> tmp; // eat game|private
        cmdstream >> tmp; // eat player name
        do {
            cmdstream >> tmp; // eat message
        } while (!cmdstream.fail());

        gtp_fail_printf(id, "I'm a go bot, not a chat bot.");
        return;
    } else if (command.find("kgs-game_over") == 0) {
        // Do nothing. Particularly, don't ponder.
        gtp_printf(id, "");
        return;
    } else if (command.find("kgs-time_settings") == 0) {
        // none, absolute, byoyomi, or canadian
        std::istringstream cmdstream(command);
        std::string tmp;
        std::string tc_type;
        int maintime, byotime, byostones, byoperiods;

        cmdstream >> tmp >> tc_type;

        if (tc_type.find("none") != std::string::npos) {
            // 30 mins
            game.set_timecontrol(30 * 60 * 100, 0, 0, 0);
        } else if (tc_type.find("absolute") != std::string::npos) {
            cmdstream >> maintime;
            game.set_timecontrol(maintime * 100, 0, 0, 0);
        } else if (tc_type.find("canadian") != std::string::npos) {
            cmdstream >> maintime >> byotime >> byostones;
            // convert to centiseconds and set
            game.set_timecontrol(maintime * 100, byotime * 100, byostones, 0);
        } else if (tc_type.find("byoyomi") != std::string::npos) {
            // KGS style Fischer clock
            cmdstream >> maintime >> byotime >> byoperiods;
            game.set_timecontrol(maintime * 100, byotime * 100, 0, byoperiods);
        } else {
            gtp_fail_printf(id, "syntax not understood");
            return;
        }

        if (!cmdstream.fail()) {
            gtp_printf(id, "");
        } else {
            gtp_fail_printf(id, "syntax not understood");
        }
        return;
    } else if (command.find("netbench") == 0) {
        std::istringstream cmdstream(command);
        std::string tmp;
        int iterations;

        cmdstream >> tmp;  // eat netbench
        cmdstream >> iterations;

        if (!cmdstream.fail()) {
            s_network->benchmark(&game, iterations);
        } else {
            s_network->benchmark(&game);
        }
        gtp_printf(id, "");
        return;

    } else if (command.find("printsgf") == 0) {
        std::istringstream cmdstream(command);
        std::string tmp, filename;

        cmdstream >> tmp;   // eat printsgf
        cmdstream >> filename;

        auto sgf_text = SGFTree::state_to_string(game, 0);
        // GTP says consecutive newlines terminate the output,
        // so we must filter those.
        boost::replace_all(sgf_text, "\n\n", "\n");

        if (cmdstream.fail()) {
            gtp_printf(id, "%s\n", sgf_text.c_str());
        } else {
            std::ofstream out(filename);
            out << sgf_text;
            out.close();
            gtp_printf(id, "");
        }

        return;
    } else if (command.find("load_training") == 0) {
        std::istringstream cmdstream(command);
        std::string tmp, filename;

        // tmp will eat "load_training"
        cmdstream >> tmp >> filename;

        Training::load_training(filename);

        if (!cmdstream.fail()) {
            gtp_printf(id, "");
        } else {
            gtp_fail_printf(id, "syntax not understood");
        }

        return;
    } else if (command.find("save_training") == 0) {
        std::istringstream cmdstream(command);
        std::string tmp, filename;

        // tmp will eat "save_training"
        cmdstream >> tmp >>  filename;

        Training::save_training(filename);

        if (!cmdstream.fail()) {
            gtp_printf(id, "");
        } else {
            gtp_fail_printf(id, "syntax not understood");
        }

        return;
    } else if (command.find("dump_training") == 0) {
        std::istringstream cmdstream(command);
        std::string tmp, winner_color, filename;
        int who_won;

        // tmp will eat "dump_training"
        cmdstream >> tmp >> winner_color >> filename;

        if (winner_color == "w" || winner_color == "white") {
            who_won = FullBoard::WHITE;
        } else if (winner_color == "b" || winner_color == "black") {
            who_won = FullBoard::BLACK;
        } else {
            gtp_fail_printf(id, "syntax not understood");
            return;
        }

        Training::dump_training(who_won, filename);

        if (!cmdstream.fail()) {
            gtp_printf(id, "");
        } else {
            gtp_fail_printf(id, "syntax not understood");
        }

        return;
    } else if (command.find("dump_debug") == 0) {
        std::istringstream cmdstream(command);
        std::string tmp, filename;

        // tmp will eat "dump_debug"
        cmdstream >> tmp >> filename;

        Training::dump_debug(filename);

        if (!cmdstream.fail()) {
            gtp_printf(id, "");
        } else {
            gtp_fail_printf(id, "syntax not understood");
        }

        return;
    } else if (command.find("dump_supervised") == 0) {
        std::istringstream cmdstream(command);
        std::string tmp, sgfname, outname;

        // tmp will eat dump_supervised
        cmdstream >> tmp >> sgfname >> outname;

        Training::dump_supervised(sgfname, outname);

        if (!cmdstream.fail()) {
            gtp_printf(id, "");
        } else {
            gtp_fail_printf(id, "syntax not understood");
        }
        return;
    } else if (command.find("lz-memory_report") == 0) {
        auto base_memory = get_base_memory();
        auto tree_size = add_overhead(UCTNodePointer::get_tree_size());
        auto cache_size = add_overhead(s_network->get_estimated_cache_size());

        auto total = base_memory + tree_size + cache_size;
        gtp_printf(id,
            "Estimated total memory consumption: %d MiB.\n"
            "Network with overhead: %d MiB / Search tree: %d MiB / Network cache: %d\n",
            total / MiB, base_memory / MiB, tree_size / MiB, cache_size / MiB);
        return;
    } else if (command.find("lz-setoption") == 0) {
        return execute_setoption(*search.get(), id, command);
    }
    gtp_fail_printf(id, "unknown command");
    return;
}

std::pair<std::string, std::string> GTP::parse_option(std::istringstream& is) {
    std::string token, name, value;

    // Read option name (can contain spaces)
    while (is >> token && token != "value")
        name += std::string(" ", name.empty() ? 0 : 1) + token;

    // Read option value (can contain spaces)
    while (is >> token)
        value += std::string(" ", value.empty() ? 0 : 1) + token;

    return std::make_pair(name, value);
}

size_t GTP::get_base_memory() {
    // At the moment of writing the memory consumption is
    // roughly network size + 85 for one GPU and + 160 for two GPUs.
#ifdef USE_OPENCL
    auto gpus = std::max(cfg_gpus.size(), size_t{1});
    return s_network->get_estimated_size() + 85 * MiB * gpus;
#else
    return s_network->get_estimated_size();
#endif
}

std::pair<bool, std::string> GTP::set_max_memory(size_t max_memory,
    int cache_size_ratio_percent) {
    if (max_memory == 0) {
        max_memory = UCTSearch::DEFAULT_MAX_MEMORY;
    }

    // Calculate amount of memory available for the search tree +
    // NNCache by estimating a constant memory overhead first.
    auto base_memory = get_base_memory();

    if (max_memory < base_memory) {
        return std::make_pair(false, "Not enough memory for network. " +
            std::to_string(base_memory / MiB) + " MiB required.");
    }

    auto max_memory_for_search = max_memory - base_memory;

    assert(cache_size_ratio_percent >= 1);
    assert(cache_size_ratio_percent <= 99);
    auto max_cache_size = max_memory_for_search *
        cache_size_ratio_percent / 100;

    auto max_cache_count =
        (int)(remove_overhead(max_cache_size) / NNCache::ENTRY_SIZE);

    // Verify if the setting would not result in too little cache.
    if (max_cache_count < NNCache::MIN_CACHE_COUNT) {
        return std::make_pair(false, "Not enough memory for cache.");
    }
    auto max_tree_size = max_memory_for_search - max_cache_size;

    if (max_tree_size < UCTSearch::MIN_TREE_SPACE) {
        return std::make_pair(false, "Not enough memory for search tree.");
    }

    // Only if settings are ok we store the values in config.
    cfg_max_memory = max_memory;
    cfg_max_cache_ratio_percent = cache_size_ratio_percent;
    // Set max_tree_size.
    cfg_max_tree_size = remove_overhead(max_tree_size);
    // Resize cache.
    s_network->nncache_resize(max_cache_count);

    return std::make_pair(true, "Setting max tree size to " +
        std::to_string(max_tree_size / MiB) + " MiB and cache size to " +
        std::to_string(max_cache_size / MiB) +
        " MiB.");
}

void GTP::execute_setoption(UCTSearch & search,
                            int id, const std::string &command) {
    std::istringstream cmdstream(command);
    std::string tmp, name_token;

    // Consume lz_setoption, name.
    cmdstream >> tmp >> name_token;

    // Print available options if called without an argument.
    if (cmdstream.fail()) {
        std::string options_out_tmp("");
        for (int i = 0; s_options[i].size() > 0; i++) {
            options_out_tmp = options_out_tmp + "\n" + s_options[i];
        }
        gtp_printf(id, options_out_tmp.c_str());
<<<<<<< HEAD
        return true;
    } *************************************/
=======
        return;
    }
>>>>>>> 6ba3c9c3

    if (name_token.find("name") != 0) {
        gtp_fail_printf(id, "incorrect syntax for lz-setoption");
        return;
    }

    std::string name, value;
    std::tie(name, value) = parse_option(cmdstream);

    if (name == "maximum memory use (mib)") {
        std::istringstream valuestream(value);
        int max_memory_in_mib;
        valuestream >> max_memory_in_mib;
        if (!valuestream.fail()) {
            if (max_memory_in_mib < 128 || max_memory_in_mib > 131072) {
                gtp_fail_printf(id, "incorrect value");
                return;
            }
            bool result;
            std::string reason;
            std::tie(result, reason) = set_max_memory(max_memory_in_mib * MiB,
                cfg_max_cache_ratio_percent);
            if (result) {
                gtp_printf(id, reason.c_str());
            } else {
                gtp_fail_printf(id, reason.c_str());
            }
            return;
        } else {
            gtp_fail_printf(id, "incorrect value");
            return;
        }
    } else if (name == "percentage of memory for cache") {
        std::istringstream valuestream(value);
        int cache_size_ratio_percent;
        valuestream >> cache_size_ratio_percent;
        if (cache_size_ratio_percent < 1 || cache_size_ratio_percent > 99) {
            gtp_fail_printf(id, "incorrect value");
            return;
        }
        bool result;
        std::string reason;
        std::tie(result, reason) = set_max_memory(cfg_max_memory,
            cache_size_ratio_percent);
        if (result) {
            gtp_printf(id, reason.c_str());
        } else {
            gtp_fail_printf(id, reason.c_str());
        }
        return;
    } else if (name == "visits") {
        std::istringstream valuestream(value);
        int visits;
        valuestream >> visits;
        cfg_max_visits = visits;

        // 0 may be specified to mean "no limit"
        if (cfg_max_visits == 0) {
            cfg_max_visits = UCTSearch::UNLIMITED_PLAYOUTS;
        }
        // Note that if the visits are changed but no
        // explicit command to set memory usage is given,
        // we will stick with the initial guess we made on startup.
        search.set_visit_limit(cfg_max_visits);
    } else if (name == "playouts") {
        std::istringstream valuestream(value);
        int playouts;
        valuestream >> playouts;
        cfg_max_playouts = playouts;

        // 0 may be specified to mean "no limit"
        if (cfg_max_playouts == 0) {
            cfg_max_playouts = UCTSearch::UNLIMITED_PLAYOUTS;
        } else if (cfg_allow_pondering) {
            // Limiting playouts while pondering is still enabled
            // makes no sense.
            gtp_fail_printf(id, "incorrect value");
            return;
        }

        // Note that if the playouts are changed but no
        // explicit command to set memory usage is given,
        // we will stick with the initial guess we made on startup.
        search.set_playout_limit(cfg_max_visits);
    } else if (name == "lagbuffer") {
        std::istringstream valuestream(value);
        int lagbuffer;
        valuestream >> lagbuffer;
        cfg_lagbuffer_cs = lagbuffer;
    } else if (name == "pondering") {
        std::istringstream valuestream(value);
        std::string toggle;
        valuestream >> toggle;
        if (toggle == "true") {
            if (cfg_max_playouts != UCTSearch::UNLIMITED_PLAYOUTS) {
                gtp_fail_printf(id, "incorrect value");
                return;
            }
            cfg_allow_pondering = true;
        } else if (toggle == "false") {
            cfg_allow_pondering = false;
        } else {
            gtp_fail_printf(id, "incorrect value");
            return;
        }
    } else if (name == "resign percentage") {
        std::istringstream valuestream(value);
        int resignpct;
        valuestream >> resignpct;
        cfg_resignpct = resignpct;
    } else {
        gtp_fail_printf(id, "Unknown option");
    }
    return;
}<|MERGE_RESOLUTION|>--- conflicted
+++ resolved
@@ -402,29 +402,17 @@
         } else {
             gtp_fail_printf(id, "syntax not understood");
         }
-<<<<<<< HEAD
-        return true;
-=======
-        return;
->>>>>>> 6ba3c9c3
+        return;
 
     } else if (command.find("widen_search") == 0) {
 		//m_search_width = (0.9 * m_search_width); // Not used. Instead, this is performed with the below command in UCTNode.cpp.
 		UCTNode::widen_search();
-<<<<<<< HEAD
-        return true;
-=======
-        return;
->>>>>>> 6ba3c9c3
+        return;
 
     } else if (command.find("narrow_search") == 0) {
 		//m_search_width = (1.11 * m_search_width); // Not used. Instead, this is performed with the below command in UCTNode.cpp.
 		UCTNode::narrow_search();
-<<<<<<< HEAD
-        return true;
-=======
-        return;
->>>>>>> 6ba3c9c3
+        return;
 
     } else if (command.find("genmove") == 0
                || command.find("lz-genmove_analyze") == 0) {
@@ -1073,13 +1061,8 @@
             options_out_tmp = options_out_tmp + "\n" + s_options[i];
         }
         gtp_printf(id, options_out_tmp.c_str());
-<<<<<<< HEAD
-        return true;
-    } *************************************/
-=======
-        return;
-    }
->>>>>>> 6ba3c9c3
+        return;
+    }
 
     if (name_token.find("name") != 0) {
         gtp_fail_printf(id, "incorrect syntax for lz-setoption");
