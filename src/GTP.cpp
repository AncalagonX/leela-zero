--- conflicted
+++ resolved
@@ -857,12 +857,8 @@
         } while (game.get_passes() < 2 && !game.has_resigned());
 
         return;
-<<<<<<< HEAD
-    } else if (command.find("go") == 0) {
+    } else if (command.find("go") == 0 && command.size() < 6) {
 		game.set_komi((cfg_manual_komi / 10.0f));
-=======
-    } else if (command.find("go") == 0 && command.size() < 6) {
->>>>>>> 31c36431
         int move = search->think(game.get_to_move());
         game.play_move(move);
 
