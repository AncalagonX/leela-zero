/*
    This file is part of Leela Zero.
    Copyright (C) 2017-2019 Gian-Carlo Pascutto and contributors

    Leela Zero is free software: you can redistribute it and/or modify
    it under the terms of the GNU General Public License as published by
    the Free Software Foundation, either version 3 of the License, or
    (at your option) any later version.

    Leela Zero is distributed in the hope that it will be useful,
    but WITHOUT ANY WARRANTY; without even the implied warranty of
    MERCHANTABILITY or FITNESS FOR A PARTICULAR PURPOSE.  See the
    GNU General Public License for more details.

    You should have received a copy of the GNU General Public License
    along with Leela Zero.  If not, see <http://www.gnu.org/licenses/>.

    Additional permission under GNU GPL version 3 section 7

    If you modify this Program, or any covered work, by linking or
    combining it with NVIDIA Corporation's libraries from the
    NVIDIA CUDA Toolkit and/or the NVIDIA CUDA Deep Neural
    Network library and/or the NVIDIA TensorRT inference library
    (or a modified version of those libraries), containing parts covered
    by the terms of the respective license agreement, the licensors of
    this Program grant you additional permission to convey the resulting
    work.
*/

#include "config.h"

#include <algorithm>
#include <cctype>
#include <chrono>
#include <cmath>
#include <cstdlib>
#include <exception>
#include <fstream>
#include <limits>
#include <memory>
#include <random>
#include <string>
#include <vector>
#include <boost/algorithm/string.hpp>

#include "GTP.h"
#include "FastBoard.h"
#include "FullBoard.h"
#include "GameState.h"
#include "Network.h"
#include "SGFTree.h"
#include "SMP.h"
#include "Training.h"
#include "UCTSearch.h"
#include "UCTNode.h"
#include "Utils.h"

using namespace Utils;

// Configuration flags
bool cfg_gtp_mode;
bool cfg_allow_pondering;
int cfg_num_threads;
int cfg_max_threads;
int cfg_max_playouts;
int cfg_max_visits;
size_t cfg_max_memory;
size_t cfg_max_tree_size;
int cfg_max_cache_ratio_percent;
TimeManagement::enabled_t cfg_timemanage;
float cfg_manual_komi;
int cfg_lagbuffer_cs;
float m_search_width;
int cfg_resignpct;
int cfg_noise;
int cfg_random_cnt;
int cfg_random_min_visits;
float cfg_random_temp;
std::uint64_t cfg_rng_seed;
bool cfg_dumbpass;
#ifdef USE_OPENCL
std::vector<int> cfg_gpus;
bool cfg_sgemm_exhaustive;
bool cfg_tune_only;
#ifdef USE_HALF
precision_t cfg_precision;
#endif
#endif
float cfg_puct;
float cfg_logpuct;
float cfg_logconst;
float cfg_softmax_temp;
float cfg_fpu_reduction;
float cfg_fpu_root_reduction;
std::string cfg_weightsfile;
std::string cfg_logfile;
FILE* cfg_logfile_handle;
bool cfg_quiet;
std::string cfg_options_str;
bool cfg_benchmark;
bool cfg_cpu_only;
int cfg_analyze_interval_centis;

std::unique_ptr<Network> GTP::s_network;

void GTP::initialize(std::unique_ptr<Network>&& net) {
    s_network = std::move(net);

    bool result;
    std::string message;
    std::tie(result, message) =
        set_max_memory(cfg_max_memory, cfg_max_cache_ratio_percent);
    if (!result) {
        // This should only ever happen with 60 block networks on 32bit machine.
        myprintf("LOW MEMORY SETTINGS! Couldn't set default memory limits.\n");
        myprintf("The network you are using might be too big\n");
        myprintf("for the default settings on your system.\n");
        throw std::runtime_error("Error setting memory requirements.");
    }
    myprintf("%s\n", message.c_str());
}

void GTP::setup_default_parameters() {
    cfg_gtp_mode = false;
    cfg_allow_pondering = true;
    cfg_max_threads = std::max(1, std::min(SMP::get_num_cpus(), MAX_CPUS));
#ifdef USE_OPENCL
    // If we will be GPU limited, using many threads won't help much.
    // Multi-GPU is a different story, but we will assume that those people
    // who do those stuff will know what they are doing.
    cfg_num_threads = std::min(2, cfg_max_threads);
#else
    cfg_num_threads = cfg_max_threads;
#endif
    cfg_max_memory = UCTSearch::DEFAULT_MAX_MEMORY;
    cfg_max_playouts = UCTSearch::UNLIMITED_PLAYOUTS;
    cfg_max_visits = UCTSearch::UNLIMITED_PLAYOUTS;
    // This will be overwriiten in initialize() after network size is known.
    cfg_max_tree_size = UCTSearch::DEFAULT_MAX_MEMORY;
    cfg_max_cache_ratio_percent = 10;
    cfg_timemanage = TimeManagement::AUTO;
	cfg_manual_komi = 75;
    cfg_lagbuffer_cs = 100;
	//m_search_width = 0.311; // Searches approximately a width of approx. 2-4 moves initially
	m_search_width = 1.000; // Searches approximately a width of approx. 2-4 moves initially
    cfg_weightsfile = leelaz_file("best-network");
#ifdef USE_OPENCL
    cfg_gpus = { };
    cfg_sgemm_exhaustive = false;
    cfg_tune_only = false;
#ifdef USE_HALF
    cfg_precision = precision_t::AUTO;
#endif
#endif
    cfg_puct = 0.5f;
    cfg_logpuct = 0.015f;
    cfg_logconst = 1.7f;
    cfg_softmax_temp = 1.0f;
    cfg_fpu_reduction = 0.25f;
    // see UCTSearch::should_resign
    cfg_resignpct = -1;
    cfg_noise = false;
<<<<<<< HEAD
	cfg_fpu_root_reduction = cfg_fpu_reduction;
=======
    cfg_fpu_root_reduction = cfg_fpu_reduction;
>>>>>>> 808bb43d
    cfg_random_cnt = 0;
    cfg_random_min_visits = 1;
    cfg_random_temp = 1.0f;
    cfg_dumbpass = false;
    cfg_logfile_handle = nullptr;
    cfg_quiet = false;
    cfg_benchmark = false;
#ifdef USE_CPU_ONLY
    cfg_cpu_only = true;
#else
    cfg_cpu_only = false;
#endif

    cfg_analyze_interval_centis = 0;

    // C++11 doesn't guarantee *anything* about how random this is,
    // and in MinGW it isn't random at all. But we can mix it in, which
    // helps when it *is* high quality (Linux, MSVC).
    std::random_device rd;
    std::ranlux48 gen(rd());
    std::uint64_t seed1 = (gen() << 16) ^ gen();
    // If the above fails, this is one of our best, portable, bets.
    std::uint64_t seed2 = std::chrono::high_resolution_clock::
        now().time_since_epoch().count();
    cfg_rng_seed = seed1 ^ seed2;
}

const std::string GTP::s_commands[] = {
    "protocol_version",
    "name",
    "version",
    "quit",
    "known_command",
    "list_commands",
    "boardsize",
    "clear_board",
    "komi",
    "play",
	"widen_search",
	"narrow_search",
    "genmove",
    "showboard",
    "undo",
    "final_score",
    "final_status_list",
    "time_settings",
    "time_left",
    "fixed_handicap",
    "place_free_handicap",
    "set_free_handicap",
    "loadsgf",
    "printsgf",
    "kgs-genmove_cleanup",
    "kgs-time_settings",
    "kgs-game_over",
    "heatmap",
    "lz-analyze",
    "lz-genmove_analyze",
    "lz-memory_report",
    "lz-setoption",
    ""
};

// Default/min/max could be moved into separate fields,
// but for now we assume that the GUI will not send us invalid info.
const std::string GTP::s_options[] = {
    "option name Maximum Memory Use (MiB) type spin default 2048 min 128 max 131072",
    "option name Percentage of memory for cache type spin default 10 min 1 max 99",
    "option name Visits type spin default 0 min 0 max 1000000000",
    "option name Playouts type spin default 0 min 0 max 1000000000",
	"option name setkomi type spin default 75 min -1000 max 1000",
    "option name Lagbuffer type spin default 0 min 0 max 3000",
    "option name Resign Percentage type spin default -1 min -1 max 30",
    "option name Pondering type check default true",
    ""
};

std::string GTP::get_life_list(const GameState & game, bool live) {
    std::vector<std::string> stringlist;
    std::string result;
    const auto& board = game.board;

    if (live) {
        for (int i = 0; i < board.get_boardsize(); i++) {
            for (int j = 0; j < board.get_boardsize(); j++) {
                int vertex = board.get_vertex(i, j);

                if (board.get_state(vertex) != FastBoard::EMPTY) {
                    stringlist.push_back(board.get_string(vertex));
                }
            }
        }
    }

    // remove multiple mentions of the same string
    // unique reorders and returns new iterator, erase actually deletes
    std::sort(begin(stringlist), end(stringlist));
    stringlist.erase(std::unique(begin(stringlist), end(stringlist)),
                     end(stringlist));

    for (size_t i = 0; i < stringlist.size(); i++) {
        result += (i == 0 ? "" : "\n") + stringlist[i];
    }

    return result;
}

void GTP::execute(GameState & game, const std::string& xinput) {
    std::string input;
    static auto search = std::make_unique<UCTSearch>(game, *s_network);

    bool transform_lowercase = true;

    // Required on Unixy systems
    if (xinput.find("loadsgf") != std::string::npos) {
        transform_lowercase = false;
    }

    /* eat empty lines, simple preprocessing, lower case */
    for (unsigned int tmp = 0; tmp < xinput.size(); tmp++) {
        if (xinput[tmp] == 9) {
            input += " ";
        } else if ((xinput[tmp] > 0 && xinput[tmp] <= 9)
                || (xinput[tmp] >= 11 && xinput[tmp] <= 31)
                || xinput[tmp] == 127) {
               continue;
        } else {
            if (transform_lowercase) {
                input += std::tolower(xinput[tmp]);
            } else {
                input += xinput[tmp];
            }
        }

        // eat multi whitespace
        if (input.size() > 1) {
            if (std::isspace(input[input.size() - 2]) &&
                std::isspace(input[input.size() - 1])) {
                input.resize(input.size() - 1);
            }
        }
    }

    std::string command;
    int id = -1;

    if (input == "") {
        return;
    } else if (input == "exit") {
        exit(EXIT_SUCCESS);
    } else if (input.find("#") == 0) {
        return;
    } else if (std::isdigit(input[0])) {
        std::istringstream strm(input);
        char spacer;
        strm >> id;
        strm >> std::noskipws >> spacer;
        std::getline(strm, command);
    } else {
        command = input;
    }

    /* process commands */
    if (command == "protocol_version") {
        gtp_printf(id, "%d", GTP_VERSION);
        return;
    } else if (command == "name") {
        gtp_printf(id, PROGRAM_NAME);
        return;
    } else if (command == "version") {
        gtp_printf(id, PROGRAM_VERSION);
        return;
    } else if (command == "quit") {
        gtp_printf(id, "");
        exit(EXIT_SUCCESS);
    } else if (command.find("known_command") == 0) {
        std::istringstream cmdstream(command);
        std::string tmp;

        cmdstream >> tmp;     /* remove known_command */
        cmdstream >> tmp;

        for (int i = 0; s_commands[i].size() > 0; i++) {
            if (tmp == s_commands[i]) {
                gtp_printf(id, "true");
                return;
            }
        }

        gtp_printf(id, "false");
        return;
    } else if (command.find("list_commands") == 0) {
        std::string outtmp(s_commands[0]);
        for (int i = 1; s_commands[i].size() > 0; i++) {
            outtmp = outtmp + "\n" + s_commands[i];
        }
        gtp_printf(id, outtmp.c_str());
        return;
    } else if (command.find("boardsize") == 0) {
        std::istringstream cmdstream(command);
        std::string stmp;
        int tmp;

        cmdstream >> stmp;  // eat boardsize
        cmdstream >> tmp;

        if (!cmdstream.fail()) {
            if (tmp != BOARD_SIZE) {
                gtp_fail_printf(id, "unacceptable size");
            } else {
                float old_komi = game.get_komi();
                Training::clear_training();
                game.init_game(tmp, old_komi);
                gtp_printf(id, "");
            }
        } else {
            gtp_fail_printf(id, "syntax not understood");
        }

        return;
    } else if (command.find("clear_board") == 0) {
        Training::clear_training();
        game.reset_game();
        search = std::make_unique<UCTSearch>(game, *s_network);
        assert(UCTNodePointer::get_tree_size() == 0);
        gtp_printf(id, "");
        return;
    } else if (command.find("komi") == 0) {
        std::istringstream cmdstream(command);
        std::string tmp;
        float komi;
        float old_komi = game.get_komi();

        cmdstream >> tmp;  // eat komi
        cmdstream >> komi;

        if (!cmdstream.fail()) {
            if (komi != old_komi) {
                game.set_komi(komi);
            }
            gtp_printf(id, "");
        } else {
            gtp_fail_printf(id, "syntax not understood");
        }

        return;
    } else if (command.find("play") == 0) {
        std::istringstream cmdstream(command);
        std::string tmp;
        std::string color, vertex;

        cmdstream >> tmp;   //eat play
        cmdstream >> color;
        cmdstream >> vertex;

        if (!cmdstream.fail()) {
            if (!game.play_textmove(color, vertex)) {
                gtp_fail_printf(id, "illegal move");
            } else {
                gtp_printf(id, "");
            }
        } else {
            gtp_fail_printf(id, "syntax not understood");
        }
        return;

    } else if (command.find("widen_search") == 0) {
		//m_search_width = (0.9 * m_search_width); // Not used. Instead, this is performed with the below command in UCTNode.cpp.
		UCTNode::widen_search();
        return;

    } else if (command.find("narrow_search") == 0) {
		//m_search_width = (1.11 * m_search_width); // Not used. Instead, this is performed with the below command in UCTNode.cpp.
		UCTNode::narrow_search();
		game.set_komi((cfg_manual_komi / 10.0f));
        return;

    } else if (command.find("genmove") == 0
               || command.find("lz-genmove_analyze") == 0) {
        auto analysis_output = command.find("lz-genmove_analyze") == 0;
        auto interval = 0;

        std::istringstream cmdstream(command);
        std::string tmp;

        cmdstream >> tmp;  // eat genmove
        cmdstream >> tmp;
        if (analysis_output) {
            cmdstream >> interval;
        }

        if (!cmdstream.fail()) {
            int who;
            if (tmp == "w" || tmp == "white") {
                who = FastBoard::WHITE;
            } else if (tmp == "b" || tmp == "black") {
                who = FastBoard::BLACK;
            } else {
                gtp_fail_printf(id, "syntax error");
                return;
            }
            if (analysis_output) {
                // Start of multi-line response
                cfg_analyze_interval_centis = interval;
                if (id != -1) gtp_printf_raw("=%d\n", id);
                else gtp_printf_raw("=\n");
            }
            // start thinking
            {
                game.set_to_move(who);
                // Outputs winrate and pvs for lz-genmove_analyze
                int move = search->think(who);
                game.play_move(move);

                std::string vertex = game.move_to_text(move);
                if (!analysis_output) {
                    gtp_printf(id, "%s", vertex.c_str());
                } else {
                    gtp_printf_raw("play %s\n", vertex.c_str());
                }
            }
            if (cfg_allow_pondering) {
                // now start pondering
                if (!game.has_resigned()) {
                    // Outputs winrate and pvs through gtp for lz-genmove_analyze
                    search->ponder();
                }
            }
            if (analysis_output) {
                // Terminate multi-line response
                gtp_printf_raw("\n");
            }
        } else {
            gtp_fail_printf(id, "syntax not understood");
        }
        analysis_output = false;
        return;
    } else if (command.find("lz-analyze") == 0) {
        std::istringstream cmdstream(command);
        std::string tmp;
        auto who = game.board.get_to_move();

        cmdstream >> tmp; // eat lz-analyze
        cmdstream >> tmp; // eat side to move or interval
        if (!cmdstream.fail()) {
            if (tmp == "w" || tmp == "white") {
                who = FastBoard::WHITE;
            } else if (tmp == "b" || tmp == "black") {
                who = FastBoard::BLACK;
            } else {
                // Not side to move, must be interval
                try {
                    cfg_analyze_interval_centis = std::stoi(tmp);
                } catch(...) {
                    gtp_fail_printf(id, "syntax not understood");
                    return;
                }
            }
            if (tmp == "w" || tmp == "b" || tmp == "white" || tmp == "black") {
                // We got a color, so the interval must come now.
                int interval;
                cmdstream >> interval;
                if (!cmdstream.fail()) {
                    cfg_analyze_interval_centis = interval;
                } else {
                    gtp_fail_printf(id, "syntax not understood");
                    return;
                }
            }
        }
        // Start multi-line response.
        if (id != -1) gtp_printf_raw("=%d\n", id);
        else gtp_printf_raw("=\n");
        // Now start pondering.
        if (!game.has_resigned()) {
            // Outputs winrate and pvs through gtp
            game.set_to_move(who);
            search->ponder();
        }
        cfg_analyze_interval_centis = 0;
        // Terminate multi-line response
        gtp_printf_raw("\n");
        return;
    } else if (command.find("kgs-genmove_cleanup") == 0) {
        std::istringstream cmdstream(command);
        std::string tmp;

        cmdstream >> tmp;  // eat kgs-genmove
        cmdstream >> tmp;

        if (!cmdstream.fail()) {
            int who;
            if (tmp == "w" || tmp == "white") {
                who = FastBoard::WHITE;
            } else if (tmp == "b" || tmp == "black") {
                who = FastBoard::BLACK;
            } else {
                gtp_fail_printf(id, "syntax error");
                return;
            }
            game.set_passes(0);
            {
                game.set_to_move(who);
                int move = search->think(who, UCTSearch::NOPASS);
                game.play_move(move);

                std::string vertex = game.move_to_text(move);
                gtp_printf(id, "%s", vertex.c_str());
            }
            if (cfg_allow_pondering) {
                // now start pondering
                if (!game.has_resigned()) {
                    search->ponder();
                }
            }
        } else {
            gtp_fail_printf(id, "syntax not understood");
        }
        return;
    } else if (command.find("undo") == 0) {
        if (game.undo_move()) {
            gtp_printf(id, "");
        } else {
            gtp_fail_printf(id, "cannot undo");
        }
        return;
    } else if (command.find("showboard") == 0) {
        gtp_printf(id, "");
        game.display_state();
        return;
    } else if (command.find("final_score") == 0) {
        float ftmp = game.final_score();
        /* white wins */
        if (ftmp < -0.1) {
            gtp_printf(id, "W+%3.1f", float(fabs(ftmp)));
        } else if (ftmp > 0.1) {
            gtp_printf(id, "B+%3.1f", ftmp);
        } else {
            gtp_printf(id, "0");
        }
        return;
    } else if (command.find("final_status_list") == 0) {
        if (command.find("alive") != std::string::npos) {
            std::string livelist = get_life_list(game, true);
            gtp_printf(id, livelist.c_str());
        } else if (command.find("dead") != std::string::npos) {
            std::string deadlist = get_life_list(game, false);
            gtp_printf(id, deadlist.c_str());
        } else {
            gtp_printf(id, "");
        }
        return;
    } else if (command.find("time_settings") == 0) {
        std::istringstream cmdstream(command);
        std::string tmp;
        int maintime, byotime, byostones;

        cmdstream >> tmp >> maintime >> byotime >> byostones;

        if (!cmdstream.fail()) {
            // convert to centiseconds and set
            game.set_timecontrol(maintime * 100, byotime * 100, byostones, 0);

            gtp_printf(id, "");
        } else {
            gtp_fail_printf(id, "syntax not understood");
        }
        return;
    } else if (command.find("time_left") == 0) {
        std::istringstream cmdstream(command);
        std::string tmp, color;
        int time, stones;

        cmdstream >> tmp >> color >> time >> stones;

        if (!cmdstream.fail()) {
            int icolor;

            if (color == "w" || color == "white") {
                icolor = FastBoard::WHITE;
            } else if (color == "b" || color == "black") {
                icolor = FastBoard::BLACK;
            } else {
                gtp_fail_printf(id, "Color in time adjust not understood.\n");
                return;
            }

            game.adjust_time(icolor, time * 100, stones);

            gtp_printf(id, "");

            if (cfg_allow_pondering) {
                // KGS sends this after our move
                // now start pondering
                if (!game.has_resigned()) {
                    search->ponder();
                }
            }
        } else {
            gtp_fail_printf(id, "syntax not understood");
        }
        return;
    } else if (command.find("auto") == 0) {
        do {
            int move = search->think(game.get_to_move(), UCTSearch::NORMAL);
            game.play_move(move);
            game.display_state();

        } while (game.get_passes() < 2 && !game.has_resigned());

        return;
    } else if (command.find("go") == 0) {
        int move = search->think(game.get_to_move());
        game.play_move(move);

        std::string vertex = game.move_to_text(move);
        myprintf("%s\n", vertex.c_str());
        return;
    } else if (command.find("heatmap") == 0) {
        std::istringstream cmdstream(command);
        std::string tmp;
        std::string symmetry;

        cmdstream >> tmp;   // eat heatmap
        cmdstream >> symmetry;

        Network::Netresult vec;
        if (cmdstream.fail()) {
            // Default = DIRECT with no symmetric change
            vec = s_network->get_output(
                &game, Network::Ensemble::DIRECT,
                Network::IDENTITY_SYMMETRY, false);
        } else if (symmetry == "all") {
            for (auto s = 0; s < Network::NUM_SYMMETRIES; ++s) {
                vec = s_network->get_output(
                    &game, Network::Ensemble::DIRECT, s, false);
                Network::show_heatmap(&game, vec, false);
            }
        } else if (symmetry == "average" || symmetry == "avg") {
            vec = s_network->get_output(
                &game, Network::Ensemble::AVERAGE,
                Network::NUM_SYMMETRIES, false);
        } else {
            vec = s_network->get_output(
                &game, Network::Ensemble::DIRECT, std::stoi(symmetry), false);
        }

        if (symmetry != "all") {
            Network::show_heatmap(&game, vec, false);
        }

        gtp_printf(id, "");
        return;
    } else if (command.find("fixed_handicap") == 0) {
        std::istringstream cmdstream(command);
        std::string tmp;
        int stones;

        cmdstream >> tmp;   // eat fixed_handicap
        cmdstream >> stones;

        if (!cmdstream.fail() && game.set_fixed_handicap(stones)) {
            auto stonestring = game.board.get_stone_list();
            gtp_printf(id, "%s", stonestring.c_str());
        } else {
            gtp_fail_printf(id, "Not a valid number of handicap stones");
        }
        return;
    } else if (command.find("place_free_handicap") == 0) {
        std::istringstream cmdstream(command);
        std::string tmp;
        int stones;

        cmdstream >> tmp;   // eat place_free_handicap
        cmdstream >> stones;

        if (!cmdstream.fail()) {
            game.place_free_handicap(stones, *s_network);
            auto stonestring = game.board.get_stone_list();
            gtp_printf(id, "%s", stonestring.c_str());
        } else {
            gtp_fail_printf(id, "Not a valid number of handicap stones");
        }

        return;
    } else if (command.find("set_free_handicap") == 0) {
        std::istringstream cmdstream(command);
        std::string tmp;

        cmdstream >> tmp;   // eat set_free_handicap

        do {
            std::string vertex;

            cmdstream >> vertex;

            if (!cmdstream.fail()) {
                if (!game.play_textmove("black", vertex)) {
                    gtp_fail_printf(id, "illegal move");
                } else {
                    game.set_handicap(game.get_handicap() + 1);
                }
            }
        } while (!cmdstream.fail());

        std::string stonestring = game.board.get_stone_list();
        gtp_printf(id, "%s", stonestring.c_str());

        return;
    } else if (command.find("loadsgf") == 0) {
        std::istringstream cmdstream(command);
        std::string tmp, filename;
        int movenum;

        cmdstream >> tmp;   // eat loadsgf
        cmdstream >> filename;

        if (!cmdstream.fail()) {
            cmdstream >> movenum;

            if (cmdstream.fail()) {
                movenum = 999;
            }
        } else {
            gtp_fail_printf(id, "Missing filename.");
            return;
        }

        auto sgftree = std::make_unique<SGFTree>();

        try {
            sgftree->load_from_file(filename);
            game = sgftree->follow_mainline_state(movenum - 1);
            gtp_printf(id, "");
        } catch (const std::exception&) {
            gtp_fail_printf(id, "cannot load file");
        }
        return;
    } else if (command.find("kgs-chat") == 0) {
        // kgs-chat (game|private) Name Message
        std::istringstream cmdstream(command);
        std::string tmp;

        cmdstream >> tmp; // eat kgs-chat
        cmdstream >> tmp; // eat game|private
        cmdstream >> tmp; // eat player name
        do {
            cmdstream >> tmp; // eat message
        } while (!cmdstream.fail());

        gtp_fail_printf(id, "I'm a go bot, not a chat bot.");
        return;
    } else if (command.find("kgs-game_over") == 0) {
        // Do nothing. Particularly, don't ponder.
        gtp_printf(id, "");
        return;
    } else if (command.find("kgs-time_settings") == 0) {
        // none, absolute, byoyomi, or canadian
        std::istringstream cmdstream(command);
        std::string tmp;
        std::string tc_type;
        int maintime, byotime, byostones, byoperiods;

        cmdstream >> tmp >> tc_type;

        if (tc_type.find("none") != std::string::npos) {
            // 30 mins
            game.set_timecontrol(30 * 60 * 100, 0, 0, 0);
        } else if (tc_type.find("absolute") != std::string::npos) {
            cmdstream >> maintime;
            game.set_timecontrol(maintime * 100, 0, 0, 0);
        } else if (tc_type.find("canadian") != std::string::npos) {
            cmdstream >> maintime >> byotime >> byostones;
            // convert to centiseconds and set
            game.set_timecontrol(maintime * 100, byotime * 100, byostones, 0);
        } else if (tc_type.find("byoyomi") != std::string::npos) {
            // KGS style Fischer clock
            cmdstream >> maintime >> byotime >> byoperiods;
            game.set_timecontrol(maintime * 100, byotime * 100, 0, byoperiods);
        } else {
            gtp_fail_printf(id, "syntax not understood");
            return;
        }

        if (!cmdstream.fail()) {
            gtp_printf(id, "");
        } else {
            gtp_fail_printf(id, "syntax not understood");
        }
        return;
    } else if (command.find("netbench") == 0) {
        std::istringstream cmdstream(command);
        std::string tmp;
        int iterations;

        cmdstream >> tmp;  // eat netbench
        cmdstream >> iterations;

        if (!cmdstream.fail()) {
            s_network->benchmark(&game, iterations);
        } else {
            s_network->benchmark(&game);
        }
        gtp_printf(id, "");
        return;

    } else if (command.find("printsgf") == 0) {
        std::istringstream cmdstream(command);
        std::string tmp, filename;

        cmdstream >> tmp;   // eat printsgf
        cmdstream >> filename;

        auto sgf_text = SGFTree::state_to_string(game, 0);
        // GTP says consecutive newlines terminate the output,
        // so we must filter those.
        boost::replace_all(sgf_text, "\n\n", "\n");

        if (cmdstream.fail()) {
            gtp_printf(id, "%s\n", sgf_text.c_str());
        } else {
            std::ofstream out(filename);
            out << sgf_text;
            out.close();
            gtp_printf(id, "");
        }

        return;
    } else if (command.find("load_training") == 0) {
        std::istringstream cmdstream(command);
        std::string tmp, filename;

        // tmp will eat "load_training"
        cmdstream >> tmp >> filename;

        Training::load_training(filename);

        if (!cmdstream.fail()) {
            gtp_printf(id, "");
        } else {
            gtp_fail_printf(id, "syntax not understood");
        }

        return;
    } else if (command.find("save_training") == 0) {
        std::istringstream cmdstream(command);
        std::string tmp, filename;

        // tmp will eat "save_training"
        cmdstream >> tmp >>  filename;

        Training::save_training(filename);

        if (!cmdstream.fail()) {
            gtp_printf(id, "");
        } else {
            gtp_fail_printf(id, "syntax not understood");
        }

        return;
    } else if (command.find("dump_training") == 0) {
        std::istringstream cmdstream(command);
        std::string tmp, winner_color, filename;
        int who_won;

        // tmp will eat "dump_training"
        cmdstream >> tmp >> winner_color >> filename;

        if (winner_color == "w" || winner_color == "white") {
            who_won = FullBoard::WHITE;
        } else if (winner_color == "b" || winner_color == "black") {
            who_won = FullBoard::BLACK;
        } else {
            gtp_fail_printf(id, "syntax not understood");
            return;
        }

        Training::dump_training(who_won, filename);

        if (!cmdstream.fail()) {
            gtp_printf(id, "");
        } else {
            gtp_fail_printf(id, "syntax not understood");
        }

        return;
    } else if (command.find("dump_debug") == 0) {
        std::istringstream cmdstream(command);
        std::string tmp, filename;

        // tmp will eat "dump_debug"
        cmdstream >> tmp >> filename;

        Training::dump_debug(filename);

        if (!cmdstream.fail()) {
            gtp_printf(id, "");
        } else {
            gtp_fail_printf(id, "syntax not understood");
        }

        return;
    } else if (command.find("dump_supervised") == 0) {
        std::istringstream cmdstream(command);
        std::string tmp, sgfname, outname;

        // tmp will eat dump_supervised
        cmdstream >> tmp >> sgfname >> outname;

        Training::dump_supervised(sgfname, outname);

        if (!cmdstream.fail()) {
            gtp_printf(id, "");
        } else {
            gtp_fail_printf(id, "syntax not understood");
        }
        return;
    } else if (command.find("lz-memory_report") == 0) {
        auto base_memory = get_base_memory();
        auto tree_size = add_overhead(UCTNodePointer::get_tree_size());
        auto cache_size = add_overhead(s_network->get_estimated_cache_size());

        auto total = base_memory + tree_size + cache_size;
        gtp_printf(id,
            "Estimated total memory consumption: %d MiB.\n"
            "Network with overhead: %d MiB / Search tree: %d MiB / Network cache: %d\n",
            total / MiB, base_memory / MiB, tree_size / MiB, cache_size / MiB);
        return;
    } else if (command.find("lz-setoption") == 0) {
        return execute_setoption(*search.get(), id, command);
    }
    gtp_fail_printf(id, "unknown command");
    return;
}

std::pair<std::string, std::string> GTP::parse_option(std::istringstream& is) {
    std::string token, name, value;

    // Read option name (can contain spaces)
    while (is >> token && token != "value")
        name += std::string(" ", name.empty() ? 0 : 1) + token;

    // Read option value (can contain spaces)
    while (is >> token)
        value += std::string(" ", value.empty() ? 0 : 1) + token;

    return std::make_pair(name, value);
}

size_t GTP::get_base_memory() {
    // At the moment of writing the memory consumption is
    // roughly network size + 85 for one GPU and + 160 for two GPUs.
#ifdef USE_OPENCL
    auto gpus = std::max(cfg_gpus.size(), size_t{1});
    return s_network->get_estimated_size() + 85 * MiB * gpus;
#else
    return s_network->get_estimated_size();
#endif
}

std::pair<bool, std::string> GTP::set_max_memory(size_t max_memory,
    int cache_size_ratio_percent) {
    if (max_memory == 0) {
        max_memory = UCTSearch::DEFAULT_MAX_MEMORY;
    }

    // Calculate amount of memory available for the search tree +
    // NNCache by estimating a constant memory overhead first.
    auto base_memory = get_base_memory();

    if (max_memory < base_memory) {
        return std::make_pair(false, "Not enough memory for network. " +
            std::to_string(base_memory / MiB) + " MiB required.");
    }

    auto max_memory_for_search = max_memory - base_memory;

    assert(cache_size_ratio_percent >= 1);
    assert(cache_size_ratio_percent <= 99);
    auto max_cache_size = max_memory_for_search *
        cache_size_ratio_percent / 100;

    auto max_cache_count =
        (int)(remove_overhead(max_cache_size) / NNCache::ENTRY_SIZE);

    // Verify if the setting would not result in too little cache.
    if (max_cache_count < NNCache::MIN_CACHE_COUNT) {
        return std::make_pair(false, "Not enough memory for cache.");
    }
    auto max_tree_size = max_memory_for_search - max_cache_size;

    if (max_tree_size < UCTSearch::MIN_TREE_SPACE) {
        return std::make_pair(false, "Not enough memory for search tree.");
    }

    // Only if settings are ok we store the values in config.
    cfg_max_memory = max_memory;
    cfg_max_cache_ratio_percent = cache_size_ratio_percent;
    // Set max_tree_size.
    cfg_max_tree_size = remove_overhead(max_tree_size);
    // Resize cache.
    s_network->nncache_resize(max_cache_count);

    return std::make_pair(true, "Setting max tree size to " +
        std::to_string(max_tree_size / MiB) + " MiB and cache size to " +
        std::to_string(max_cache_size / MiB) +
        " MiB.");
}

void GTP::execute_setoption(UCTSearch & search,
                            int id, const std::string &command) {
    std::istringstream cmdstream(command);
    std::string tmp, name_token;

    // Consume lz_setoption, name.
    cmdstream >> tmp >> name_token;

    // Print available options if called without an argument.
    if (cmdstream.fail()) {
        std::string options_out_tmp("");
        for (int i = 0; s_options[i].size() > 0; i++) {
            options_out_tmp = options_out_tmp + "\n" + s_options[i];
        }
        gtp_printf(id, options_out_tmp.c_str());
        return;
    }

    if (name_token.find("name") != 0) {
        gtp_fail_printf(id, "incorrect syntax for lz-setoption");
        return;
    }

    std::string name, value;
    std::tie(name, value) = parse_option(cmdstream);

    if (name == "maximum memory use (mib)") {
        std::istringstream valuestream(value);
        int max_memory_in_mib;
        valuestream >> max_memory_in_mib;
        if (!valuestream.fail()) {
            if (max_memory_in_mib < 128 || max_memory_in_mib > 131072) {
                gtp_fail_printf(id, "incorrect value");
                return;
            }
            bool result;
            std::string reason;
            std::tie(result, reason) = set_max_memory(max_memory_in_mib * MiB,
                cfg_max_cache_ratio_percent);
            if (result) {
                gtp_printf(id, reason.c_str());
            } else {
                gtp_fail_printf(id, reason.c_str());
            }
            return;
        } else {
            gtp_fail_printf(id, "incorrect value");
            return;
        }
    } else if (name == "percentage of memory for cache") {
        std::istringstream valuestream(value);
        int cache_size_ratio_percent;
        valuestream >> cache_size_ratio_percent;
        if (cache_size_ratio_percent < 1 || cache_size_ratio_percent > 99) {
            gtp_fail_printf(id, "incorrect value");
            return;
        }
        bool result;
        std::string reason;
        std::tie(result, reason) = set_max_memory(cfg_max_memory,
            cache_size_ratio_percent);
        if (result) {
            gtp_printf(id, reason.c_str());
        } else {
            gtp_fail_printf(id, reason.c_str());
        }
        return;
    } else if (name == "setkomi") {
        std::istringstream valuestream(value);
        int manual_komi;
        valuestream >> manual_komi;
		cfg_manual_komi = manual_komi;
        gtp_printf(id, "");
    } else if (name == "visits") {
        std::istringstream valuestream(value);
        int visits;
        valuestream >> visits;
        cfg_max_visits = visits;

        // 0 may be specified to mean "no limit"
        if (cfg_max_visits == 0) {
            cfg_max_visits = UCTSearch::UNLIMITED_PLAYOUTS;
        }
        // Note that if the visits are changed but no
        // explicit command to set memory usage is given,
        // we will stick with the initial guess we made on startup.
        search.set_visit_limit(cfg_max_visits);

        gtp_printf(id, "");
    } else if (name == "playouts") {
        std::istringstream valuestream(value);
        int playouts;
        valuestream >> playouts;
        cfg_max_playouts = playouts;

        // 0 may be specified to mean "no limit"
        if (cfg_max_playouts == 0) {
            cfg_max_playouts = UCTSearch::UNLIMITED_PLAYOUTS;
        } else if (cfg_allow_pondering) {
            // Limiting playouts while pondering is still enabled
            // makes no sense.
            gtp_fail_printf(id, "incorrect value");
            return;
        }

        // Note that if the playouts are changed but no
        // explicit command to set memory usage is given,
        // we will stick with the initial guess we made on startup.
        search.set_playout_limit(cfg_max_visits);

        gtp_printf(id, "");
    } else if (name == "lagbuffer") {
        std::istringstream valuestream(value);
        int lagbuffer;
        valuestream >> lagbuffer;
        cfg_lagbuffer_cs = lagbuffer;
        gtp_printf(id, "");
    } else if (name == "pondering") {
        std::istringstream valuestream(value);
        std::string toggle;
        valuestream >> toggle;
        if (toggle == "true") {
            if (cfg_max_playouts != UCTSearch::UNLIMITED_PLAYOUTS) {
                gtp_fail_printf(id, "incorrect value");
                return;
            }
            cfg_allow_pondering = true;
        } else if (toggle == "false") {
            cfg_allow_pondering = false;
        } else {
            gtp_fail_printf(id, "incorrect value");
            return;
        }
        gtp_printf(id, "");
    } else if (name == "resign percentage") {
        std::istringstream valuestream(value);
        int resignpct;
        valuestream >> resignpct;
        cfg_resignpct = resignpct;
        gtp_printf(id, "");
    } else {
        gtp_fail_printf(id, "Unknown option");
    }
    return;
}<|MERGE_RESOLUTION|>--- conflicted
+++ resolved
@@ -160,11 +160,7 @@
     // see UCTSearch::should_resign
     cfg_resignpct = -1;
     cfg_noise = false;
-<<<<<<< HEAD
-	cfg_fpu_root_reduction = cfg_fpu_reduction;
-=======
     cfg_fpu_root_reduction = cfg_fpu_reduction;
->>>>>>> 808bb43d
     cfg_random_cnt = 0;
     cfg_random_min_visits = 1;
     cfg_random_temp = 1.0f;
