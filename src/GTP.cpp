/*
    This file is part of Leela Zero.
    Copyright (C) 2017-2018 Gian-Carlo Pascutto and contributors

    Leela Zero is free software: you can redistribute it and/or modify
    it under the terms of the GNU General Public License as published by
    the Free Software Foundation, either version 3 of the License, or
    (at your option) any later version.

    Leela Zero is distributed in the hope that it will be useful,
    but WITHOUT ANY WARRANTY; without even the implied warranty of
    MERCHANTABILITY or FITNESS FOR A PARTICULAR PURPOSE.  See the
    GNU General Public License for more details.

    You should have received a copy of the GNU General Public License
    along with Leela Zero.  If not, see <http://www.gnu.org/licenses/>.
*/

#include "config.h"

#include <algorithm>
#include <cctype>
#include <chrono>
#include <cmath>
#include <cstdlib>
#include <exception>
#include <fstream>
#include <limits>
#include <memory>
#include <random>
#include <string>
#include <vector>
#include <boost/algorithm/string.hpp>

#include "GTP.h"
#include "FastBoard.h"
#include "FullBoard.h"
#include "GameState.h"
#include "Network.h"
#include "SGFTree.h"
#include "SMP.h"
#include "Training.h"
#include "UCTSearch.h"
#include "UCTNode.h"
#include "Utils.h"

using namespace Utils;

// Configuration flags
bool cfg_gtp_mode;
bool cfg_allow_pondering;
int cfg_num_threads;
int cfg_max_threads;
int cfg_max_playouts;
int cfg_max_visits;
size_t cfg_max_memory;
size_t cfg_max_tree_size;
int cfg_max_cache_ratio_percent;
TimeManagement::enabled_t cfg_timemanage;
int cfg_lagbuffer_cs;
float m_search_width;
int cfg_resignpct;
int cfg_noise;
int cfg_random_cnt;
int cfg_random_min_visits;
float cfg_random_temp;
std::uint64_t cfg_rng_seed;
bool cfg_dumbpass;
#ifdef USE_OPENCL
std::vector<int> cfg_gpus;
bool cfg_sgemm_exhaustive;
bool cfg_tune_only;
#ifdef USE_HALF
precision_t cfg_precision;
#endif
#endif
float cfg_puct;
float cfg_softmax_temp;
float cfg_fpu_reduction;
std::string cfg_weightsfile;
std::string cfg_logfile;
FILE* cfg_logfile_handle;
bool cfg_quiet;
std::string cfg_options_str;
bool cfg_benchmark;
bool cfg_cpu_only;
int cfg_analyze_interval_centis;

std::unique_ptr<Network> GTP::s_network;

void GTP::initialize(std::unique_ptr<Network>&& net) {
    s_network = std::move(net);

    bool result;
    std::string message;
    std::tie(result, message) =
        set_max_memory(cfg_max_memory, cfg_max_cache_ratio_percent);
    if (!result) {
        // This should only ever happen with 60 block networks on 32bit machine.
        myprintf("LOW MEMORY SETTINGS! Couldn't set default memory limits.\n");
        myprintf("The network you are using might be too big\n");
        myprintf("for the default settings on your system.\n");
        throw std::runtime_error("Error setting memory requirements.");
    }
    myprintf(message.c_str());
    myprintf("\n");
}

void GTP::setup_default_parameters() {
    cfg_gtp_mode = false;
    cfg_allow_pondering = true;
    cfg_max_threads = std::max(1, std::min(SMP::get_num_cpus(), MAX_CPUS));
#ifdef USE_OPENCL
    // If we will be GPU limited, using many threads won't help much.
    // Multi-GPU is a different story, but we will assume that those people
    // who do those stuff will know what they are doing.
    cfg_num_threads = std::min(2, cfg_max_threads);
#else
    cfg_num_threads = cfg_max_threads;
#endif
    cfg_max_memory = UCTSearch::DEFAULT_MAX_MEMORY;
    cfg_max_playouts = UCTSearch::UNLIMITED_PLAYOUTS;
    cfg_max_visits = UCTSearch::UNLIMITED_PLAYOUTS;
    // This will be overwriiten in initialize() after network size is known.
    cfg_max_tree_size = UCTSearch::DEFAULT_MAX_MEMORY;
    cfg_max_cache_ratio_percent = 10;
    cfg_timemanage = TimeManagement::AUTO;
    cfg_lagbuffer_cs = 100;
	m_search_width = 0.311; // Searches approximately a width of approx. 2-4 moves initially
    cfg_weightsfile = leelaz_file("best-network");
#ifdef USE_OPENCL
    cfg_gpus = { };
    cfg_sgemm_exhaustive = false;
    cfg_tune_only = false;
#ifdef USE_HALF
    cfg_precision = precision_t::AUTO;
#endif
#endif
    cfg_puct = 0.8f;
    cfg_softmax_temp = 1.0f;
    cfg_fpu_reduction = 0.25f;
    // see UCTSearch::should_resign
    cfg_resignpct = -1;
    cfg_noise = false;
    cfg_random_cnt = 0;
    cfg_random_min_visits = 1;
    cfg_random_temp = 1.0f;
    cfg_dumbpass = false;
    cfg_logfile_handle = nullptr;
    cfg_quiet = false;
    cfg_benchmark = false;
#ifdef USE_CPU_ONLY
    cfg_cpu_only = true;
#else
    cfg_cpu_only = false;
#endif

    cfg_analyze_interval_centis = 0;

    // C++11 doesn't guarantee *anything* about how random this is,
    // and in MinGW it isn't random at all. But we can mix it in, which
    // helps when it *is* high quality (Linux, MSVC).
    std::random_device rd;
    std::ranlux48 gen(rd());
    std::uint64_t seed1 = (gen() << 16) ^ gen();
    // If the above fails, this is one of our best, portable, bets.
    std::uint64_t seed2 = std::chrono::high_resolution_clock::
        now().time_since_epoch().count();
    cfg_rng_seed = seed1 ^ seed2;
}

const std::string GTP::s_commands[] = {
    "protocol_version",
    "name",
    "version",
    "quit",
    "known_command",
    "list_commands",
    "boardsize",
    "clear_board",
    "komi",
    "play",
	"widen_search",
	"narrow_search",
    "genmove",
    "showboard",
    "undo",
    "final_score",
    "final_status_list",
    "time_settings",
    "time_left",
    "fixed_handicap",
    "place_free_handicap",
    "set_free_handicap",
    "loadsgf",
    "printsgf",
    "kgs-genmove_cleanup",
    "kgs-time_settings",
    "kgs-game_over",
    "heatmap",
    "lz-analyze",
    "lz-genmove_analyze",
    "lz-memory_report",
    "lz-setoption",
    ""
};

// Default/min/max could be moved into separate fields,
// but for now we assume that the GUI will not send us invalid info.
const std::string GTP::s_options[] = {
    "option name Maximum Memory Use (MiB) type spin default 2048 min 128 max 131072",
    "option name Percentage of memory for cache type spin default 10 min 1 max 99",
    "option name Visits type spin default 0 min 0 max 1000000000",
    "option name Playouts type spin default 0 min 0 max 1000000000",
    "option name Lagbuffer type spin default 0 min 0 max 3000",
    "option name Resign Percentage type spin default -1 min -1 max 30",
    "option name Pondering type check default true",
    ""
};

std::string GTP::get_life_list(const GameState & game, bool live) {
    std::vector<std::string> stringlist;
    std::string result;
    const auto& board = game.board;

    if (live) {
        for (int i = 0; i < board.get_boardsize(); i++) {
            for (int j = 0; j < board.get_boardsize(); j++) {
                int vertex = board.get_vertex(i, j);

                if (board.get_state(vertex) != FastBoard::EMPTY) {
                    stringlist.push_back(board.get_string(vertex));
                }
            }
        }
    }

    // remove multiple mentions of the same string
    // unique reorders and returns new iterator, erase actually deletes
    std::sort(begin(stringlist), end(stringlist));
    stringlist.erase(std::unique(begin(stringlist), end(stringlist)),
                     end(stringlist));

    for (size_t i = 0; i < stringlist.size(); i++) {
        result += (i == 0 ? "" : "\n") + stringlist[i];
    }

    return result;
}

void GTP::execute(GameState & game, const std::string& xinput) {
    std::string input;
    static auto search = std::make_unique<UCTSearch>(game, *s_network);

    bool transform_lowercase = true;

    // Required on Unixy systems
    if (xinput.find("loadsgf") != std::string::npos) {
        transform_lowercase = false;
    }

    /* eat empty lines, simple preprocessing, lower case */
    for (unsigned int tmp = 0; tmp < xinput.size(); tmp++) {
        if (xinput[tmp] == 9) {
            input += " ";
        } else if ((xinput[tmp] > 0 && xinput[tmp] <= 9)
                || (xinput[tmp] >= 11 && xinput[tmp] <= 31)
                || xinput[tmp] == 127) {
               continue;
        } else {
            if (transform_lowercase) {
                input += std::tolower(xinput[tmp]);
            } else {
                input += xinput[tmp];
            }
        }

        // eat multi whitespace
        if (input.size() > 1) {
            if (std::isspace(input[input.size() - 2]) &&
                std::isspace(input[input.size() - 1])) {
                input.resize(input.size() - 1);
            }
        }
    }

    std::string command;
    int id = -1;

    if (input == "") {
        return;
    } else if (input == "exit") {
        exit(EXIT_SUCCESS);
    } else if (input.find("#") == 0) {
        return;
    } else if (std::isdigit(input[0])) {
        std::istringstream strm(input);
        char spacer;
        strm >> id;
        strm >> std::noskipws >> spacer;
        std::getline(strm, command);
    } else {
        command = input;
    }

    /* process commands */
    if (command == "protocol_version") {
        gtp_printf(id, "%d", GTP_VERSION);
        return;
    } else if (command == "name") {
        gtp_printf(id, PROGRAM_NAME);
        return;
    } else if (command == "version") {
        gtp_printf(id, PROGRAM_VERSION);
        return;
    } else if (command == "quit") {
        gtp_printf(id, "");
        exit(EXIT_SUCCESS);
    } else if (command.find("known_command") == 0) {
        std::istringstream cmdstream(command);
        std::string tmp;

        cmdstream >> tmp;     /* remove known_command */
        cmdstream >> tmp;

        for (int i = 0; s_commands[i].size() > 0; i++) {
            if (tmp == s_commands[i]) {
                gtp_printf(id, "true");
                return;
            }
        }

        gtp_printf(id, "false");
        return;
    } else if (command.find("list_commands") == 0) {
        std::string outtmp(s_commands[0]);
        for (int i = 1; s_commands[i].size() > 0; i++) {
            outtmp = outtmp + "\n" + s_commands[i];
        }
        gtp_printf(id, outtmp.c_str());
        return;
    } else if (command.find("boardsize") == 0) {
        std::istringstream cmdstream(command);
        std::string stmp;
        int tmp;

        cmdstream >> stmp;  // eat boardsize
        cmdstream >> tmp;

        if (!cmdstream.fail()) {
            if (tmp != BOARD_SIZE) {
                gtp_fail_printf(id, "unacceptable size");
            } else {
                float old_komi = game.get_komi();
                Training::clear_training();
                game.init_game(tmp, old_komi);
                gtp_printf(id, "");
            }
        } else {
            gtp_fail_printf(id, "syntax not understood");
        }

        return;
    } else if (command.find("clear_board") == 0) {
        Training::clear_training();
        game.reset_game();
        search = std::make_unique<UCTSearch>(game, *s_network);
        assert(UCTNodePointer::get_tree_size() == 0);
        gtp_printf(id, "");
        return;
    } else if (command.find("komi") == 0) {
        std::istringstream cmdstream(command);
        std::string tmp;
        float komi = 7.5f;
        float old_komi = game.get_komi();

        cmdstream >> tmp;  // eat komi
        cmdstream >> komi;

        if (!cmdstream.fail()) {
            if (komi != old_komi) {
                game.set_komi(komi);
            }
            gtp_printf(id, "");
        } else {
            gtp_fail_printf(id, "syntax not understood");
        }

        return;
    } else if (command.find("play") == 0) {
        std::istringstream cmdstream(command);
        std::string tmp;
        std::string color, vertex;

        cmdstream >> tmp;   //eat play
        cmdstream >> color;
        cmdstream >> vertex;

        if (!cmdstream.fail()) {
            if (!game.play_textmove(color, vertex)) {
                gtp_fail_printf(id, "illegal move");
            } else {
                gtp_printf(id, "");
            }
        } else {
            gtp_fail_printf(id, "syntax not understood");
        }
<<<<<<< HEAD
        return true;

    } else if (command.find("widen_search") == 0) {
		//m_search_width = (0.9 * m_search_width); // Not used. Instead, this is performed with the below command in UCTNode.cpp.
		UCTNode::widen_search();
        return true;

    } else if (command.find("narrow_search") == 0) {
		//m_search_width = (1.11 * m_search_width); // Not used. Instead, this is performed with the below command in UCTNode.cpp.
		UCTNode::narrow_search();
        return true;

=======
        return;
>>>>>>> 60f0cff3
    } else if (command.find("genmove") == 0
               || command.find("lz-genmove_analyze") == 0) {
        auto analysis_output = command.find("lz-genmove_analyze") == 0;
        auto interval = 0;

        std::istringstream cmdstream(command);
        std::string tmp;

        cmdstream >> tmp;  // eat genmove
        cmdstream >> tmp;
        if (analysis_output) {
            cmdstream >> interval;
        }

        if (!cmdstream.fail()) {
            int who;
            if (tmp == "w" || tmp == "white") {
                who = FastBoard::WHITE;
            } else if (tmp == "b" || tmp == "black") {
                who = FastBoard::BLACK;
            } else {
                gtp_fail_printf(id, "syntax error");
                return;
            }
            if (analysis_output) {
                // Start of multi-line response
                cfg_analyze_interval_centis = interval;
                if (id != -1) gtp_printf_raw("=%d\n", id);
                else gtp_printf_raw("=\n");
            }
            // start thinking
            {
                game.set_to_move(who);
                // Outputs winrate and pvs for lz-genmove_analyze
                int move = search->think(who);
                game.play_move(move);

                std::string vertex = game.move_to_text(move);
                if (!analysis_output) {
                    gtp_printf(id, "%s", vertex.c_str());
                } else {
                    gtp_printf_raw("play %s\n", vertex.c_str());
                }
            }
            if (cfg_allow_pondering) {
                // now start pondering
                if (!game.has_resigned()) {
                    // Outputs winrate and pvs through gtp for lz-genmove_analyze
                    search->ponder();
                }
            }
            if (analysis_output) {
                // Terminate multi-line response
                gtp_printf_raw("\n");
            }
        } else {
            gtp_fail_printf(id, "syntax not understood");
        }
        analysis_output = false;
        return;
    } else if (command.find("lz-analyze") == 0) {
        std::istringstream cmdstream(command);
        std::string tmp;
        auto who = game.board.get_to_move();

        cmdstream >> tmp; // eat lz-analyze
        cmdstream >> tmp; // eat side to move or interval
        if (!cmdstream.fail()) {
            if (tmp == "w" || tmp == "white") {
                who = FastBoard::WHITE;
            } else if (tmp == "b" || tmp == "black") {
                who = FastBoard::BLACK;
            } else {
                // Not side to move, must be interval
                try {
                    cfg_analyze_interval_centis = std::stoi(tmp);
                } catch(...) {
                    gtp_fail_printf(id, "syntax not understood");
                    return;
                }
            }
            if (tmp == "w" || tmp == "b" || tmp == "white" || tmp == "black") {
                // We got a color, so the interval must come now.
                int interval;
                cmdstream >> interval;
                if (!cmdstream.fail()) {
                    cfg_analyze_interval_centis = interval;
                } else {
                    gtp_fail_printf(id, "syntax not understood");
                    return;
                }
            }
        }
        // Start multi-line response.
        if (id != -1) gtp_printf_raw("=%d\n", id);
        else gtp_printf_raw("=\n");
        // Now start pondering.
        if (!game.has_resigned()) {
            // Outputs winrate and pvs through gtp
            game.set_to_move(who);
            search->ponder();
        }
        cfg_analyze_interval_centis = 0;
        // Terminate multi-line response
        gtp_printf_raw("\n");
        return;
    } else if (command.find("kgs-genmove_cleanup") == 0) {
        std::istringstream cmdstream(command);
        std::string tmp;

        cmdstream >> tmp;  // eat kgs-genmove
        cmdstream >> tmp;

        if (!cmdstream.fail()) {
            int who;
            if (tmp == "w" || tmp == "white") {
                who = FastBoard::WHITE;
            } else if (tmp == "b" || tmp == "black") {
                who = FastBoard::BLACK;
            } else {
                gtp_fail_printf(id, "syntax error");
                return;
            }
            game.set_passes(0);
            {
                game.set_to_move(who);
                int move = search->think(who, UCTSearch::NOPASS);
                game.play_move(move);

                std::string vertex = game.move_to_text(move);
                gtp_printf(id, "%s", vertex.c_str());
            }
            if (cfg_allow_pondering) {
                // now start pondering
                if (!game.has_resigned()) {
                    search->ponder();
                }
            }
        } else {
            gtp_fail_printf(id, "syntax not understood");
        }
        return;
    } else if (command.find("undo") == 0) {
        if (game.undo_move()) {
            gtp_printf(id, "");
        } else {
            gtp_fail_printf(id, "cannot undo");
        }
        return;
    } else if (command.find("showboard") == 0) {
        gtp_printf(id, "");
        game.display_state();
        return;
    } else if (command.find("final_score") == 0) {
        float ftmp = game.final_score();
        /* white wins */
        if (ftmp < -0.1) {
            gtp_printf(id, "W+%3.1f", float(fabs(ftmp)));
        } else if (ftmp > 0.1) {
            gtp_printf(id, "B+%3.1f", ftmp);
        } else {
            gtp_printf(id, "0");
        }
        return;
    } else if (command.find("final_status_list") == 0) {
        if (command.find("alive") != std::string::npos) {
            std::string livelist = get_life_list(game, true);
            gtp_printf(id, livelist.c_str());
        } else if (command.find("dead") != std::string::npos) {
            std::string deadlist = get_life_list(game, false);
            gtp_printf(id, deadlist.c_str());
        } else {
            gtp_printf(id, "");
        }
        return;
    } else if (command.find("time_settings") == 0) {
        std::istringstream cmdstream(command);
        std::string tmp;
        int maintime, byotime, byostones;

        cmdstream >> tmp >> maintime >> byotime >> byostones;

        if (!cmdstream.fail()) {
            // convert to centiseconds and set
            game.set_timecontrol(maintime * 100, byotime * 100, byostones, 0);

            gtp_printf(id, "");
        } else {
            gtp_fail_printf(id, "syntax not understood");
        }
        return;
    } else if (command.find("time_left") == 0) {
        std::istringstream cmdstream(command);
        std::string tmp, color;
        int time, stones;

        cmdstream >> tmp >> color >> time >> stones;

        if (!cmdstream.fail()) {
            int icolor;

            if (color == "w" || color == "white") {
                icolor = FastBoard::WHITE;
            } else if (color == "b" || color == "black") {
                icolor = FastBoard::BLACK;
            } else {
                gtp_fail_printf(id, "Color in time adjust not understood.\n");
                return;
            }

            game.adjust_time(icolor, time * 100, stones);

            gtp_printf(id, "");

            if (cfg_allow_pondering) {
                // KGS sends this after our move
                // now start pondering
                if (!game.has_resigned()) {
                    search->ponder();
                }
            }
        } else {
            gtp_fail_printf(id, "syntax not understood");
        }
        return;
    } else if (command.find("auto") == 0) {
        do {
            int move = search->think(game.get_to_move(), UCTSearch::NORMAL);
            game.play_move(move);
            game.display_state();

        } while (game.get_passes() < 2 && !game.has_resigned());

        return;
    } else if (command.find("go") == 0) {
        int move = search->think(game.get_to_move());
        game.play_move(move);

        std::string vertex = game.move_to_text(move);
        myprintf("%s\n", vertex.c_str());
        return;
    } else if (command.find("heatmap") == 0) {
        std::istringstream cmdstream(command);
        std::string tmp;
        std::string symmetry;

        cmdstream >> tmp;   // eat heatmap
        cmdstream >> symmetry;

        Network::Netresult vec;
        if (cmdstream.fail()) {
            // Default = DIRECT with no symmetric change
            vec = s_network->get_output(
                &game, Network::Ensemble::DIRECT,
                Network::IDENTITY_SYMMETRY, true);
        } else if (symmetry == "all") {
            for (auto s = 0; s < Network::NUM_SYMMETRIES; ++s) {
                vec = s_network->get_output(
                    &game, Network::Ensemble::DIRECT, s, true);
                Network::show_heatmap(&game, vec, false);
            }
        } else if (symmetry == "average" || symmetry == "avg") {
            vec = s_network->get_output(
                &game, Network::Ensemble::AVERAGE,
                Network::NUM_SYMMETRIES, true);
        } else {
            vec = s_network->get_output(
                &game, Network::Ensemble::DIRECT, std::stoi(symmetry), true);
        }

        if (symmetry != "all") {
            Network::show_heatmap(&game, vec, false);
        }

        gtp_printf(id, "");
        return;
    } else if (command.find("fixed_handicap") == 0) {
        std::istringstream cmdstream(command);
        std::string tmp;
        int stones;

        cmdstream >> tmp;   // eat fixed_handicap
        cmdstream >> stones;

        if (!cmdstream.fail() && game.set_fixed_handicap(stones)) {
            auto stonestring = game.board.get_stone_list();
            gtp_printf(id, "%s", stonestring.c_str());
        } else {
            gtp_fail_printf(id, "Not a valid number of handicap stones");
        }
        return;
    } else if (command.find("place_free_handicap") == 0) {
        std::istringstream cmdstream(command);
        std::string tmp;
        int stones;

        cmdstream >> tmp;   // eat place_free_handicap
        cmdstream >> stones;

        if (!cmdstream.fail()) {
            game.place_free_handicap(stones, *s_network);
            auto stonestring = game.board.get_stone_list();
            gtp_printf(id, "%s", stonestring.c_str());
        } else {
            gtp_fail_printf(id, "Not a valid number of handicap stones");
        }

        return;
    } else if (command.find("set_free_handicap") == 0) {
        std::istringstream cmdstream(command);
        std::string tmp;

        cmdstream >> tmp;   // eat set_free_handicap

        do {
            std::string vertex;

            cmdstream >> vertex;

            if (!cmdstream.fail()) {
                if (!game.play_textmove("black", vertex)) {
                    gtp_fail_printf(id, "illegal move");
                } else {
                    game.set_handicap(game.get_handicap() + 1);
                }
            }
        } while (!cmdstream.fail());

        std::string stonestring = game.board.get_stone_list();
        gtp_printf(id, "%s", stonestring.c_str());

        return;
    } else if (command.find("loadsgf") == 0) {
        std::istringstream cmdstream(command);
        std::string tmp, filename;
        int movenum;

        cmdstream >> tmp;   // eat loadsgf
        cmdstream >> filename;

        if (!cmdstream.fail()) {
            cmdstream >> movenum;

            if (cmdstream.fail()) {
                movenum = 999;
            }
        } else {
            gtp_fail_printf(id, "Missing filename.");
            return;
        }

        auto sgftree = std::make_unique<SGFTree>();

        try {
            sgftree->load_from_file(filename);
            game = sgftree->follow_mainline_state(movenum - 1);
            gtp_printf(id, "");
        } catch (const std::exception&) {
            gtp_fail_printf(id, "cannot load file");
        }
        return;
    } else if (command.find("kgs-chat") == 0) {
        // kgs-chat (game|private) Name Message
        std::istringstream cmdstream(command);
        std::string tmp;

        cmdstream >> tmp; // eat kgs-chat
        cmdstream >> tmp; // eat game|private
        cmdstream >> tmp; // eat player name
        do {
            cmdstream >> tmp; // eat message
        } while (!cmdstream.fail());

        gtp_fail_printf(id, "I'm a go bot, not a chat bot.");
        return;
    } else if (command.find("kgs-game_over") == 0) {
        // Do nothing. Particularly, don't ponder.
        gtp_printf(id, "");
        return;
    } else if (command.find("kgs-time_settings") == 0) {
        // none, absolute, byoyomi, or canadian
        std::istringstream cmdstream(command);
        std::string tmp;
        std::string tc_type;
        int maintime, byotime, byostones, byoperiods;

        cmdstream >> tmp >> tc_type;

        if (tc_type.find("none") != std::string::npos) {
            // 30 mins
            game.set_timecontrol(30 * 60 * 100, 0, 0, 0);
        } else if (tc_type.find("absolute") != std::string::npos) {
            cmdstream >> maintime;
            game.set_timecontrol(maintime * 100, 0, 0, 0);
        } else if (tc_type.find("canadian") != std::string::npos) {
            cmdstream >> maintime >> byotime >> byostones;
            // convert to centiseconds and set
            game.set_timecontrol(maintime * 100, byotime * 100, byostones, 0);
        } else if (tc_type.find("byoyomi") != std::string::npos) {
            // KGS style Fischer clock
            cmdstream >> maintime >> byotime >> byoperiods;
            game.set_timecontrol(maintime * 100, byotime * 100, 0, byoperiods);
        } else {
            gtp_fail_printf(id, "syntax not understood");
            return;
        }

        if (!cmdstream.fail()) {
            gtp_printf(id, "");
        } else {
            gtp_fail_printf(id, "syntax not understood");
        }
        return;
    } else if (command.find("netbench") == 0) {
        std::istringstream cmdstream(command);
        std::string tmp;
        int iterations;

        cmdstream >> tmp;  // eat netbench
        cmdstream >> iterations;

        if (!cmdstream.fail()) {
            s_network->benchmark(&game, iterations);
        } else {
            s_network->benchmark(&game);
        }
        gtp_printf(id, "");
        return;

    } else if (command.find("printsgf") == 0) {
        std::istringstream cmdstream(command);
        std::string tmp, filename;

        cmdstream >> tmp;   // eat printsgf
        cmdstream >> filename;

        auto sgf_text = SGFTree::state_to_string(game, 0);
        // GTP says consecutive newlines terminate the output,
        // so we must filter those.
        boost::replace_all(sgf_text, "\n\n", "\n");

        if (cmdstream.fail()) {
            gtp_printf(id, "%s\n", sgf_text.c_str());
        } else {
            std::ofstream out(filename);
            out << sgf_text;
            out.close();
            gtp_printf(id, "");
        }

        return;
    } else if (command.find("load_training") == 0) {
        std::istringstream cmdstream(command);
        std::string tmp, filename;

        // tmp will eat "load_training"
        cmdstream >> tmp >> filename;

        Training::load_training(filename);

        if (!cmdstream.fail()) {
            gtp_printf(id, "");
        } else {
            gtp_fail_printf(id, "syntax not understood");
        }

        return;
    } else if (command.find("save_training") == 0) {
        std::istringstream cmdstream(command);
        std::string tmp, filename;

        // tmp will eat "save_training"
        cmdstream >> tmp >>  filename;

        Training::save_training(filename);

        if (!cmdstream.fail()) {
            gtp_printf(id, "");
        } else {
            gtp_fail_printf(id, "syntax not understood");
        }

        return;
    } else if (command.find("dump_training") == 0) {
        std::istringstream cmdstream(command);
        std::string tmp, winner_color, filename;
        int who_won;

        // tmp will eat "dump_training"
        cmdstream >> tmp >> winner_color >> filename;

        if (winner_color == "w" || winner_color == "white") {
            who_won = FullBoard::WHITE;
        } else if (winner_color == "b" || winner_color == "black") {
            who_won = FullBoard::BLACK;
        } else {
            gtp_fail_printf(id, "syntax not understood");
            return;
        }

        Training::dump_training(who_won, filename);

        if (!cmdstream.fail()) {
            gtp_printf(id, "");
        } else {
            gtp_fail_printf(id, "syntax not understood");
        }

        return;
    } else if (command.find("dump_debug") == 0) {
        std::istringstream cmdstream(command);
        std::string tmp, filename;

        // tmp will eat "dump_debug"
        cmdstream >> tmp >> filename;

        Training::dump_debug(filename);

        if (!cmdstream.fail()) {
            gtp_printf(id, "");
        } else {
            gtp_fail_printf(id, "syntax not understood");
        }

        return;
    } else if (command.find("dump_supervised") == 0) {
        std::istringstream cmdstream(command);
        std::string tmp, sgfname, outname;

        // tmp will eat dump_supervised
        cmdstream >> tmp >> sgfname >> outname;

        Training::dump_supervised(sgfname, outname);

        if (!cmdstream.fail()) {
            gtp_printf(id, "");
        } else {
            gtp_fail_printf(id, "syntax not understood");
        }
        return;
    } else if (command.find("lz-memory_report") == 0) {
        auto base_memory = get_base_memory();
        auto tree_size = add_overhead(UCTNodePointer::get_tree_size());
        auto cache_size = add_overhead(s_network->get_estimated_cache_size());

        auto total = base_memory + tree_size + cache_size;
        gtp_printf(id,
            "Estimated total memory consumption: %d MiB.\n"
            "Network with overhead: %d MiB / Search tree: %d MiB / Network cache: %d\n",
            total / MiB, base_memory / MiB, tree_size / MiB, cache_size / MiB);
        return;
    } else if (command.find("lz-setoption") == 0) {
        return execute_setoption(*search.get(), id, command);
    }
    gtp_fail_printf(id, "unknown command");
    return;
}

std::pair<std::string, std::string> GTP::parse_option(std::istringstream& is) {
    std::string token, name, value;

    // Read option name (can contain spaces)
    while (is >> token && token != "value")
        name += std::string(" ", name.empty() ? 0 : 1) + token;

    // Read option value (can contain spaces)
    while (is >> token)
        value += std::string(" ", value.empty() ? 0 : 1) + token;

    return std::make_pair(name, value);
}

size_t GTP::get_base_memory() {
    // At the moment of writing the memory consumption is
    // roughly network size + 85 for one GPU and + 160 for two GPUs.
#ifdef USE_OPENCL
    auto gpus = std::max(cfg_gpus.size(), size_t{1});
    return s_network->get_estimated_size() + 85 * MiB * gpus;
#else
    return s_network->get_estimated_size();
#endif
}

std::pair<bool, std::string> GTP::set_max_memory(size_t max_memory,
    int cache_size_ratio_percent) {
    if (max_memory == 0) {
        max_memory = UCTSearch::DEFAULT_MAX_MEMORY;
    }

    // Calculate amount of memory available for the search tree +
    // NNCache by estimating a constant memory overhead first.
    auto base_memory = get_base_memory();

    if (max_memory < base_memory) {
        return std::make_pair(false, "Not enough memory for network. " +
            std::to_string(base_memory / MiB) + " MiB required.");
    }

    auto max_memory_for_search = max_memory - base_memory;

    assert(cache_size_ratio_percent >= 1);
    assert(cache_size_ratio_percent <= 99);
    auto max_cache_size = max_memory_for_search *
        cache_size_ratio_percent / 100;

    auto max_cache_count =
        (int)(remove_overhead(max_cache_size) / NNCache::ENTRY_SIZE);

    // Verify if the setting would not result in too little cache.
    if (max_cache_count < NNCache::MIN_CACHE_COUNT) {
        return std::make_pair(false, "Not enough memory for cache.");
    }
    auto max_tree_size = max_memory_for_search - max_cache_size;

    if (max_tree_size < UCTSearch::MIN_TREE_SPACE) {
        return std::make_pair(false, "Not enough memory for search tree.");
    }

    // Only if settings are ok we store the values in config.
    cfg_max_memory = max_memory;
    cfg_max_cache_ratio_percent = cache_size_ratio_percent;
    // Set max_tree_size.
    cfg_max_tree_size = remove_overhead(max_tree_size);
    // Resize cache.
    s_network->nncache_resize(max_cache_count);

    return std::make_pair(true, "Setting max tree size to " +
        std::to_string(max_tree_size / MiB) + " MiB and cache size to " +
        std::to_string(max_cache_size / MiB) +
        " MiB.");
}

void GTP::execute_setoption(UCTSearch & search,
                            int id, const std::string &command) {
    std::istringstream cmdstream(command);
    std::string tmp, name_token;

    // Consume lz_setoption, name.
    cmdstream >> tmp >> name_token;

    // Print available options if called without an argument.
    if (cmdstream.fail()) {
        std::string options_out_tmp("");
        for (int i = 0; s_options[i].size() > 0; i++) {
            options_out_tmp = options_out_tmp + "\n" + s_options[i];
        }
        gtp_printf(id, options_out_tmp.c_str());
        return;
    }

    if (name_token.find("name") != 0) {
        gtp_fail_printf(id, "incorrect syntax for lz-setoption");
        return;
    }

    std::string name, value;
    std::tie(name, value) = parse_option(cmdstream);

    if (name == "maximum memory use (mib)") {
        std::istringstream valuestream(value);
        int max_memory_in_mib;
        valuestream >> max_memory_in_mib;
        if (!valuestream.fail()) {
            if (max_memory_in_mib < 128 || max_memory_in_mib > 131072) {
                gtp_fail_printf(id, "incorrect value");
                return;
            }
            bool result;
            std::string reason;
            std::tie(result, reason) = set_max_memory(max_memory_in_mib * MiB,
                cfg_max_cache_ratio_percent);
            if (result) {
                gtp_printf(id, reason.c_str());
            } else {
                gtp_fail_printf(id, reason.c_str());
            }
            return;
        } else {
            gtp_fail_printf(id, "incorrect value");
            return;
        }
    } else if (name == "percentage of memory for cache") {
        std::istringstream valuestream(value);
        int cache_size_ratio_percent;
        valuestream >> cache_size_ratio_percent;
        if (cache_size_ratio_percent < 1 || cache_size_ratio_percent > 99) {
            gtp_fail_printf(id, "incorrect value");
            return;
        }
        bool result;
        std::string reason;
        std::tie(result, reason) = set_max_memory(cfg_max_memory,
            cache_size_ratio_percent);
        if (result) {
            gtp_printf(id, reason.c_str());
        } else {
            gtp_fail_printf(id, reason.c_str());
        }
        return;
    } else if (name == "visits") {
        std::istringstream valuestream(value);
        int visits;
        valuestream >> visits;
        cfg_max_visits = visits;

        // 0 may be specified to mean "no limit"
        if (cfg_max_visits == 0) {
            cfg_max_visits = UCTSearch::UNLIMITED_PLAYOUTS;
        }
        // Note that if the visits are changed but no
        // explicit command to set memory usage is given,
        // we will stick with the initial guess we made on startup.
        search.set_visit_limit(cfg_max_visits);
    } else if (name == "playouts") {
        std::istringstream valuestream(value);
        int playouts;
        valuestream >> playouts;
        cfg_max_playouts = playouts;

        // 0 may be specified to mean "no limit"
        if (cfg_max_playouts == 0) {
            cfg_max_playouts = UCTSearch::UNLIMITED_PLAYOUTS;
        } else if (cfg_allow_pondering) {
            // Limiting playouts while pondering is still enabled
            // makes no sense.
            gtp_fail_printf(id, "incorrect value");
            return;
        }

        // Note that if the playouts are changed but no
        // explicit command to set memory usage is given,
        // we will stick with the initial guess we made on startup.
        search.set_playout_limit(cfg_max_visits);
    } else if (name == "lagbuffer") {
        std::istringstream valuestream(value);
        int lagbuffer;
        valuestream >> lagbuffer;
        cfg_lagbuffer_cs = lagbuffer;
    } else if (name == "pondering") {
        std::istringstream valuestream(value);
        std::string toggle;
        valuestream >> toggle;
        if (toggle == "true") {
            if (cfg_max_playouts != UCTSearch::UNLIMITED_PLAYOUTS) {
                gtp_fail_printf(id, "incorrect value");
                return;
            }
            cfg_allow_pondering = true;
        } else if (toggle == "false") {
            cfg_allow_pondering = false;
        } else {
            gtp_fail_printf(id, "incorrect value");
            return;
        }
    } else if (name == "resign percentage") {
        std::istringstream valuestream(value);
        int resignpct;
        valuestream >> resignpct;
        cfg_resignpct = resignpct;
    } else {
        gtp_fail_printf(id, "Unknown option");
    }
    return;
}<|MERGE_RESOLUTION|>--- conflicted
+++ resolved
@@ -405,22 +405,18 @@
         } else {
             gtp_fail_printf(id, "syntax not understood");
         }
-<<<<<<< HEAD
-        return true;
+        return;
 
     } else if (command.find("widen_search") == 0) {
 		//m_search_width = (0.9 * m_search_width); // Not used. Instead, this is performed with the below command in UCTNode.cpp.
 		UCTNode::widen_search();
-        return true;
+        return;
 
     } else if (command.find("narrow_search") == 0) {
 		//m_search_width = (1.11 * m_search_width); // Not used. Instead, this is performed with the below command in UCTNode.cpp.
 		UCTNode::narrow_search();
-        return true;
-
-=======
-        return;
->>>>>>> 60f0cff3
+        return;
+
     } else if (command.find("genmove") == 0
                || command.find("lz-genmove_analyze") == 0) {
         auto analysis_output = command.find("lz-genmove_analyze") == 0;
