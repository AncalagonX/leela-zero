/*
    This file is part of Leela Zero.
    Copyright (C) 2017-2019 Gian-Carlo Pascutto and contributors

    Leela Zero is free software: you can redistribute it and/or modify
    it under the terms of the GNU General Public License as published by
    the Free Software Foundation, either version 3 of the License, or
    (at your option) any later version.

    Leela Zero is distributed in the hope that it will be useful,
    but WITHOUT ANY WARRANTY; without even the implied warranty of
    MERCHANTABILITY or FITNESS FOR A PARTICULAR PURPOSE.  See the
    GNU General Public License for more details.

    You should have received a copy of the GNU General Public License
    along with Leela Zero.  If not, see <http://www.gnu.org/licenses/>.

    Additional permission under GNU GPL version 3 section 7

    If you modify this Program, or any covered work, by linking or
    combining it with NVIDIA Corporation's libraries from the
    NVIDIA CUDA Toolkit and/or the NVIDIA CUDA Deep Neural
    Network library and/or the NVIDIA TensorRT inference library
    (or a modified version of those libraries), containing parts covered
    by the terms of the respective license agreement, the licensors of
    this Program grant you additional permission to convey the resulting
    work.
*/

#include "config.h"

#include <algorithm>
#include <cctype>
#include <chrono>
#include <cmath>
#include <cstdlib>
#include <exception>
#include <fstream>
#include <limits>
#include <memory>
#include <random>
#include <string>
#include <vector>
#include <boost/algorithm/string.hpp>

#include "GTP.h"
#include "FastBoard.h"
#include "FullBoard.h"
#include "GameState.h"
#include "Network.h"
#include "SGFTree.h"
#include "SMP.h"
#include "Training.h"
#include "UCTSearch.h"
#include "Utils.h"

using namespace Utils;

// Configuration flags
bool cfg_gtp_mode;
bool cfg_allow_pondering;
unsigned int cfg_num_threads;
unsigned int cfg_batch_size;
int cfg_max_playouts;
int cfg_max_visits;
size_t cfg_max_memory;
size_t cfg_max_tree_size;
int cfg_max_cache_ratio_percent;
TimeManagement::enabled_t cfg_timemanage;
int cfg_lagbuffer_cs;
int cfg_resignpct;
int cfg_noise;
int cfg_random_cnt;
int cfg_random_min_visits;
float cfg_random_temp;
std::uint64_t cfg_rng_seed;
bool cfg_dumbpass;
#ifdef USE_OPENCL
std::vector<int> cfg_gpus;
bool cfg_sgemm_exhaustive;
bool cfg_tune_only;
#ifdef USE_HALF
precision_t cfg_precision;
#endif
#endif
float cfg_puct;
float cfg_logpuct;
float cfg_logconst;
float cfg_softmax_temp;
float cfg_fpu_reduction;
float cfg_fpu_root_reduction;
std::string cfg_weightsfile;
std::string cfg_logfile;
FILE* cfg_logfile_handle;
bool cfg_quiet;
std::string cfg_options_str;
bool cfg_benchmark;
bool cfg_cpu_only;
AnalyzeTags cfg_analyze_tags;

/* Parses tags for the lz-analyze GTP command and friends */
AnalyzeTags::AnalyzeTags(std::istringstream& cmdstream, const GameState& game) {
    std::string tag;

    /* Default color is the current one */
    m_who = game.board.get_to_move();

    auto avoid_not_pass_resign_b = false, avoid_not_pass_resign_w = false;
    auto allow_b = false, allow_w = false;

    while (true) {
        cmdstream >> std::ws;
        if (isdigit(cmdstream.peek())) {
            tag = "interval";
        } else {
            cmdstream >> tag;
            if (cmdstream.fail() && cmdstream.eof()) {
                /* Parsing complete */
                m_invalid = false;
                return;
            }
        }

        if (tag == "avoid" || tag == "allow") {
            std::string textcolor, textmoves;
            size_t until_movenum;
            cmdstream >> textcolor;
            cmdstream >> textmoves;
            cmdstream >> until_movenum;
            if (cmdstream.fail()) {
                return;
            }

            std::vector<int> moves;
            std::istringstream movestream(textmoves);
            while (!movestream.eof()) {
                std::string textmove;
                getline(movestream, textmove, ',');
                auto sepidx = textmove.find_first_of(':');
                if (sepidx != std::string::npos) {
                    if (!(sepidx == 2 || sepidx == 3)) {
                        moves.clear();
                        break;
                    }
                    auto move1_compressed = game.board.text_to_move(
                        textmove.substr(0, sepidx)
                    );
                    auto move2_compressed = game.board.text_to_move(
                        textmove.substr(sepidx + 1)
                    );
                    if (move1_compressed == FastBoard::NO_VERTEX ||
                        move1_compressed == FastBoard::PASS ||
                        move1_compressed == FastBoard::RESIGN ||
                        move2_compressed == FastBoard::NO_VERTEX ||
                        move2_compressed == FastBoard::PASS ||
                        move2_compressed == FastBoard::RESIGN)
                    {
                        moves.clear();
                        break;
                    }
                    auto move1_xy = game.board.get_xy(move1_compressed);
                    auto move2_xy = game.board.get_xy(move2_compressed);
                    auto xmin = std::min(move1_xy.first, move2_xy.first);
                    auto xmax = std::max(move1_xy.first, move2_xy.first);
                    auto ymin = std::min(move1_xy.second, move2_xy.second);
                    auto ymax = std::max(move1_xy.second, move2_xy.second);
                    for (auto move_x = xmin; move_x <= xmax; move_x++) {
                        for (auto move_y = ymin; move_y <= ymax; move_y++) {
                            moves.push_back(game.board.get_vertex(move_x,move_y));
                        }
                    }
                } else {
                    auto move = game.board.text_to_move(textmove);
                    if (move == FastBoard::NO_VERTEX) {
                        moves.clear();
                        break;
                    }
                    moves.push_back(move);
                }
            }
            if (moves.empty()) {
                return;
            }

            int color;
            if (textcolor == "w" || textcolor == "white") {
                color = FastBoard::WHITE;
            } else if (textcolor == "b" || textcolor == "black") {
                color = FastBoard::BLACK;
            } else {
                return;
            }

            if (until_movenum < 1) {
                return;
            }
            until_movenum += game.get_movenum() - 1;

            for (const auto& move : moves) {
                if (tag == "avoid") {
                    add_move_to_avoid(color, move, until_movenum);
                    if (move != FastBoard::PASS && move != FastBoard::RESIGN) {
                        if (color == FastBoard::BLACK) {
                            avoid_not_pass_resign_b = true;
                        } else {
                            avoid_not_pass_resign_w = true;
                        }
                    }
                } else {
                    add_move_to_allow(color, move, until_movenum);
                    if (color == FastBoard::BLACK) {
                        allow_b = true;
                    } else {
                        allow_w = true;
                    }
                }
            }
            if ((allow_b && avoid_not_pass_resign_b) ||
                (allow_w && avoid_not_pass_resign_w)) {
                /* If "allow" is in use, it is illegal to use "avoid" with any
                 * move that is not "pass" or "resign". */
                return;
            }
        } else if (tag == "w" || tag == "white") {
            m_who = FastBoard::WHITE;
        } else if (tag == "b" || tag == "black") {
            m_who = FastBoard::BLACK;
        } else if (tag == "interval") {
            cmdstream >> m_interval_centis;
            if (cmdstream.fail()) {
                return;
            }
        } else if (tag == "minmoves") {
            cmdstream >> m_min_moves;
            if (cmdstream.fail()) {
                return;
            }
        } else {
            return;
        }
    }
}

void AnalyzeTags::add_move_to_avoid(int color, int vertex, size_t until_move) {
    m_moves_to_avoid.emplace_back(color, until_move, vertex);
}

void AnalyzeTags::add_move_to_allow(int color, int vertex, size_t until_move) {
    m_moves_to_allow.emplace_back(color, until_move, vertex);
}

int AnalyzeTags::interval_centis() const {
    return m_interval_centis;
}

int AnalyzeTags::invalid() const {
    return m_invalid;
}

int AnalyzeTags::who() const {
    return m_who;
}

size_t AnalyzeTags::post_move_count() const {
    return m_min_moves;
}

bool AnalyzeTags::is_to_avoid(int color, int vertex, size_t movenum) const {
    for (auto& move : m_moves_to_avoid) {
        if (color == move.color && vertex == move.vertex && movenum <= move.until_move) {
            return true;
        }
    }
    if (vertex != FastBoard::PASS && vertex != FastBoard::RESIGN) {
        auto active_allow = false;
        for (auto& move : m_moves_to_allow) {
            if (color == move.color && movenum <= move.until_move) {
                active_allow = true;
                if (vertex == move.vertex) {
                    return false;
                }
            }
        }
        if (active_allow) {
            return true;
        }
    }
    return false;
}

bool AnalyzeTags::has_move_restrictions() const {
    return !m_moves_to_avoid.empty() || !m_moves_to_allow.empty();
}

std::unique_ptr<Network> GTP::s_network;

void GTP::initialize(std::unique_ptr<Network>&& net) {
    s_network = std::move(net);

    bool result;
    std::string message;
    std::tie(result, message) =
        set_max_memory(cfg_max_memory, cfg_max_cache_ratio_percent);
    if (!result) {
        // This should only ever happen with 60 block networks on 32bit machine.
        myprintf("LOW MEMORY SETTINGS! Couldn't set default memory limits.\n");
        myprintf("The network you are using might be too big\n");
        myprintf("for the default settings on your system.\n");
        throw std::runtime_error("Error setting memory requirements.");
    }
    myprintf("%s\n", message.c_str());
}

void GTP::setup_default_parameters() {
    cfg_gtp_mode = false;
    cfg_allow_pondering = true;

    // we will re-calculate this on Leela.cpp
    cfg_num_threads = 1;
    // we will re-calculate this on Leela.cpp
    cfg_batch_size = 1;

    cfg_max_memory = UCTSearch::DEFAULT_MAX_MEMORY;
    cfg_max_playouts = UCTSearch::UNLIMITED_PLAYOUTS;
    cfg_max_visits = UCTSearch::UNLIMITED_PLAYOUTS;
    // This will be overwriiten in initialize() after network size is known.
    cfg_max_tree_size = UCTSearch::DEFAULT_MAX_MEMORY;
    cfg_max_cache_ratio_percent = 10;
    cfg_timemanage = TimeManagement::AUTO;
    cfg_lagbuffer_cs = 100;
    cfg_weightsfile = leelaz_file("best-network");
#ifdef USE_OPENCL
    cfg_gpus = { };
    cfg_sgemm_exhaustive = false;
    cfg_tune_only = false;

#ifdef USE_HALF
    cfg_precision = precision_t::AUTO;
#endif
#endif
    cfg_puct = 0.5f;
    cfg_logpuct = 0.015f;
    cfg_logconst = 1.7f;
    cfg_softmax_temp = 1.0f;
    cfg_fpu_reduction = 0.25f;
    // see UCTSearch::should_resign
    cfg_resignpct = -1;
    cfg_noise = false;
    cfg_fpu_root_reduction = cfg_fpu_reduction;
    cfg_random_cnt = 0;
    cfg_random_min_visits = 1;
    cfg_random_temp = 1.0f;
    cfg_dumbpass = false;
    cfg_logfile_handle = nullptr;
    cfg_quiet = false;
    cfg_benchmark = false;
#ifdef USE_CPU_ONLY
    cfg_cpu_only = true;
#else
    cfg_cpu_only = false;
#endif

    cfg_analyze_tags = AnalyzeTags{};

    // C++11 doesn't guarantee *anything* about how random this is,
    // and in MinGW it isn't random at all. But we can mix it in, which
    // helps when it *is* high quality (Linux, MSVC).
    std::random_device rd;
    std::ranlux48 gen(rd());
    std::uint64_t seed1 = (gen() << 16) ^ gen();
    // If the above fails, this is one of our best, portable, bets.
    std::uint64_t seed2 = std::chrono::high_resolution_clock::
        now().time_since_epoch().count();
    cfg_rng_seed = seed1 ^ seed2;
}

const std::string GTP::s_commands[] = {
    "protocol_version",
    "name",
    "version",
    "quit",
    "known_command",
    "list_commands",
    "boardsize",
    "clear_board",
    "komi",
    "play",
    "genmove",
    "showboard",
    "undo",
    "final_score",
    "final_status_list",
    "time_settings",
    "time_left",
    "fixed_handicap",
    "last_move",
    "move_history",
    "place_free_handicap",
    "set_free_handicap",
    "loadsgf",
    "printsgf",
    "kgs-genmove_cleanup",
    "kgs-time_settings",
    "kgs-game_over",
    "heatmap",
    "lz-analyze",
    "lz-genmove_analyze",
    "lz-memory_report",
    "lz-setoption",
    "gomill-explain_last_move",
    ""
};

// Default/min/max could be moved into separate fields,
// but for now we assume that the GUI will not send us invalid info.
const std::string GTP::s_options[] = {
    "option name Maximum Memory Use (MiB) type spin default 2048 min 128 max 131072",
    "option name Percentage of memory for cache type spin default 10 min 1 max 99",
    "option name Visits type spin default 0 min 0 max 1000000000",
    "option name Playouts type spin default 0 min 0 max 1000000000",
    "option name Lagbuffer type spin default 0 min 0 max 3000",
    "option name Resign Percentage type spin default -1 min -1 max 30",
    "option name Pondering type check default true",
    ""
};

std::string GTP::get_life_list(const GameState & game, bool live) {
    std::vector<std::string> stringlist;
    std::string result;
    const auto& board = game.board;

    if (live) {
        for (int i = 0; i < board.get_boardsize(); i++) {
            for (int j = 0; j < board.get_boardsize(); j++) {
                int vertex = board.get_vertex(i, j);

                if (board.get_state(vertex) != FastBoard::EMPTY) {
                    stringlist.push_back(board.get_string(vertex));
                }
            }
        }
    }

    // remove multiple mentions of the same string
    // unique reorders and returns new iterator, erase actually deletes
    std::sort(begin(stringlist), end(stringlist));
    stringlist.erase(std::unique(begin(stringlist), end(stringlist)),
                     end(stringlist));

    for (size_t i = 0; i < stringlist.size(); i++) {
        result += (i == 0 ? "" : "\n") + stringlist[i];
    }

    return result;
}

void GTP::execute(GameState & game, const std::string& xinput) {
    std::string input;
    static auto search = std::make_unique<UCTSearch>(game, *s_network);

    bool transform_lowercase = true;

    // Required on Unixy systems
    if (xinput.find("loadsgf") != std::string::npos) {
        transform_lowercase = false;
    }

    /* eat empty lines, simple preprocessing, lower case */
    for (unsigned int tmp = 0; tmp < xinput.size(); tmp++) {
        if (xinput[tmp] == 9) {
            input += " ";
        } else if ((xinput[tmp] > 0 && xinput[tmp] <= 9)
                || (xinput[tmp] >= 11 && xinput[tmp] <= 31)
                || xinput[tmp] == 127) {
               continue;
        } else {
            if (transform_lowercase) {
                input += std::tolower(xinput[tmp]);
            } else {
                input += xinput[tmp];
            }
        }

        // eat multi whitespace
        if (input.size() > 1) {
            if (std::isspace(input[input.size() - 2]) &&
                std::isspace(input[input.size() - 1])) {
                input.resize(input.size() - 1);
            }
        }
    }

    std::string command;
    int id = -1;

    if (input == "") {
        return;
    } else if (input == "exit") {
        exit(EXIT_SUCCESS);
    } else if (input.find("#") == 0) {
        return;
    } else if (std::isdigit(input[0])) {
        std::istringstream strm(input);
        char spacer;
        strm >> id;
        strm >> std::noskipws >> spacer;
        std::getline(strm, command);
    } else {
        command = input;
    }

    /* process commands */
    if (command == "protocol_version") {
        gtp_printf(id, "%d", GTP_VERSION);
        return;
    } else if (command == "name") {
        gtp_printf(id, PROGRAM_NAME);
        return;
    } else if (command == "version") {
        gtp_printf(id, PROGRAM_VERSION);
        return;
    } else if (command == "quit") {
        gtp_printf(id, "");
        exit(EXIT_SUCCESS);
    } else if (command.find("known_command") == 0) {
        std::istringstream cmdstream(command);
        std::string tmp;

        cmdstream >> tmp;     /* remove known_command */
        cmdstream >> tmp;

        for (int i = 0; s_commands[i].size() > 0; i++) {
            if (tmp == s_commands[i]) {
                gtp_printf(id, "true");
                return;
            }
        }

        gtp_printf(id, "false");
        return;
    } else if (command.find("list_commands") == 0) {
        std::string outtmp(s_commands[0]);
        for (int i = 1; s_commands[i].size() > 0; i++) {
            outtmp = outtmp + "\n" + s_commands[i];
        }
        gtp_printf(id, outtmp.c_str());
        return;
    } else if (command.find("boardsize") == 0) {
        std::istringstream cmdstream(command);
        std::string stmp;
        int tmp;

        cmdstream >> stmp;  // eat boardsize
        cmdstream >> tmp;

        if (!cmdstream.fail()) {
            if (tmp != BOARD_SIZE) {
                gtp_fail_printf(id, "unacceptable size");
            } else {
                float old_komi = game.get_komi();
                Training::clear_training();
                game.init_game(tmp, old_komi);
                gtp_printf(id, "");
            }
        } else {
            gtp_fail_printf(id, "syntax not understood");
        }

        return;
    } else if (command.find("clear_board") == 0) {
        Training::clear_training();
        game.reset_game();
        search = std::make_unique<UCTSearch>(game, *s_network);
        assert(UCTNodePointer::get_tree_size() == 0);
        gtp_printf(id, "");
        return;
    } else if (command.find("komi") == 0) {
        std::istringstream cmdstream(command);
        std::string tmp;
        float komi = KOMI;
        float old_komi = game.get_komi();

        cmdstream >> tmp;  // eat komi
        cmdstream >> komi;

        if (!cmdstream.fail()) {
            if (komi != old_komi) {
                game.set_komi(komi);
            }
            gtp_printf(id, "");
        } else {
            gtp_fail_printf(id, "syntax not understood");
        }

        return;
    } else if (command.find("play") == 0) {
        std::istringstream cmdstream(command);
        std::string tmp;
        std::string color, vertex;

        cmdstream >> tmp;   //eat play
        cmdstream >> color;
        cmdstream >> vertex;

        if (!cmdstream.fail()) {
            if (!game.play_textmove(color, vertex)) {
                gtp_fail_printf(id, "illegal move");
            } else {
                gtp_printf(id, "");
            }
        } else {
            gtp_fail_printf(id, "syntax not understood");
        }
        return;
    } else if (command.find("genmove") == 0
               || command.find("lz-genmove_analyze") == 0) {
        auto analysis_output = command.find("lz-genmove_analyze") == 0;

        std::istringstream cmdstream(command);
        std::string tmp;
        cmdstream >> tmp;  // eat genmove

        int who;
        AnalyzeTags tags;

        if (analysis_output) {
            tags = AnalyzeTags{cmdstream, game};
            if (tags.invalid()) {
                gtp_fail_printf(id, "cannot parse analyze tags");
                return;
            }
            who = tags.who();
        } else {
            /* genmove command */
            cmdstream >> tmp;
            if (tmp == "w" || tmp == "white") {
                who = FastBoard::WHITE;
            } else if (tmp == "b" || tmp == "black") {
                who = FastBoard::BLACK;
            } else {
                gtp_fail_printf(id, "syntax error");
                return;
            }
<<<<<<< HEAD
            if (analysis_output) {
                // Start of multi-line response
                cfg_analyze_interval_centis = interval;
                if (id != -1) gtp_printf_raw("=%d\n", id);
                else gtp_printf_raw("=\n");
            }
            // start thinking
            {
                game.set_to_move(who);
				
				if (game.get_handicap() >= 2) {
					int move = FastBoard::RESIGN;
					game.play_move(move);
					std::string vertex = game.move_to_text(move);
					gtp_printf(id, "%s", vertex.c_str());
					return;
				}

				if (game.get_komi() >= 7.6f || game.get_komi() <= 0.4f) {
					int move = FastBoard::RESIGN;
					game.play_move(move);
					std::string vertex = game.move_to_text(move);
					gtp_printf(id, "%s", vertex.c_str());
					return;
				}

                // Outputs winrate and pvs for lz-genmove_analyze
                int move = search->think(who);
                game.play_move(move);
=======
        }
>>>>>>> ef2595e0

        if (analysis_output) {
            // Start of multi-line response
            cfg_analyze_tags = tags;
            if (id != -1) gtp_printf_raw("=%d\n", id);
            else gtp_printf_raw("=\n");
        }
        // start thinking
        {
            game.set_to_move(who);
            // Outputs winrate and pvs for lz-genmove_analyze
            int move = search->think(who);
            game.play_move(move);

            std::string vertex = game.move_to_text(move);
            if (!analysis_output) {
                gtp_printf(id, "%s", vertex.c_str());
            } else {
                gtp_printf_raw("play %s\n", vertex.c_str());
            }
        }

        if (cfg_allow_pondering) {
            // now start pondering
            if (!game.has_resigned()) {
                // Outputs winrate and pvs through gtp for lz-genmove_analyze
                search->ponder();
            }
        }
        if (analysis_output) {
            // Terminate multi-line response
            gtp_printf_raw("\n");
        }
        cfg_analyze_tags = {};
        return;
    } else if (command.find("lz-analyze") == 0) {
        std::istringstream cmdstream(command);
        std::string tmp;

        cmdstream >> tmp; // eat lz-analyze
        AnalyzeTags tags{cmdstream, game};
        if (tags.invalid()) {
            gtp_fail_printf(id, "cannot parse analyze tags");
            return;
        }
        // Start multi-line response.
        if (id != -1) gtp_printf_raw("=%d\n", id);
        else gtp_printf_raw("=\n");
        // Now start pondering.
        if (!game.has_resigned()) {
            cfg_analyze_tags = tags;
            // Outputs winrate and pvs through gtp
            game.set_to_move(tags.who());
            search->ponder();
        }
        cfg_analyze_tags = {};
        // Terminate multi-line response
        gtp_printf_raw("\n");
        return;
    } else if (command.find("kgs-genmove_cleanup") == 0) {
        std::istringstream cmdstream(command);
        std::string tmp;

        cmdstream >> tmp;  // eat kgs-genmove
        cmdstream >> tmp;

        if (!cmdstream.fail()) {
            int who;
            if (tmp == "w" || tmp == "white") {
                who = FastBoard::WHITE;
            } else if (tmp == "b" || tmp == "black") {
                who = FastBoard::BLACK;
            } else {
                gtp_fail_printf(id, "syntax error");
                return;
            }
            game.set_passes(0);
            {
                game.set_to_move(who);
                int move = search->think(who, UCTSearch::NOPASS);
                game.play_move(move);

                std::string vertex = game.move_to_text(move);
                gtp_printf(id, "%s", vertex.c_str());
            }
            if (cfg_allow_pondering) {
                // now start pondering
                if (!game.has_resigned()) {
                    search->ponder();
                }
            }
        } else {
            gtp_fail_printf(id, "syntax not understood");
        }
        return;
    } else if (command.find("undo") == 0) {
        if (game.undo_move()) {
            gtp_printf(id, "");
        } else {
            gtp_fail_printf(id, "cannot undo");
        }
        return;
    } else if (command.find("showboard") == 0) {
        gtp_printf(id, "");
        game.display_state();
        return;
    } else if (command.find("final_score") == 0) {
        float ftmp = game.final_score();
        /* white wins */
        if (ftmp < -0.1) {
            gtp_printf(id, "W+%3.1f", float(fabs(ftmp)));
        } else if (ftmp > 0.1) {
            gtp_printf(id, "B+%3.1f", ftmp);
        } else {
            gtp_printf(id, "0");
        }
        return;
    } else if (command.find("final_status_list") == 0) {
        if (command.find("alive") != std::string::npos) {
            std::string livelist = get_life_list(game, true);
            gtp_printf(id, livelist.c_str());
        } else if (command.find("dead") != std::string::npos) {
            std::string deadlist = get_life_list(game, false);
            gtp_printf(id, deadlist.c_str());
        } else {
            gtp_printf(id, "");
        }
        return;
    } else if (command.find("time_settings") == 0) {
        std::istringstream cmdstream(command);
        std::string tmp;
        int maintime, byotime, byostones;

        cmdstream >> tmp >> maintime >> byotime >> byostones;

        if (!cmdstream.fail()) {
            // convert to centiseconds and set
            game.set_timecontrol(maintime * 100, byotime * 100, byostones, 0);

            gtp_printf(id, "");
        } else {
            gtp_fail_printf(id, "syntax not understood");
        }
        return;
    } else if (command.find("time_left") == 0) {
        std::istringstream cmdstream(command);
        std::string tmp, color;
        int time, stones;

        cmdstream >> tmp >> color >> time >> stones;

        if (!cmdstream.fail()) {
            int icolor;

            if (color == "w" || color == "white") {
                icolor = FastBoard::WHITE;
            } else if (color == "b" || color == "black") {
                icolor = FastBoard::BLACK;
            } else {
                gtp_fail_printf(id, "Color in time adjust not understood.\n");
                return;
            }

            game.adjust_time(icolor, time * 100, stones);

            gtp_printf(id, "");

            if (cfg_allow_pondering) {
                // KGS sends this after our move
                // now start pondering
                if (!game.has_resigned()) {
                    search->ponder();
                }
            }
        } else {
            gtp_fail_printf(id, "syntax not understood");
        }
        return;
    } else if (command.find("auto") == 0) {
        do {
            int move = search->think(game.get_to_move(), UCTSearch::NORMAL);
            game.play_move(move);
            game.display_state();

        } while (game.get_passes() < 2 && !game.has_resigned());

        return;
    } else if (command.find("go") == 0 && command.size() < 6) {
        int move = search->think(game.get_to_move());
        game.play_move(move);

        std::string vertex = game.move_to_text(move);
        myprintf("%s\n", vertex.c_str());
        return;
    } else if (command.find("heatmap") == 0) {
        std::istringstream cmdstream(command);
        std::string tmp;
        std::string symmetry;

        cmdstream >> tmp;   // eat heatmap
        cmdstream >> symmetry;

        Network::Netresult vec;
        if (cmdstream.fail()) {
            // Default = DIRECT with no symmetric change
            vec = s_network->get_output(
                &game, Network::Ensemble::DIRECT,
                Network::IDENTITY_SYMMETRY, false);
        } else if (symmetry == "all") {
            for (auto s = 0; s < Network::NUM_SYMMETRIES; ++s) {
                vec = s_network->get_output(
                    &game, Network::Ensemble::DIRECT, s, false);
                Network::show_heatmap(&game, vec, false);
            }
        } else if (symmetry == "average" || symmetry == "avg") {
            vec = s_network->get_output(
                &game, Network::Ensemble::AVERAGE, -1, false);
        } else {
            vec = s_network->get_output(
                &game, Network::Ensemble::DIRECT, std::stoi(symmetry), false);
        }

        if (symmetry != "all") {
            Network::show_heatmap(&game, vec, false);
        }

        gtp_printf(id, "");
        return;
    } else if (command.find("fixed_handicap") == 0) {
        std::istringstream cmdstream(command);
        std::string tmp;
        int stones;

        cmdstream >> tmp;   // eat fixed_handicap
        cmdstream >> stones;

        if (!cmdstream.fail() && game.set_fixed_handicap(stones)) {
            auto stonestring = game.board.get_stone_list();
            gtp_printf(id, "%s", stonestring.c_str());
        } else {
            gtp_fail_printf(id, "Not a valid number of handicap stones");
        }
        return;
    } else if (command.find("last_move") == 0) {
        auto last_move = game.get_last_move();
        if (last_move == FastBoard::NO_VERTEX) {
            gtp_fail_printf(id, "no previous move known");
            return;
        }
        auto coordinate = game.move_to_text(last_move);
        auto color = game.get_to_move() == FastBoard::WHITE ? "black" : "white";
        gtp_printf(id, "%s %s", color, coordinate.c_str());
        return;
    } else if (command.find("move_history") == 0) {
        if (game.get_movenum() == 0) {
            gtp_printf_raw("= \n");
        } else {
            gtp_printf_raw("= ");
        }
        auto game_history = game.get_game_history();
        // undone moves may still be present, so reverse the portion of the
        // array we need and resize to trim it down for iteration.
        std::reverse(begin(game_history),
                     begin(game_history) + game.get_movenum() + 1);
        game_history.resize(game.get_movenum());
        for (const auto &state : game_history) {
            auto coordinate = game.move_to_text(state->get_last_move());
            auto color = state->get_to_move() == FastBoard::WHITE ? "black" : "white";
            gtp_printf_raw("%s %s\n", color, coordinate.c_str());
        }
        gtp_printf_raw("\n");
        return;
    } else if (command.find("place_free_handicap") == 0) {
        std::istringstream cmdstream(command);
        std::string tmp;
        int stones;

        cmdstream >> tmp;   // eat place_free_handicap
        cmdstream >> stones;

        if (!cmdstream.fail()) {
            game.place_free_handicap(stones, *s_network);
            auto stonestring = game.board.get_stone_list();
            gtp_printf(id, "%s", stonestring.c_str());
        } else {
            gtp_fail_printf(id, "Not a valid number of handicap stones");
        }

        return;
    } else if (command.find("set_free_handicap") == 0) {
        std::istringstream cmdstream(command);
        std::string tmp;

        cmdstream >> tmp;   // eat set_free_handicap

        do {
            std::string vertex;

            cmdstream >> vertex;

            if (!cmdstream.fail()) {
                if (!game.play_textmove("black", vertex)) {
                    gtp_fail_printf(id, "illegal move");
                } else {
                    game.set_handicap(game.get_handicap() + 1);
                }
            }
        } while (!cmdstream.fail());

        std::string stonestring = game.board.get_stone_list();
        gtp_printf(id, "%s", stonestring.c_str());

        return;
    } else if (command.find("loadsgf") == 0) {
        std::istringstream cmdstream(command);
        std::string tmp, filename;
        int movenum;

        cmdstream >> tmp;   // eat loadsgf
        cmdstream >> filename;

        if (!cmdstream.fail()) {
            cmdstream >> movenum;

            if (cmdstream.fail()) {
                movenum = 999;
            }
        } else {
            gtp_fail_printf(id, "Missing filename.");
            return;
        }

        auto sgftree = std::make_unique<SGFTree>();

        try {
            sgftree->load_from_file(filename);
            game = sgftree->follow_mainline_state(movenum - 1);
            gtp_printf(id, "");
        } catch (const std::exception&) {
            gtp_fail_printf(id, "cannot load file");
        }
        return;
    } else if (command.find("kgs-chat") == 0) {
        // kgs-chat (game|private) Name Message
        std::istringstream cmdstream(command);
        std::string tmp;

        cmdstream >> tmp; // eat kgs-chat
        cmdstream >> tmp; // eat game|private
        cmdstream >> tmp; // eat player name
        do {
            cmdstream >> tmp; // eat message
        } while (!cmdstream.fail());

        gtp_fail_printf(id, "I'm a go bot, not a chat bot.");
        return;
    } else if (command.find("kgs-game_over") == 0) {
        // Do nothing. Particularly, don't ponder.
        gtp_printf(id, "");
        return;
    } else if (command.find("kgs-time_settings") == 0) {
        // none, absolute, byoyomi, or canadian
        std::istringstream cmdstream(command);
        std::string tmp;
        std::string tc_type;
        int maintime, byotime, byostones, byoperiods;

        cmdstream >> tmp >> tc_type;

        if (tc_type.find("none") != std::string::npos) {
            // 30 mins
            game.set_timecontrol(30 * 60 * 100, 0, 0, 0);
        } else if (tc_type.find("absolute") != std::string::npos) {
            cmdstream >> maintime;
            game.set_timecontrol(maintime * 100, 0, 0, 0);
        } else if (tc_type.find("canadian") != std::string::npos) {
            cmdstream >> maintime >> byotime >> byostones;
            // convert to centiseconds and set
            game.set_timecontrol(maintime * 100, byotime * 100, byostones, 0);
        } else if (tc_type.find("byoyomi") != std::string::npos) {
            // KGS style Fischer clock
            cmdstream >> maintime >> byotime >> byoperiods;
            game.set_timecontrol(maintime * 100, byotime * 100, 0, byoperiods);
        } else {
            gtp_fail_printf(id, "syntax not understood");
            return;
        }

        if (!cmdstream.fail()) {
            gtp_printf(id, "");
        } else {
            gtp_fail_printf(id, "syntax not understood");
        }
        return;
    } else if (command.find("netbench") == 0) {
        std::istringstream cmdstream(command);
        std::string tmp;
        int iterations;

        cmdstream >> tmp;  // eat netbench
        cmdstream >> iterations;

        if (!cmdstream.fail()) {
            s_network->benchmark(&game, iterations);
        } else {
            s_network->benchmark(&game);
        }
        gtp_printf(id, "");
        return;

    } else if (command.find("printsgf") == 0) {
        std::istringstream cmdstream(command);
        std::string tmp, filename;

        cmdstream >> tmp;   // eat printsgf
        cmdstream >> filename;

        auto sgf_text = SGFTree::state_to_string(game, 0);
        // GTP says consecutive newlines terminate the output,
        // so we must filter those.
        boost::replace_all(sgf_text, "\n\n", "\n");

        if (cmdstream.fail()) {
            gtp_printf(id, "%s\n", sgf_text.c_str());
        } else {
            std::ofstream out(filename);
            out << sgf_text;
            out.close();
            gtp_printf(id, "");
        }

        return;
    } else if (command.find("load_training") == 0) {
        std::istringstream cmdstream(command);
        std::string tmp, filename;

        // tmp will eat "load_training"
        cmdstream >> tmp >> filename;

        Training::load_training(filename);

        if (!cmdstream.fail()) {
            gtp_printf(id, "");
        } else {
            gtp_fail_printf(id, "syntax not understood");
        }

        return;
    } else if (command.find("save_training") == 0) {
        std::istringstream cmdstream(command);
        std::string tmp, filename;

        // tmp will eat "save_training"
        cmdstream >> tmp >>  filename;

        Training::save_training(filename);

        if (!cmdstream.fail()) {
            gtp_printf(id, "");
        } else {
            gtp_fail_printf(id, "syntax not understood");
        }

        return;
    } else if (command.find("dump_training") == 0) {
        std::istringstream cmdstream(command);
        std::string tmp, winner_color, filename;
        int who_won;

        // tmp will eat "dump_training"
        cmdstream >> tmp >> winner_color >> filename;

        if (winner_color == "w" || winner_color == "white") {
            who_won = FullBoard::WHITE;
        } else if (winner_color == "b" || winner_color == "black") {
            who_won = FullBoard::BLACK;
        } else {
            gtp_fail_printf(id, "syntax not understood");
            return;
        }

        Training::dump_training(who_won, filename);

        if (!cmdstream.fail()) {
            gtp_printf(id, "");
        } else {
            gtp_fail_printf(id, "syntax not understood");
        }

        return;
    } else if (command.find("dump_debug") == 0) {
        std::istringstream cmdstream(command);
        std::string tmp, filename;

        // tmp will eat "dump_debug"
        cmdstream >> tmp >> filename;

        Training::dump_debug(filename);

        if (!cmdstream.fail()) {
            gtp_printf(id, "");
        } else {
            gtp_fail_printf(id, "syntax not understood");
        }

        return;
    } else if (command.find("dump_supervised") == 0) {
        std::istringstream cmdstream(command);
        std::string tmp, sgfname, outname;

        // tmp will eat dump_supervised
        cmdstream >> tmp >> sgfname >> outname;

        Training::dump_supervised(sgfname, outname);

        if (!cmdstream.fail()) {
            gtp_printf(id, "");
        } else {
            gtp_fail_printf(id, "syntax not understood");
        }
        return;
    } else if (command.find("lz-memory_report") == 0) {
        auto base_memory = get_base_memory();
        auto tree_size = add_overhead(UCTNodePointer::get_tree_size());
        auto cache_size = add_overhead(s_network->get_estimated_cache_size());

        auto total = base_memory + tree_size + cache_size;
        gtp_printf(id,
            "Estimated total memory consumption: %d MiB.\n"
            "Network with overhead: %d MiB / Search tree: %d MiB / Network cache: %d\n",
            total / MiB, base_memory / MiB, tree_size / MiB, cache_size / MiB);
        return;
    } else if (command.find("lz-setoption") == 0) {
        return execute_setoption(*search.get(), id, command);
    } else if (command.find("gomill-explain_last_move") == 0) {
        gtp_printf(id, "%s\n", search->explain_last_think().c_str());
        return;
    }
    gtp_fail_printf(id, "unknown command");
    return;
}

std::pair<std::string, std::string> GTP::parse_option(std::istringstream& is) {
    std::string token, name, value;

    // Read option name (can contain spaces)
    while (is >> token && token != "value")
        name += std::string(" ", name.empty() ? 0 : 1) + token;

    // Read option value (can contain spaces)
    while (is >> token)
        value += std::string(" ", value.empty() ? 0 : 1) + token;

    return std::make_pair(name, value);
}

size_t GTP::get_base_memory() {
    // At the moment of writing the memory consumption is
    // roughly network size + 85 for one GPU and + 160 for two GPUs.
#ifdef USE_OPENCL
    auto gpus = std::max(cfg_gpus.size(), size_t{1});
    return s_network->get_estimated_size() + 85 * MiB * gpus;
#else
    return s_network->get_estimated_size();
#endif
}

std::pair<bool, std::string> GTP::set_max_memory(size_t max_memory,
    int cache_size_ratio_percent) {
    if (max_memory == 0) {
        max_memory = UCTSearch::DEFAULT_MAX_MEMORY;
    }

    // Calculate amount of memory available for the search tree +
    // NNCache by estimating a constant memory overhead first.
    auto base_memory = get_base_memory();

    if (max_memory < base_memory) {
        return std::make_pair(false, "Not enough memory for network. " +
            std::to_string(base_memory / MiB) + " MiB required.");
    }

    auto max_memory_for_search = max_memory - base_memory;

    assert(cache_size_ratio_percent >= 1);
    assert(cache_size_ratio_percent <= 99);
    auto max_cache_size = max_memory_for_search *
        cache_size_ratio_percent / 100;

    auto max_cache_count =
        (int)(remove_overhead(max_cache_size) / NNCache::ENTRY_SIZE);

    // Verify if the setting would not result in too little cache.
    if (max_cache_count < NNCache::MIN_CACHE_COUNT) {
        return std::make_pair(false, "Not enough memory for cache.");
    }
    auto max_tree_size = max_memory_for_search - max_cache_size;

    if (max_tree_size < UCTSearch::MIN_TREE_SPACE) {
        return std::make_pair(false, "Not enough memory for search tree.");
    }

    // Only if settings are ok we store the values in config.
    cfg_max_memory = max_memory;
    cfg_max_cache_ratio_percent = cache_size_ratio_percent;
    // Set max_tree_size.
    cfg_max_tree_size = remove_overhead(max_tree_size);
    // Resize cache.
    s_network->nncache_resize(max_cache_count);

    return std::make_pair(true, "Setting max tree size to " +
        std::to_string(max_tree_size / MiB) + " MiB and cache size to " +
        std::to_string(max_cache_size / MiB) +
        " MiB.");
}

void GTP::execute_setoption(UCTSearch & search,
                            int id, const std::string &command) {
    std::istringstream cmdstream(command);
    std::string tmp, name_token;

    // Consume lz_setoption, name.
    cmdstream >> tmp >> name_token;

    // Print available options if called without an argument.
    if (cmdstream.fail()) {
        std::string options_out_tmp("");
        for (int i = 0; s_options[i].size() > 0; i++) {
            options_out_tmp = options_out_tmp + "\n" + s_options[i];
        }
        gtp_printf(id, options_out_tmp.c_str());
        return;
    }

    if (name_token.find("name") != 0) {
        gtp_fail_printf(id, "incorrect syntax for lz-setoption");
        return;
    }

    std::string name, value;
    std::tie(name, value) = parse_option(cmdstream);

    if (name == "maximum memory use (mib)") {
        std::istringstream valuestream(value);
        int max_memory_in_mib;
        valuestream >> max_memory_in_mib;
        if (!valuestream.fail()) {
            if (max_memory_in_mib < 128 || max_memory_in_mib > 131072) {
                gtp_fail_printf(id, "incorrect value");
                return;
            }
            bool result;
            std::string reason;
            std::tie(result, reason) = set_max_memory(max_memory_in_mib * MiB,
                cfg_max_cache_ratio_percent);
            if (result) {
                gtp_printf(id, reason.c_str());
            } else {
                gtp_fail_printf(id, reason.c_str());
            }
            return;
        } else {
            gtp_fail_printf(id, "incorrect value");
            return;
        }
    } else if (name == "percentage of memory for cache") {
        std::istringstream valuestream(value);
        int cache_size_ratio_percent;
        valuestream >> cache_size_ratio_percent;
        if (cache_size_ratio_percent < 1 || cache_size_ratio_percent > 99) {
            gtp_fail_printf(id, "incorrect value");
            return;
        }
        bool result;
        std::string reason;
        std::tie(result, reason) = set_max_memory(cfg_max_memory,
            cache_size_ratio_percent);
        if (result) {
            gtp_printf(id, reason.c_str());
        } else {
            gtp_fail_printf(id, reason.c_str());
        }
        return;
    } else if (name == "visits") {
        std::istringstream valuestream(value);
        int visits;
        valuestream >> visits;
        cfg_max_visits = visits;

        // 0 may be specified to mean "no limit"
        if (cfg_max_visits == 0) {
            cfg_max_visits = UCTSearch::UNLIMITED_PLAYOUTS;
        }
        // Note that if the visits are changed but no
        // explicit command to set memory usage is given,
        // we will stick with the initial guess we made on startup.
        search.set_visit_limit(cfg_max_visits);

        gtp_printf(id, "");
    } else if (name == "playouts") {
        std::istringstream valuestream(value);
        int playouts;
        valuestream >> playouts;
        cfg_max_playouts = playouts;

        // 0 may be specified to mean "no limit"
        if (cfg_max_playouts == 0) {
            cfg_max_playouts = UCTSearch::UNLIMITED_PLAYOUTS;
        } else if (cfg_allow_pondering) {
            // Limiting playouts while pondering is still enabled
            // makes no sense.
            gtp_fail_printf(id, "incorrect value");
            return;
        }

        // Note that if the playouts are changed but no
        // explicit command to set memory usage is given,
        // we will stick with the initial guess we made on startup.
        search.set_playout_limit(cfg_max_playouts);

        gtp_printf(id, "");
    } else if (name == "lagbuffer") {
        std::istringstream valuestream(value);
        int lagbuffer;
        valuestream >> lagbuffer;
        cfg_lagbuffer_cs = lagbuffer;
        gtp_printf(id, "");
    } else if (name == "pondering") {
        std::istringstream valuestream(value);
        std::string toggle;
        valuestream >> toggle;
        if (toggle == "true") {
            if (cfg_max_playouts != UCTSearch::UNLIMITED_PLAYOUTS) {
                gtp_fail_printf(id, "incorrect value");
                return;
            }
            cfg_allow_pondering = true;
        } else if (toggle == "false") {
            cfg_allow_pondering = false;
        } else {
            gtp_fail_printf(id, "incorrect value");
            return;
        }
        gtp_printf(id, "");
    } else if (name == "resign percentage") {
        std::istringstream valuestream(value);
        int resignpct;
        valuestream >> resignpct;
        cfg_resignpct = resignpct;
        gtp_printf(id, "");
    } else {
        gtp_fail_printf(id, "Unknown option");
    }
    return;
}<|MERGE_RESOLUTION|>--- conflicted
+++ resolved
@@ -641,7 +641,25 @@
                 gtp_fail_printf(id, "syntax error");
                 return;
             }
-<<<<<<< HEAD
+        }
+
+		// TODO: THE BELOW SIX LINES SHOULD BE FINE WITH THE FURTHER BELOW CODE BLOCK ABOUT HANDICAP/KOMI UNCHANGED.
+
+        if (analysis_output) {
+            // Start of multi-line response
+            cfg_analyze_tags = tags;
+            if (id != -1) gtp_printf_raw("=%d\n", id);
+            else gtp_printf_raw("=\n");
+        }
+
+		// TODO: THE ABOVE SIX LINES SHOULD BE FINE WITH THE BELOW CODE BLOCK ABOUT HANDICAP/KOMI UNCHANGED.
+
+        // start thinking
+        {
+            game.set_to_move(who);
+            // Outputs winrate and pvs for lz-genmove_analyze
+            int move = search->think(who);
+            game.play_move(move);
             if (analysis_output) {
                 // Start of multi-line response
                 cfg_analyze_interval_centis = interval;
@@ -671,22 +689,6 @@
                 // Outputs winrate and pvs for lz-genmove_analyze
                 int move = search->think(who);
                 game.play_move(move);
-=======
-        }
->>>>>>> ef2595e0
-
-        if (analysis_output) {
-            // Start of multi-line response
-            cfg_analyze_tags = tags;
-            if (id != -1) gtp_printf_raw("=%d\n", id);
-            else gtp_printf_raw("=\n");
-        }
-        // start thinking
-        {
-            game.set_to_move(who);
-            // Outputs winrate and pvs for lz-genmove_analyze
-            int move = search->think(who);
-            game.play_move(move);
 
             std::string vertex = game.move_to_text(move);
             if (!analysis_output) {
