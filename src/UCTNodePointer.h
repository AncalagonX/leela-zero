/*
    This file is part of Leela Zero.
    Copyright (C) 2018 Gian-Carlo Pascutto

    Leela Zero is free software: you can redistribute it and/or modify
    it under the terms of the GNU General Public License as published by
    the Free Software Foundation, either version 3 of the License, or
    (at your option) any later version.

    Leela Zero is distributed in the hope that it will be useful,
    but WITHOUT ANY WARRANTY; without even the implied warranty of
    MERCHANTABILITY or FITNESS FOR A PARTICULAR PURPOSE.  See the
    GNU General Public License for more details.

    You should have received a copy of the GNU General Public License
    along with Leela Zero.  If not, see <http://www.gnu.org/licenses/>.
*/

#ifndef UCTNODEPOINTER_H_INCLUDED
#define UCTNODEPOINTER_H_INCLUDED

#include "config.h"

#include <atomic>
#include <memory>
#include <cassert>
#include <cstring>

#include "SMP.h"

class UCTNode;

// 'lazy-initializable' version of std::unique_ptr<UCTNode>.
// When a UCTNodePointer is constructed, the constructor arguments
// are stored instead of constructing the actual UCTNode instance.
// Later when the UCTNode is needed, the external code calls inflate()
// which actually constructs the UCTNode. Basically, this is a 'tagged union'
// of:
//  - std::unique_ptr<UCTNode> pointer;
//  - std::pair<float, std::int16_t> args;

// All methods should be thread-safe except destructor and when
// the instanced is 'moved from'.

class UCTNodePointer {
private:
    static constexpr std::uint64_t INVALID = 2;
    static constexpr std::uint64_t POINTER = 1;
    static constexpr std::uint64_t UNINFLATED = 0;
    // the raw storage used here.
    // if bit [1:0] is 1, m_data is the actual pointer.
    // if bit [1:0] is 0, bit [31:16] is the vertex value, bit [63:32] is the policy
    // if bit [1:0] is other values, it should assert-fail
    // (C-style bit fields and unions are not portable)
    mutable std::atomic<std::uint64_t> m_data{INVALID};

    UCTNode * read_ptr(uint64_t v) const {
        assert((v & 3ULL) == POINTER);
        return reinterpret_cast<UCTNode*>(v & ~(0x3ULL));
    }

    std::int16_t read_vertex(uint64_t v) const {
        assert((v & 3ULL) == UNINFLATED);
        return static_cast<std::int16_t>(v >> 16);
    }

    float read_policy(uint64_t v) const {
        static_assert(sizeof(float) == 4,
            "This code assumes floats are 32-bit");
        assert((v & 3ULL) == UNINFLATED);

        auto x = static_cast<std::uint32_t>(v >> 32);
        float ret;
        std::memcpy(&ret, &x, sizeof(ret));
        return ret;
    }

    bool is_inflated(uint64_t v) const {
        return (v & 3ULL) == POINTER;
    }

public:
    ~UCTNodePointer();
    UCTNodePointer(UCTNodePointer&& n);
    UCTNodePointer(std::int16_t vertex, float policy);
    UCTNodePointer(const UCTNodePointer&) = delete;


    bool is_inflated() const {
        return is_inflated(m_data.load());
    }

    // methods from std::unique_ptr<UCTNode>
    typename std::add_lvalue_reference<UCTNode>::type operator*() const{
        return *read_ptr(m_data.load());
    }
    UCTNode* operator->() const {
        return read_ptr(m_data.load());
    }
    UCTNode* get() const {
        return read_ptr(m_data.load());
    }
    UCTNodePointer& operator=(UCTNodePointer&& n);
    UCTNode * release() {
        auto v = std::atomic_exchange(&m_data, INVALID);
        return read_ptr(v);
    }

    // construct UCTNode instance from the vertex/policy pair
    void inflate() const;

    // proxy of UCTNode methods which can be called without
    // constructing UCTNode
    bool valid() const;
    int get_visits() const;
<<<<<<< HEAD
    float get_lcb_binomial(int color) const;
    float get_ucb_binomial(int color) const;
    float get_lcb_normal(int color) const;
    float get_ucb_normal(int color) const;
    float get_score() const;
=======
    float get_policy() const;
>>>>>>> 8e71dd4c
    bool active() const;
    int get_move() const;
    // this can only be called if it is an inflated pointer
    float get_eval(int tomove) const;
};

#endif<|MERGE_RESOLUTION|>--- conflicted
+++ resolved
@@ -113,15 +113,11 @@
     // constructing UCTNode
     bool valid() const;
     int get_visits() const;
-<<<<<<< HEAD
     float get_lcb_binomial(int color) const;
     float get_ucb_binomial(int color) const;
     float get_lcb_normal(int color) const;
     float get_ucb_normal(int color) const;
-    float get_score() const;
-=======
     float get_policy() const;
->>>>>>> 8e71dd4c
     bool active() const;
     int get_move() const;
     // this can only be called if it is an inflated pointer
