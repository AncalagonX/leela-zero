--- conflicted
+++ resolved
@@ -169,24 +169,10 @@
 
     NNCache m_nncache;
 
-<<<<<<< HEAD
-    // Input + residual block tower
-    std::vector<std::vector<float>> m_conv_weights;
-    std::vector<std::vector<float>> m_batchnorm_betas;
-    std::vector<std::vector<float>> m_batchnorm_gammas;
-    std::vector<std::vector<float>> m_batchnorm_means;
-    std::vector<std::vector<float>> m_batchnorm_stddivs;
-
-    std::vector<std::vector<float>> m_se_fc1_w;
-    std::vector<std::vector<float>> m_se_fc1_b;
-    std::vector<std::vector<float>> m_se_fc2_w;
-    std::vector<std::vector<float>> m_se_fc2_b;
-=======
     size_t estimated_size{0};
 
     // Residual tower
     std::shared_ptr<ForwardPipeWeights> m_fwd_weights;
->>>>>>> 95c53688
 
     // Policy head
     std::array<float, OUTPUTS_POLICY> m_bn_pol_w1;
