/*
    This file is part of Leela Zero.
    Copyright (C) 2018-2019 Junhee Yoo and contributors

    Leela Zero is free software: you can redistribute it and/or modify
    it under the terms of the GNU General Public License as published by
    the Free Software Foundation, either version 3 of the License, or
    (at your option) any later version.

    Leela Zero is distributed in the hope that it will be useful,
    but WITHOUT ANY WARRANTY; without even the implied warranty of
    MERCHANTABILITY or FITNESS FOR A PARTICULAR PURPOSE.  See the
    GNU General Public License for more details.

    You should have received a copy of the GNU General Public License
    along with Leela Zero.  If not, see <http://www.gnu.org/licenses/>.

    Additional permission under GNU GPL version 3 section 7

    If you modify this Program, or any covered work, by linking or
    combining it with NVIDIA Corporation's libraries from the
    NVIDIA CUDA Toolkit and/or the NVIDIA CUDA Deep Neural
    Network library and/or the NVIDIA TensorRT inference library
    (or a modified version of those libraries), containing parts covered
    by the terms of the respective license agreement, the licensors of
    this Program grant you additional permission to convey the resulting
    work.
*/
#include "config.h"

#ifdef USE_OPENCL

#include "GTP.h"
#include "Random.h"
#include "Network.h"
#include "Utils.h"
#include "OpenCLScheduler.h"

using Utils::ceilMultiple;
using Utils::myprintf;

class from_float{
public:
    from_float(const std::vector<float> & f) : m_f(f) {}

    operator const std::vector<float>&() {
        return m_f;
    }

    operator std::vector<half_float::half>() {
        auto ret = std::vector<half_float::half>(m_f.size());
        std::copy(cbegin(m_f), cend(m_f), begin(ret));
        return ret;
    }
private:
    const std::vector<float>& m_f;
};

template <typename T>
static std::vector<T> zeropad_U(const std::vector<float>& U,
                                const int outputs, const int channels,
                                const int outputs_pad,
                                const int channels_pad) {
    // Fill with zeroes
    auto Upad =
        std::vector<T>(WINOGRAD_TILE * outputs_pad * channels_pad);

    for (auto xi = 0; xi < WINOGRAD_ALPHA; xi++){
        for (auto nu = 0; nu < WINOGRAD_ALPHA; nu++) {
            for (auto c = 0; c < channels; c++) {
                for (auto o = 0; o < outputs; o++) {
                    Upad[xi * (WINOGRAD_ALPHA * outputs_pad * channels_pad)
                         + nu * (outputs_pad * channels_pad)
                         + c * outputs_pad +
                          o] =
                    U[xi * (WINOGRAD_ALPHA * outputs * channels)
                      + nu * (outputs * channels)
                      + c * outputs
                      + o];
                }
            }
        }
    }

    return Upad;
}

template <typename net_t>
OpenCLScheduler<net_t>::OpenCLScheduler() {
    // multi-gpu?
    auto gpus = cfg_gpus;

    // An empty GPU list from the command line represents autodetect.
    // Put a minus one GPU index here.
    if (gpus.empty()) {
        gpus = {-1};
    }

    auto silent{false};

    for (auto gpu : gpus) {
        auto opencl = std::make_unique<OpenCL<net_t>>(gpu, silent);
        auto net = std::make_unique<OpenCL_Network<net_t>>(*opencl);
        m_opencl.push_back(std::move(opencl));
        m_networks.push_back(std::move(net));

        // Starting next GPU, let's not dump full list of GPUs.
        silent = true;
    }
}

template <typename net_t>
void OpenCLScheduler<net_t>::initialize(const int channels) {
    // Launch the worker threads.  Minimum 1 worker per GPU, but use enough threads
    // so that we can at least concurrently schedule something to the GPU.
    auto num_worker_threads = cfg_num_threads / cfg_batch_size / (m_opencl.size() + 1) + 1;
    auto gnum = 0;
    for (auto & opencl : m_opencl) {
        opencl->initialize(channels, cfg_batch_size);

        for (auto i = unsigned{0}; i < num_worker_threads; i++) {
            auto t = std::thread(&OpenCLScheduler<net_t>::batch_worker, this, gnum);
            m_worker_threads.push_back(std::move(t));
        }
        gnum++;
    }

    // Exit immediately after tuning.  We should exit here because we skipped
    // initializing rest of the kernels due to some NVIDIA drivers crashing.
    if (cfg_tune_only) {
        exit(EXIT_SUCCESS);
    }
}

template <typename net_t>
OpenCLScheduler<net_t>::~OpenCLScheduler() {
    {
        std::unique_lock<std::mutex> lk(m_mutex);
        m_running = false;
    }
    m_cv.notify_all();
    for (auto & x : m_worker_threads) {
        x.join();
    }
}

template<typename net_t>
bool OpenCLScheduler<net_t>::needs_autodetect() {
    for (auto& opencl : m_opencl) {
        // If any card has no native fp16 compute, we'll have to benchmark.
        if (!opencl->has_fp16_compute()) {
            return true;
        }
    }
    return false;
}

template <typename net_t>
void OpenCLScheduler<net_t>::push_input_convolution(
    unsigned int filter_size,
    unsigned int channels,
    unsigned int outputs,
    const std::vector<float>& weights,
    const std::vector<float>& means,
    const std::vector<float>& variances) {

    for (const auto& opencl_net : m_networks) {
        const auto tuners = opencl_net->getOpenCL().get_sgemm_tuners();

        const auto mwg = tuners[0];
        const auto kwg = tuners[2];
        const auto vwm = tuners[3];

        const auto m_ceil = ceilMultiple(ceilMultiple(outputs, mwg), vwm);
        const auto k_ceil = ceilMultiple(ceilMultiple(channels, kwg), vwm);

        const auto Upad = zeropad_U<net_t>(weights,
                                           outputs, channels,
                                           m_ceil, k_ceil);
        opencl_net->push_input_convolution(
            filter_size, channels, outputs,
            Upad, from_float(means), from_float(variances)
        );
    }
}

template <typename net_t>
void OpenCLScheduler<net_t>::push_residual(unsigned int filter_size,
                                           unsigned int channels,
                                           unsigned int outputs,
                                           unsigned int se_fc_outputs,
                                           const std::vector<float>& weights_1,
                                           const std::vector<float>& means_1,
                                           const std::vector<float>& variances_1,
                                           const std::vector<float>& weights_2,
                                           const std::vector<float>& means_2,
                                           const std::vector<float>& variances_2,
                                           const std::vector<float>& se_fc1_w,
                                           const std::vector<float>& se_fc1_b,
                                           const std::vector<float>& se_fc2_w,
                                           const std::vector<float>& se_fc2_b) {
    for (const auto& opencl_net : m_networks) {
        const auto tuners = opencl_net->getOpenCL().get_sgemm_tuners();

        const auto mwg = tuners[0];
        const auto vwm = tuners[3];

        const auto m_ceil = ceilMultiple(ceilMultiple(outputs, mwg), vwm);
        const auto Upad1 = zeropad_U<net_t>(weights_1,
                                            outputs, outputs,
                                            m_ceil, m_ceil);
        const auto Upad2 = zeropad_U<net_t>(weights_2,
                                            outputs, outputs,
                                            m_ceil, m_ceil);
        opencl_net->push_residual(filter_size, channels, outputs,
                                  se_fc_outputs,
                                  Upad1,
                                  from_float(means_1),
                                  from_float(variances_1),
                                  Upad2,
<<<<<<< HEAD
                                  means_2,
                                  variances_2,
                                  se_fc1_w,
                                  se_fc1_b,
                                  se_fc2_w,
                                  se_fc2_b);
=======
                                  from_float(means_2),
                                  from_float(variances_2));
>>>>>>> 95c53688
    }
}

template <typename net_t>
void OpenCLScheduler<net_t>::push_convolve(unsigned int filter_size,
                                           unsigned int channels,
                                           unsigned int outputs,
                                           const std::vector<float>& weights) {
    for (const auto & opencl_net : m_networks) {
        opencl_net->push_convolve(filter_size, channels, outputs,
                                  from_float(weights));
    }
}

template <typename net_t>
void OpenCLScheduler<net_t>::push_weights(
    unsigned int filter_size,
    unsigned int channels,
    unsigned int outputs,
    std::shared_ptr<const ForwardPipeWeights> weights) {

    auto weight_index = size_t{0};

    // Winograd filter transformation changes filter size to 4x4
    push_input_convolution(filter_size, channels, outputs,
                           weights->m_conv_weights[weight_index],
                           weights->m_batchnorm_means[weight_index],
                           weights->m_batchnorm_stddevs[weight_index]);
    weight_index++;

    // residual blocks : except the first entry,
    // the second ~ last entry is all on residual topwer
    for (auto i = size_t{0}; i < weights->m_conv_weights.size()/2; i++) {
        push_residual(filter_size, outputs, outputs,
                      weights->m_conv_weights[weight_index],
                      weights->m_batchnorm_means[weight_index],
                      weights->m_batchnorm_stddevs[weight_index],
                      weights->m_conv_weights[weight_index + 1],
                      weights->m_batchnorm_means[weight_index + 1],
                      weights->m_batchnorm_stddevs[weight_index + 1]);
        weight_index += 2;
    }

    // Output head convolutions
    push_convolve(1, outputs, Network::OUTPUTS_POLICY, weights->m_conv_pol_w);
    push_convolve(1, outputs, Network::OUTPUTS_VALUE, weights->m_conv_val_w);
}

template <typename net_t>
void OpenCLScheduler<net_t>::forward(const std::vector<float>& input,
                                     std::vector<float>& output_pol,
                                     std::vector<float>& output_val) {
    auto entry = std::make_shared<ForwardQueueEntry>(input, output_pol, output_val);
    std::unique_lock<std::mutex> lk(entry->mutex);
    {
        std::unique_lock<std::mutex> lk(m_mutex);
        m_forward_queue.push_back(entry);

        if (m_single_eval_in_progress.load()) {
            m_waittime += 2;
        }
    }
    m_cv.notify_one();
    entry->cv.wait(lk);
}

#ifndef NDEBUG
struct batch_stats_t batch_stats;
#endif

template <typename net_t>
void OpenCLScheduler<net_t>::batch_worker(const size_t gnum) {
    constexpr auto in_size = Network::INPUT_CHANNELS * BOARD_SIZE * BOARD_SIZE;
    constexpr auto out_pol_size = Network::OUTPUTS_POLICY * BOARD_SIZE * BOARD_SIZE;
    constexpr auto out_val_size = Network::OUTPUTS_VALUE * BOARD_SIZE * BOARD_SIZE;

    OpenCLContext context;

    // batch scheduling heuristic.
    // Returns the batch picked up from the queue (m_forward_queue)
    // 1) Wait for m_waittime milliseconds for full batch
    // 2) if we don't have a full batch then just do a single eval
    //
    // The purpose of m_waittime is to prevent the system from deadlocking
    // because we were waiting for a job too long, while the job is never
    // going to come due to a control dependency (e.g., evals stuck on a
    // critical path).  To do so:
    //
    // 1) if we couldn't form a batch after waiting m_waittime ms, it means
    // that we hit the critical path and should do scalar evals.
    // Wait 1ms shorter next time.
    //
    // 2) if we picked up a single eval, but were getting additional evals
    // while that single eval was being processed, it means that we made
    // the wrong decision.  Wait 2ms longer next time.

    auto pickup_task = [this] () {
        std::list<std::shared_ptr<ForwardQueueEntry>> inputs;
        size_t count = 0;

        std::unique_lock<std::mutex> lk(m_mutex);
        while (true) {
            if (!m_running) return inputs;

            count = m_forward_queue.size();
            if (count >= cfg_batch_size) {
                count = cfg_batch_size;
                break;
            }

            bool timeout = !m_cv.wait_for(
                lk,
                std::chrono::milliseconds(m_waittime),
                [this] () {
                    return !m_running || m_forward_queue.size() >= cfg_batch_size;
                }
            );

            if (!m_forward_queue.empty()) {
                if (timeout && m_single_eval_in_progress.exchange(true) == false) {
                    // Waited long enough but couldn't form a batch.
                    // Check if there is any other single eval in progress, and if not,
                    // do one from this thread.
                    if (m_waittime > 1) {
                        m_waittime--;
                    }
                    count = 1;
                    break;
                }
            }
        }
        // Move 'count' evals from shared queue to local list.
        auto end = begin(m_forward_queue);
        std::advance(end, count);
        std::move(begin(m_forward_queue), end, std::back_inserter(inputs));
        m_forward_queue.erase(begin(m_forward_queue), end);

        return inputs;
    };

    auto batch_input = std::vector<float>();
    auto batch_output_pol = std::vector<float>();
    auto batch_output_val = std::vector<float>();

    while (true) {
        auto inputs = pickup_task();
        auto count = inputs.size();

        if (!m_running) {
            return;
        }

#ifndef NDEBUG
        if (count == 1) {
            batch_stats.single_evals++;
        } else {
            batch_stats.batch_evals++;
        }
#endif

        // prepare input for forward() call
        batch_input.resize(in_size * count);
        batch_output_pol.resize(out_pol_size * count);
        batch_output_val.resize(out_val_size * count);

        auto index = size_t{0};
        for (auto & x : inputs) {
            std::unique_lock<std::mutex> lk(x->mutex);
            std::copy(begin(x->in), end(x->in), begin(batch_input) + in_size * index);
            index++;
        }

        // run the NN evaluation
        m_networks[gnum]->forward(
            batch_input, batch_output_pol, batch_output_val, context, count);

        // Get output and copy back
        index = 0;
        for (auto & x : inputs) {
            std::copy(begin(batch_output_pol) + out_pol_size * index,
                      begin(batch_output_pol) + out_pol_size * (index + 1),
                      begin(x->out_p));
            std::copy(begin(batch_output_val) + out_val_size * index,
                      begin(batch_output_val) + out_val_size * (index + 1),
                      begin(x->out_v));
            x->cv.notify_all();
            index++;
        }

        if (count == 1) {
            m_single_eval_in_progress = false;
        }
    }
}

template class OpenCLScheduler<float>;
#ifdef USE_HALF
template class OpenCLScheduler<half_float::half>;
#endif

#endif<|MERGE_RESOLUTION|>--- conflicted
+++ resolved
@@ -218,17 +218,12 @@
                                   from_float(means_1),
                                   from_float(variances_1),
                                   Upad2,
-<<<<<<< HEAD
-                                  means_2,
-                                  variances_2,
-                                  se_fc1_w,
-                                  se_fc1_b,
-                                  se_fc2_w,
-                                  se_fc2_b);
-=======
                                   from_float(means_2),
-                                  from_float(variances_2));
->>>>>>> 95c53688
+                                  from_float(variances_2),
+                                  from_float(se_fc1_w),
+                                  from_float(se_fc1_b),
+                                  from_float(se_fc2_w),
+                                  from_float(se_fc2_b));
     }
 }
 
@@ -259,16 +254,22 @@
                            weights->m_batchnorm_stddevs[weight_index]);
     weight_index++;
 
+    auto se_fc_outputs = weights->m_se_fc1_b[0].size();
+
     // residual blocks : except the first entry,
     // the second ~ last entry is all on residual topwer
     for (auto i = size_t{0}; i < weights->m_conv_weights.size()/2; i++) {
-        push_residual(filter_size, outputs, outputs,
+        push_residual(filter_size, outputs, outputs, se_fc_outputs,
                       weights->m_conv_weights[weight_index],
                       weights->m_batchnorm_means[weight_index],
                       weights->m_batchnorm_stddevs[weight_index],
                       weights->m_conv_weights[weight_index + 1],
                       weights->m_batchnorm_means[weight_index + 1],
-                      weights->m_batchnorm_stddevs[weight_index + 1]);
+                      weights->m_batchnorm_stddevs[weight_index + 1],
+                      weights->m_se_fc1_w[i],
+                      weights->m_se_fc1_b[i],
+                      weights->m_se_fc2_w[i],
+                      weights->m_se_fc2_b[i]);
         weight_index += 2;
     }
 
