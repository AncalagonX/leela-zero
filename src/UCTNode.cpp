/*
    This file is part of Leela Zero.
    Copyright (C) 2017-2018 Gian-Carlo Pascutto

    Leela Zero is free software: you can redistribute it and/or modify
    it under the terms of the GNU General Public License as published by
    the Free Software Foundation, either version 3 of the License, or
    (at your option) any later version.

    Leela Zero is distributed in the hope that it will be useful,
    but WITHOUT ANY WARRANTY; without even the implied warranty of
    MERCHANTABILITY or FITNESS FOR A PARTICULAR PURPOSE.  See the
    GNU General Public License for more details.

    You should have received a copy of the GNU General Public License
    along with Leela Zero.  If not, see <http://www.gnu.org/licenses/>.
*/

#include "config.h"

#include <cassert>
#include <cstdio>
#include <cstdint>
#include <algorithm>
#include <cmath>
#include <functional>
#include <iterator>
#include <limits>
#include <numeric>
#include <utility>
#include <vector>
#include <random>
<<<<<<< HEAD
=======
#include <boost/math/distributions/binomial.hpp>
>>>>>>> 6ba3c9c3

#include "UCTNode.h"
#include "FastBoard.h"
#include "FastState.h"
#include "GTP.h"
#include "GameState.h"
#include "Network.h"
#include "Utils.h"

using namespace Utils;
using namespace boost::math;

std::random_device rd;

std::mt19937 gen(rd());

std::uniform_int_distribution<> dis4(1, 4);
std::uniform_int_distribution<> dis6(1, 6);
std::uniform_int_distribution<> dis8(1, 8);
std::uniform_int_distribution<> dis10(1, 10);
std::uniform_int_distribution<> dis12(1, 12);
std::uniform_int_distribution<> dis14(1, 14);
std::uniform_int_distribution<> dis16(1, 16);
std::uniform_int_distribution<> dis24(1, 24);
std::uniform_int_distribution<> dis32(1, 32);

UCTNode::UCTNode(int vertex, float policy) : m_move(vertex), m_policy(policy) {
}

bool UCTNode::first_visit() const {
    return m_visits == 0;
}

bool UCTNode::create_children(Network & network,
                              std::atomic<int>& nodecount,
                              GameState& state,
                              float& eval,
                              float min_psa_ratio) {
    // no successors in final state
    if (state.get_passes() >= 2) {
        return false;
    }

    // acquire the lock
    if (!acquire_expanding()) {
        return false;
    }

    // can we actually expand?
    if (!expandable(min_psa_ratio)) {
        expand_done();
        return false;
    }

    const auto raw_netlist = network.get_output(
        &state, Network::Ensemble::RANDOM_SYMMETRY);

    // DCNN returns winrate as side to move
    m_net_eval = raw_netlist.winrate;
    const auto to_move = state.board.get_to_move();
    // our search functions evaluate from black's point of view
    if (state.board.white_to_move()) {
        m_net_eval = 1.0f - m_net_eval;
    }
    eval = m_net_eval;

    std::vector<Network::PolicyVertexPair> nodelist;

    auto legal_sum = 0.0f;
    for (auto i = 0; i < NUM_INTERSECTIONS; i++) {
        const auto x = i % BOARD_SIZE;
        const auto y = i / BOARD_SIZE;
        const auto vertex = state.board.get_vertex(x, y);
        if (state.is_move_legal(to_move, vertex)) {
            nodelist.emplace_back(raw_netlist.policy[i], vertex);
            legal_sum += raw_netlist.policy[i];
        }
    }
    nodelist.emplace_back(raw_netlist.policy_pass, FastBoard::PASS);
    legal_sum += raw_netlist.policy_pass;

    if (legal_sum > std::numeric_limits<float>::min()) {
        // re-normalize after removing illegal moves.
        for (auto& node : nodelist) {
            node.first /= legal_sum;
        }
    } else {
        // This can happen with new randomized nets.
        auto uniform_prob = 1.0f / nodelist.size();
        for (auto& node : nodelist) {
            node.first = uniform_prob;
        }
    }

    link_nodelist(nodecount, nodelist, min_psa_ratio);
    expand_done();
    return true;
}

void UCTNode::link_nodelist(std::atomic<int>& nodecount,
                            std::vector<Network::PolicyVertexPair>& nodelist,
                            float min_psa_ratio) {
    assert(min_psa_ratio < m_min_psa_ratio_children);

    if (nodelist.empty()) {
        return;
    }

    // Use best to worst order, so highest go first
    std::stable_sort(rbegin(nodelist), rend(nodelist));

    const auto max_psa = nodelist[0].first;
    const auto old_min_psa = max_psa * m_min_psa_ratio_children;
    const auto new_min_psa = max_psa * min_psa_ratio;
    if (new_min_psa > 0.0f) {
        m_children.reserve(
            std::count_if(cbegin(nodelist), cend(nodelist),
                [=](const auto& node) { return node.first >= new_min_psa; }
            )
        );
    } else {
        m_children.reserve(nodelist.size());
    }

    auto skipped_children = false;
    for (const auto& node : nodelist) {
        if (node.first < new_min_psa) {
            skipped_children = true;
        } else if (node.first < old_min_psa) {
            m_children.emplace_back(node.second, node.first);
            ++nodecount;
        }
    }

    m_min_psa_ratio_children = skipped_children ? min_psa_ratio : 0.0f;
}

const std::vector<UCTNodePointer>& UCTNode::get_children() const {
    return m_children;
}


int UCTNode::get_move() const {
    return m_move;
}

void UCTNode::virtual_loss() {
    m_virtual_loss += VIRTUAL_LOSS_COUNT;
}

void UCTNode::virtual_loss_undo() {
    m_virtual_loss -= VIRTUAL_LOSS_COUNT;
}

void UCTNode::update(float eval) {
    m_visits++;
    accumulate_eval(eval);
}

bool UCTNode::has_children() const {
    return m_min_psa_ratio_children <= 1.0f;
}

bool UCTNode::expandable(const float min_psa_ratio) const {
#ifndef NDEBUG
    if (m_min_psa_ratio_children == 0.0f) {
        // If we figured out that we are fully expandable
        // it is impossible that we stay in INITIAL state.
        assert(m_expand_state.load() != ExpandState::INITIAL);
    }
#endif
    return min_psa_ratio < m_min_psa_ratio_children;
}

float UCTNode::get_policy() const {
    return m_policy;
}

void UCTNode::set_policy(float policy) {
    m_policy = policy;
}

int UCTNode::get_visits() const {
    return m_visits;
}

float UCTNode::get_raw_eval(int tomove, int virtual_loss) const {
    auto visits = get_visits() + virtual_loss;
assert(visits > 0);
auto blackeval = get_blackevals();
if (tomove == FastBoard::WHITE) {
	blackeval += static_cast<double>(virtual_loss);
}
auto eval = static_cast<float>(blackeval / double(visits));
if (tomove == FastBoard::WHITE) {
	eval = 1.0f - eval;
}
return eval;
}

float UCTNode::get_eval(int tomove) const {
	// Due to the use of atomic updates and virtual losses, it is
	// possible for the visit count to change underneath us. Make sure
	// to return a consistent result to the caller by caching the values.
	return get_raw_eval(tomove, m_virtual_loss);
}

float UCTNode::get_net_eval(int tomove) const {
	if (tomove == FastBoard::WHITE) {
		return 1.0f - m_net_eval;
	}
	return m_net_eval;
}

// Use CI_ALPHA / 2 if calculating double sided bounds.
float UCTNode::get_lcb_binomial(int color) const {
    return get_visits() ? binomial_distribution<>::find_lower_bound_on_p( get_visits(), get_raw_eval(color) * get_visits(), CI_ALPHA) : 0.0f;
}

// Use CI_ALPHA / 2 if calculating double sided bounds.
float UCTNode::get_ucb_binomial(int color) const {
    return get_visits() ? binomial_distribution<>::find_upper_bound_on_p( get_visits(), get_raw_eval(color) * get_visits(), CI_ALPHA) : 1.0f;
}

// Use CI_ALPHA / 2 if calculating double sided bounds.
float UCTNode::get_lcb_binomial(int color) const {
    return get_visits() ? binomial_distribution<>::find_lower_bound_on_p( get_visits(), get_raw_eval(color) * get_visits(), CI_ALPHA) : 0.0f;
}

// Use CI_ALPHA / 2 if calculating double sided bounds.
float UCTNode::get_ucb_binomial(int color) const {
    return get_visits() ? binomial_distribution<>::find_upper_bound_on_p( get_visits(), get_raw_eval(color) * get_visits(), CI_ALPHA) : 1.0f;
}

double UCTNode::get_blackevals() const {
	return m_blackevals;
}

void UCTNode::accumulate_eval(float eval) {
	atomic_add(m_blackevals, double(eval));
}

float UCTNode::get_search_width() {
	return m_search_width;
}
<<<<<<< HEAD
=======

void UCTNode::widen_search() {
	m_search_width = (0.558 * m_search_width); // Smaller values cause the search to WIDEN
	if (m_search_width < 0.003) {
		m_search_width = 0.003; // Numbers smaller than (1 / 362) = 0.00276 are theoretically meaningless, but I'll clamp at 100x less than that for now just in case.
		// Update: 0.0000276 crashed leelaz.exe, so I will clamp at 0.00278 which is slightly higher than theoretical minimum.
		// Update2: 0.00278 also crashed, so I'll try clamping at 0.003 instead.
	}
}

void UCTNode::narrow_search() {
	m_search_width = (1.788 * m_search_width); // Larger values cause search to NARROW
	if (m_search_width > 1.0) {
		m_search_width = 1.0; // Numbers larger than 1.0 are meaningless. Clamp to max narrowness of 1.0, which should be identical to traditional LZ search.
	}
}

UCTNode* UCTNode::uct_select_child(int color, bool is_root, int movenum_now) {
	//LOCK(get_mutex(), lock);
	wait_expanded();
>>>>>>> 6ba3c9c3

void UCTNode::widen_search() {
	m_search_width = (0.558 * m_search_width); // Smaller values cause the search to WIDEN
	if (m_search_width < 0.003) {
		m_search_width = 0.003; // Numbers smaller than (1 / 362) = 0.00276 are theoretically meaningless, but I'll clamp at 100x less than that for now just in case.
		// Update: 0.0000276 crashed leelaz.exe, so I will clamp at 0.00278 which is slightly higher than theoretical minimum.
		// Update2: 0.00278 also crashed, so I'll try clamping at 0.003 instead.
	}
}

<<<<<<< HEAD
void UCTNode::narrow_search() {
	m_search_width = (1.788 * m_search_width); // Larger values cause search to NARROW
	if (m_search_width > 1.0) {
		m_search_width = 1.0; // Numbers larger than 1.0 are meaningless. Clamp to max narrowness of 1.0, which should be identical to traditional LZ search.
	}
}

UCTNode* UCTNode::uct_select_child(int color, bool is_root, int movenum_now) {
    LOCK(get_mutex(), lock);
//UCTNode* UCTNode::uct_select_child(int color, bool is_root) {
    //wait_expanded(); // TODO UPDATE - Should LOCK(get_mutex(), lock); be changed to this commented-out line instead?
=======
	int movenum_now2 = movenum_now;

	auto numerator = std::sqrt(double(parentvisits));
	auto fpu_reduction = 0.0f;
	// Lower the expected eval for moves that are likely not the best.
	// Do not do this if we have introduced noise at this node exactly
	// to explore more.

	auto pure_eval = get_raw_eval(color);
	if (!is_root || !cfg_noise) {
		fpu_reduction = cfg_fpu_reduction * std::sqrt(total_visited_policy);
	}
	// Estimated eval for unknown nodes = original parent NN eval - reduction
	auto fpu_eval = get_net_eval(color) - fpu_reduction;

	auto best = static_cast<UCTNodePointer*>(nullptr);
	auto best_value = std::numeric_limits<double>::lowest();
	auto best_winrate = std::numeric_limits<double>::lowest();
>>>>>>> 6ba3c9c3

	// Count parentvisits manually to avoid issues with transpositions.
	auto total_visited_policy = 0.0f;
	auto parentvisits = size_t{ 0 };
	for (const auto& child : m_children) {
		if (child.valid()) {
			parentvisits += child.get_visits();
			if (child.get_visits() > 0) {
				total_visited_policy += child.get_policy();
			}
		}
	}

	int movenum_now2 = movenum_now;

	auto numerator = std::sqrt(double(parentvisits));
	auto fpu_reduction = 0.0f;
	// Lower the expected eval for moves that are likely not the best.
	// Do not do this if we have introduced noise at this node exactly
	// to explore more.

	auto pure_eval = get_raw_eval(color);
	if (!is_root || !cfg_noise) {
		fpu_reduction = cfg_fpu_reduction * std::sqrt(total_visited_policy);
	}
	// Estimated eval for unknown nodes = original parent NN eval - reduction
	auto fpu_eval = get_net_eval(color) - fpu_reduction;

	auto best = static_cast<UCTNodePointer*>(nullptr);
	auto best_value = std::numeric_limits<double>::lowest();
	auto best_winrate = std::numeric_limits<double>::lowest();





	for (auto& child : m_children) {
		if (!child.active()) {
			continue;
		}

        auto winrate = fpu_eval;
        if (child.is_inflated() && child->m_is_expanding) {
            // Someone else is expanding this node, never select it
            // if we can avoid so, because we'd block on it.
            winrate = -1.0f - fpu_reduction;
        } else if (child.get_visits() > 0) {
            winrate = child.get_eval(color);
			lcb_winrate = child.get_lcb_binomial(color);
        }
		float search_width = get_search_width();

        auto psa = child.get_policy();
        auto denom = 1.0 + child.get_visits();
        auto puct = cfg_puct * psa * (numerator / denom);
        auto value = winrate + puct;
        assert(value > std::numeric_limits<double>::lowest());

		// int randomX = dis8(gen); // UNUSED NOW
		int int_m_visits = static_cast<int>(m_visits);
		int int_child_visits = static_cast<int>(child.get_visits());
		int int_parent_visits = static_cast<int>(parentvisits);

		if (is_root) {   // We only want to perform the following "if tree" code on root nodes (i.e. our list of candidates for the next move to play)

			int randomX = dis8(gen);
			
			if (movenum_now <= 8 && int_m_visits >= 1) {   // If the current move number in game is LESS than 8
				if (int_child_visits > (m_search_width * int_m_visits)) {   // Roughly forces LZ to search the 40-50 best moves on a sliding basis, and the above line means that no more than 2.5% of total visits will typically go to any individual candidate move
					if (randomX <= 7) {   // Allow the widened search to happen _approximately_ 7 out of 8 visits (in other words, 1 out of every 8 visits is given to the regular, unmodified LZ search)
						int randomX = dis8(gen);
						continue;
						}
					}
				}

			if (randomX <= 7) {   // Allow the widened search to happen _approximately_ 7 out of 8 visits (in other words, 1 out of every 8 visits is given to the regular, unmodified LZ search)
				int randomX = dis8(gen);
				if (int_m_visits >= 1) {   // Have this many regular LZ search visits been made yet on this turn? This allows us to instantly see what LZ would have picked normally (and at 800 visits, this is already a high degree of accuracy)

					if (movenum_now <= 1) {   // Allow to run if it's the first or second move in the game
						if (int_child_visits <= 3000) {   // Forces LZ to spend exactly 500 visits exploring every single 19x19 = 361 intersections on the board (plus 500 visits examining "pass" as well)
							best = &child;
							best->inflate();
							return best->get();
						}
					}

					if ((movenum_now > 8) && (movenum_now <= 30)) {   // If the current move number in game is BETWEEN 8 and 30
						int randomX = dis8(gen);
						if (int_child_visits > ((4 * search_width) * int_m_visits) && randomX == 1) {   // Roughly forces LZ to search the 10-20 best moves on a sliding basis
							continue;
						}
						if (int_child_visits > ((2 * search_width) * int_m_visits) && (randomX <= 3)) {   // Roughly forces LZ to search the 10-20 best moves on a sliding basis
							continue;
						}
						if (int_child_visits > ((search_width) * int_m_visits)) {   // Roughly forces LZ to search the 10-20 best moves on a sliding basis
							continue;
						}
					}

					if (movenum_now > 30) {   // If the current move number in game is MORE than 30
							if (int_child_visits > (0.20 * int_m_visits) && (randomX == 1 || randomX == 2)) {   // Roughly forces LZ to search the 10-20 best moves on a sliding basis
								int randomX = dis8(gen);
								continue;
							}
							if (int_child_visits > (0.10 * int_m_visits) && (randomX == 1 || randomX == 2 || randomX == 3 || randomX == 4)) {   // Roughly forces LZ to search the 10-20 best moves on a sliding basis
								int randomX = dis8(gen);
								continue;
							}
							if (int_child_visits > (0.05 * int_m_visits)) {   // Roughly forces LZ to search the 10-20 best moves on a sliding basis
								int randomX = dis8(gen);
								continue;
						}
					}
				}
			}
		}

		int randomX = dis8(gen);
		int int_m_visits = static_cast<int>(m_visits);
		int int_child_visits = static_cast<int>(child.get_visits());
		int int_parent_visits = static_cast<int>(parentvisits);

		if (is_root) {   // We only want to perform the following "if tree" code on root nodes (i.e. our list of candidates for the next move to play)

			int randomX = dis8(gen);
			
			if (movenum_now <= 8) {   // If the current move number in game is LESS than 8
				int randomX24 = dis24(gen);
				if (int_child_visits > (0.025 * int_m_visits)) {
					if (randomX24 != 24) {   // Roughly forces LZ to search the 20-30 best moves on a sliding basis, and the above line means that no more than 2.5% of total visits will typically go to any individual candidate move
						int randomX = dis32(gen);
						continue;
						}
					}
				}

			if (randomX != 8) {   // Allow the widened search to happen _approximately_ 7 out of 8 visits (in other words, 1 out of every 8 visits is given to the regular, unmodified LZ search)

				if (int_m_visits >= 800) {   // Have this many regular LZ search visits been made yet on this turn? This allows us to instantly see what LZ would have picked normally (and at 800 visits, this is already a high degree of accuracy)

					if (movenum_now <= 1) {   // Allow to run if it's the first or second move in the game
						if (int_child_visits <= 1000) {   // Forces LZ to spend exactly 1000 visits exploring every single 19x19 = 361 intersections on the board (plus 1000 visits examining "pass" as well)
							int randomX = dis8(gen);
							best = &child;
							best->inflate();
							return best->get();
						}
					}

					if ((movenum_now > 8) && (movenum_now <= 30)) {   // If the current move number in game is BETWEEN 8 and 30

						if (int_child_visits > (0.05 * int_m_visits)) {   // Roughly forces LZ to search the 10-20 best moves on a sliding basis
							int randomX = dis8(gen);
							continue;
						}
					}

					if (movenum_now > 30) {   // If the current move number in game is MORE than 30
						if (int_child_visits > (0.10 * int_m_visits)) {   // Roughly forces LZ to search the 8-10 best moves on a sliding basis
							int randomX = dis8(gen);
							continue;
						}
					}
				}
			}
		}




		auto winrate = fpu_eval;
		auto lcb_winrate = fpu_eval;
        if (child.is_inflated() && child->m_expand_state.load() == ExpandState::EXPANDING) {
            // Someone else is expanding this node, never select it
            // if we can avoid so, because we'd block on it.
            winrate = -1.0f - fpu_reduction;
        } else if (child.get_visits() > 0) {
            winrate = child.get_eval(color);
			lcb_winrate = child.get_lcb_binomial(color);
        }
		float search_width = get_search_width();

        auto psa = child.get_policy();
        auto denom = 1.0 + child.get_visits();
        auto puct = cfg_puct * psa * (numerator / denom);
        auto value = (2 * winrate) + puct;
        assert(value > std::numeric_limits<double>::lowest());

<<<<<<< HEAD
        if (value >= best_value) {
			int randomX = dis(gen);
            best_value = value;
=======
		// int randomX = dis8(gen); // UNUSED NOW
		int int_m_visits = static_cast<int>(m_visits);
		int int_child_visits = static_cast<int>(child.get_visits());
		int int_parent_visits = static_cast<int>(parentvisits);

		if (is_root
			// && int_m_visits > 800 // Allow us to get an instant, unmodified LZ search result 800 visits deep. This allows us to know LZ's unmodified preferred choice immediately.
			&& int_child_visits > ((search_width * int_m_visits) + 1)) { // Forces LZ to limit max child visits per root node to a certain ratio of total visits so far. LZ still chooses moves according to its regular "value = winrate + puct" calculation--we simply force it to spend visits on a wider selection of its top move choices.
			continue;
		}

        if (value > best_value) {
			best_value = value;
>>>>>>> 6ba3c9c3
            best = &child;
        }
		if (winrate > best_winrate) {
			best_winrate = winrate;
		}
    }

    assert(best != nullptr);
	// int randomX = dis8(gen); // UNUSED NOW
    best->inflate();
    return best->get();
}

class NodeComp : public std::binary_function<UCTNodePointer&,
                                             UCTNodePointer&, bool> {
public:
    NodeComp(int color) : m_color(color) {};
    bool operator()(const UCTNodePointer& a,
                    const UCTNodePointer& b) {
<<<<<<< HEAD
		
		
		// if visits are > 0 and evals not the same, sort on evals
		if (a.get_visits() != 0 && b.get_visits() != 0) {
			return a.get_eval(m_color) < b.get_eval(m_color);
		}
		
		// if visits are not same, sort on visits
=======
        // Calculate the lower confidence bound for each node.
        if (a.get_visits() && b.get_visits()) {
            float a_lb = a.get_lcb_binomial(m_color);
            float b_lb = b.get_lcb_binomial(m_color);

            // Sort on lower confidence bounds
            if (a_lb != b_lb) {
                return a_lb < b_lb;
            }
        }

        // if visits are not same, sort on visits
>>>>>>> 6ba3c9c3
        if (a.get_visits() != b.get_visits()) {
            return a.get_visits() < b.get_visits();
        }

        // neither has visits, sort on policy prior
        if (a.get_visits() == 0) {
            return a.get_policy() < b.get_policy();
        }

        // both have same non-zero number of visits
        return a.get_eval(m_color) < b.get_eval(m_color);
    }
private:
    int m_color;
};

void UCTNode::sort_children(int color) {
    std::stable_sort(rbegin(m_children), rend(m_children), NodeComp(color));
}

UCTNode& UCTNode::get_best_root_child(int color) {
    wait_expanded();

    assert(!m_children.empty());

    auto ret = std::max_element(begin(m_children), end(m_children),
                                NodeComp(color));
    ret->inflate();

    return *(ret->get());
}

size_t UCTNode::count_nodes_and_clear_expand_state() {
    auto nodecount = size_t{0};
    nodecount += m_children.size();
    if (expandable()) {
        m_expand_state = ExpandState::INITIAL;
    }
    for (auto& child : m_children) {
        if (child.is_inflated()) {
            nodecount += child->count_nodes_and_clear_expand_state();
        }
    }
    return nodecount;
}

void UCTNode::invalidate() {
    m_status = INVALID;
}

void UCTNode::set_active(const bool active) {
    if (valid()) {
        m_status = active ? ACTIVE : PRUNED;
    }
}

bool UCTNode::valid() const {
    return m_status != INVALID;
}

bool UCTNode::active() const {
    return m_status == ACTIVE;
}

bool UCTNode::acquire_expanding() {
    auto expected = ExpandState::INITIAL;
    auto newval = ExpandState::EXPANDING;
    return m_expand_state.compare_exchange_strong(expected, newval);
}

void UCTNode::expand_done() {
    auto v = m_expand_state.exchange(ExpandState::EXPANDED);
#ifdef NDEBUG
    (void)v;
#endif
    assert(v == ExpandState::EXPANDING);
}
void UCTNode::expand_cancel() {
    auto v = m_expand_state.exchange(ExpandState::INITIAL);
#ifdef NDEBUG
    (void)v;
#endif
    assert(v == ExpandState::EXPANDING);
}
void UCTNode::wait_expanded() {
    while (m_expand_state.load() == ExpandState::EXPANDING) {}
    auto v = m_expand_state.load();
#ifdef NDEBUG
    (void)v;
#endif
    assert(v == ExpandState::EXPANDED);
}
<|MERGE_RESOLUTION|>--- conflicted
+++ resolved
@@ -30,10 +30,6 @@
 #include <utility>
 #include <vector>
 #include <random>
-<<<<<<< HEAD
-=======
-#include <boost/math/distributions/binomial.hpp>
->>>>>>> 6ba3c9c3
 
 #include "UCTNode.h"
 #include "FastBoard.h"
@@ -45,6 +41,20 @@
 
 using namespace Utils;
 using namespace boost::math;
+
+std::random_device rd;
+
+std::mt19937 gen(rd());
+
+std::uniform_int_distribution<> dis4(1, 4);
+std::uniform_int_distribution<> dis6(1, 6);
+std::uniform_int_distribution<> dis8(1, 8);
+std::uniform_int_distribution<> dis10(1, 10);
+std::uniform_int_distribution<> dis12(1, 12);
+std::uniform_int_distribution<> dis14(1, 14);
+std::uniform_int_distribution<> dis16(1, 16);
+std::uniform_int_distribution<> dis24(1, 24);
+std::uniform_int_distribution<> dis32(1, 32);
 
 std::random_device rd;
 
@@ -258,16 +268,6 @@
     return get_visits() ? binomial_distribution<>::find_upper_bound_on_p( get_visits(), get_raw_eval(color) * get_visits(), CI_ALPHA) : 1.0f;
 }
 
-// Use CI_ALPHA / 2 if calculating double sided bounds.
-float UCTNode::get_lcb_binomial(int color) const {
-    return get_visits() ? binomial_distribution<>::find_lower_bound_on_p( get_visits(), get_raw_eval(color) * get_visits(), CI_ALPHA) : 0.0f;
-}
-
-// Use CI_ALPHA / 2 if calculating double sided bounds.
-float UCTNode::get_ucb_binomial(int color) const {
-    return get_visits() ? binomial_distribution<>::find_upper_bound_on_p( get_visits(), get_raw_eval(color) * get_visits(), CI_ALPHA) : 1.0f;
-}
-
 double UCTNode::get_blackevals() const {
 	return m_blackevals;
 }
@@ -279,8 +279,6 @@
 float UCTNode::get_search_width() {
 	return m_search_width;
 }
-<<<<<<< HEAD
-=======
 
 void UCTNode::widen_search() {
 	m_search_width = (0.558 * m_search_width); // Smaller values cause the search to WIDEN
@@ -301,7 +299,6 @@
 UCTNode* UCTNode::uct_select_child(int color, bool is_root, int movenum_now) {
 	//LOCK(get_mutex(), lock);
 	wait_expanded();
->>>>>>> 6ba3c9c3
 
 void UCTNode::widen_search() {
 	m_search_width = (0.558 * m_search_width); // Smaller values cause the search to WIDEN
@@ -312,7 +309,6 @@
 	}
 }
 
-<<<<<<< HEAD
 void UCTNode::narrow_search() {
 	m_search_width = (1.788 * m_search_width); // Larger values cause search to NARROW
 	if (m_search_width > 1.0) {
@@ -324,26 +320,6 @@
     LOCK(get_mutex(), lock);
 //UCTNode* UCTNode::uct_select_child(int color, bool is_root) {
     //wait_expanded(); // TODO UPDATE - Should LOCK(get_mutex(), lock); be changed to this commented-out line instead?
-=======
-	int movenum_now2 = movenum_now;
-
-	auto numerator = std::sqrt(double(parentvisits));
-	auto fpu_reduction = 0.0f;
-	// Lower the expected eval for moves that are likely not the best.
-	// Do not do this if we have introduced noise at this node exactly
-	// to explore more.
-
-	auto pure_eval = get_raw_eval(color);
-	if (!is_root || !cfg_noise) {
-		fpu_reduction = cfg_fpu_reduction * std::sqrt(total_visited_policy);
-	}
-	// Estimated eval for unknown nodes = original parent NN eval - reduction
-	auto fpu_eval = get_net_eval(color) - fpu_reduction;
-
-	auto best = static_cast<UCTNodePointer*>(nullptr);
-	auto best_value = std::numeric_limits<double>::lowest();
-	auto best_winrate = std::numeric_limits<double>::lowest();
->>>>>>> 6ba3c9c3
 
 	// Count parentvisits manually to avoid issues with transpositions.
 	auto total_visited_policy = 0.0f;
@@ -376,155 +352,18 @@
 	auto best_value = std::numeric_limits<double>::lowest();
 	auto best_winrate = std::numeric_limits<double>::lowest();
 
-
-
-
-
-	for (auto& child : m_children) {
-		if (!child.active()) {
-			continue;
-		}
-
-        auto winrate = fpu_eval;
-        if (child.is_inflated() && child->m_is_expanding) {
-            // Someone else is expanding this node, never select it
-            // if we can avoid so, because we'd block on it.
-            winrate = -1.0f - fpu_reduction;
-        } else if (child.get_visits() > 0) {
-            winrate = child.get_eval(color);
-			lcb_winrate = child.get_lcb_binomial(color);
-        }
-		float search_width = get_search_width();
-
-        auto psa = child.get_policy();
-        auto denom = 1.0 + child.get_visits();
-        auto puct = cfg_puct * psa * (numerator / denom);
-        auto value = winrate + puct;
-        assert(value > std::numeric_limits<double>::lowest());
-
-		// int randomX = dis8(gen); // UNUSED NOW
-		int int_m_visits = static_cast<int>(m_visits);
-		int int_child_visits = static_cast<int>(child.get_visits());
-		int int_parent_visits = static_cast<int>(parentvisits);
-
-		if (is_root) {   // We only want to perform the following "if tree" code on root nodes (i.e. our list of candidates for the next move to play)
-
-			int randomX = dis8(gen);
-			
-			if (movenum_now <= 8 && int_m_visits >= 1) {   // If the current move number in game is LESS than 8
-				if (int_child_visits > (m_search_width * int_m_visits)) {   // Roughly forces LZ to search the 40-50 best moves on a sliding basis, and the above line means that no more than 2.5% of total visits will typically go to any individual candidate move
-					if (randomX <= 7) {   // Allow the widened search to happen _approximately_ 7 out of 8 visits (in other words, 1 out of every 8 visits is given to the regular, unmodified LZ search)
-						int randomX = dis8(gen);
-						continue;
-						}
-					}
-				}
-
-			if (randomX <= 7) {   // Allow the widened search to happen _approximately_ 7 out of 8 visits (in other words, 1 out of every 8 visits is given to the regular, unmodified LZ search)
-				int randomX = dis8(gen);
-				if (int_m_visits >= 1) {   // Have this many regular LZ search visits been made yet on this turn? This allows us to instantly see what LZ would have picked normally (and at 800 visits, this is already a high degree of accuracy)
-
-					if (movenum_now <= 1) {   // Allow to run if it's the first or second move in the game
-						if (int_child_visits <= 3000) {   // Forces LZ to spend exactly 500 visits exploring every single 19x19 = 361 intersections on the board (plus 500 visits examining "pass" as well)
-							best = &child;
-							best->inflate();
-							return best->get();
-						}
-					}
-
-					if ((movenum_now > 8) && (movenum_now <= 30)) {   // If the current move number in game is BETWEEN 8 and 30
-						int randomX = dis8(gen);
-						if (int_child_visits > ((4 * search_width) * int_m_visits) && randomX == 1) {   // Roughly forces LZ to search the 10-20 best moves on a sliding basis
-							continue;
-						}
-						if (int_child_visits > ((2 * search_width) * int_m_visits) && (randomX <= 3)) {   // Roughly forces LZ to search the 10-20 best moves on a sliding basis
-							continue;
-						}
-						if (int_child_visits > ((search_width) * int_m_visits)) {   // Roughly forces LZ to search the 10-20 best moves on a sliding basis
-							continue;
-						}
-					}
-
-					if (movenum_now > 30) {   // If the current move number in game is MORE than 30
-							if (int_child_visits > (0.20 * int_m_visits) && (randomX == 1 || randomX == 2)) {   // Roughly forces LZ to search the 10-20 best moves on a sliding basis
-								int randomX = dis8(gen);
-								continue;
-							}
-							if (int_child_visits > (0.10 * int_m_visits) && (randomX == 1 || randomX == 2 || randomX == 3 || randomX == 4)) {   // Roughly forces LZ to search the 10-20 best moves on a sliding basis
-								int randomX = dis8(gen);
-								continue;
-							}
-							if (int_child_visits > (0.05 * int_m_visits)) {   // Roughly forces LZ to search the 10-20 best moves on a sliding basis
-								int randomX = dis8(gen);
-								continue;
-						}
-					}
-				}
-			}
-		}
-
-		int randomX = dis8(gen);
-		int int_m_visits = static_cast<int>(m_visits);
-		int int_child_visits = static_cast<int>(child.get_visits());
-		int int_parent_visits = static_cast<int>(parentvisits);
-
-		if (is_root) {   // We only want to perform the following "if tree" code on root nodes (i.e. our list of candidates for the next move to play)
-
-			int randomX = dis8(gen);
-			
-			if (movenum_now <= 8) {   // If the current move number in game is LESS than 8
-				int randomX24 = dis24(gen);
-				if (int_child_visits > (0.025 * int_m_visits)) {
-					if (randomX24 != 24) {   // Roughly forces LZ to search the 20-30 best moves on a sliding basis, and the above line means that no more than 2.5% of total visits will typically go to any individual candidate move
-						int randomX = dis32(gen);
-						continue;
-						}
-					}
-				}
-
-			if (randomX != 8) {   // Allow the widened search to happen _approximately_ 7 out of 8 visits (in other words, 1 out of every 8 visits is given to the regular, unmodified LZ search)
-
-				if (int_m_visits >= 800) {   // Have this many regular LZ search visits been made yet on this turn? This allows us to instantly see what LZ would have picked normally (and at 800 visits, this is already a high degree of accuracy)
-
-					if (movenum_now <= 1) {   // Allow to run if it's the first or second move in the game
-						if (int_child_visits <= 1000) {   // Forces LZ to spend exactly 1000 visits exploring every single 19x19 = 361 intersections on the board (plus 1000 visits examining "pass" as well)
-							int randomX = dis8(gen);
-							best = &child;
-							best->inflate();
-							return best->get();
-						}
-					}
-
-					if ((movenum_now > 8) && (movenum_now <= 30)) {   // If the current move number in game is BETWEEN 8 and 30
-
-						if (int_child_visits > (0.05 * int_m_visits)) {   // Roughly forces LZ to search the 10-20 best moves on a sliding basis
-							int randomX = dis8(gen);
-							continue;
-						}
-					}
-
-					if (movenum_now > 30) {   // If the current move number in game is MORE than 30
-						if (int_child_visits > (0.10 * int_m_visits)) {   // Roughly forces LZ to search the 8-10 best moves on a sliding basis
-							int randomX = dis8(gen);
-							continue;
-						}
-					}
-				}
-			}
-		}
-
-
-
+    for (auto& child : m_children) {
+        if (!child.active()) {
+            continue;
+        }
 
 		auto winrate = fpu_eval;
-		auto lcb_winrate = fpu_eval;
         if (child.is_inflated() && child->m_expand_state.load() == ExpandState::EXPANDING) {
             // Someone else is expanding this node, never select it
             // if we can avoid so, because we'd block on it.
             winrate = -1.0f - fpu_reduction;
         } else if (child.get_visits() > 0) {
             winrate = child.get_eval(color);
-			lcb_winrate = child.get_lcb_binomial(color);
         }
 		float search_width = get_search_width();
 
@@ -534,11 +373,6 @@
         auto value = (2 * winrate) + puct;
         assert(value > std::numeric_limits<double>::lowest());
 
-<<<<<<< HEAD
-        if (value >= best_value) {
-			int randomX = dis(gen);
-            best_value = value;
-=======
 		// int randomX = dis8(gen); // UNUSED NOW
 		int int_m_visits = static_cast<int>(m_visits);
 		int int_child_visits = static_cast<int>(child.get_visits());
@@ -552,7 +386,6 @@
 
         if (value > best_value) {
 			best_value = value;
->>>>>>> 6ba3c9c3
             best = &child;
         }
 		if (winrate > best_winrate) {
@@ -572,29 +405,8 @@
     NodeComp(int color) : m_color(color) {};
     bool operator()(const UCTNodePointer& a,
                     const UCTNodePointer& b) {
-<<<<<<< HEAD
-		
-		
-		// if visits are > 0 and evals not the same, sort on evals
-		if (a.get_visits() != 0 && b.get_visits() != 0) {
-			return a.get_eval(m_color) < b.get_eval(m_color);
-		}
-		
-		// if visits are not same, sort on visits
-=======
-        // Calculate the lower confidence bound for each node.
-        if (a.get_visits() && b.get_visits()) {
-            float a_lb = a.get_lcb_binomial(m_color);
-            float b_lb = b.get_lcb_binomial(m_color);
-
-            // Sort on lower confidence bounds
-            if (a_lb != b_lb) {
-                return a_lb < b_lb;
-            }
-        }
 
         // if visits are not same, sort on visits
->>>>>>> 6ba3c9c3
         if (a.get_visits() != b.get_visits()) {
             return a.get_visits() < b.get_visits();
         }
