--- conflicted
+++ resolved
@@ -298,27 +298,12 @@
         }
     }
 
-<<<<<<< HEAD
 	int movenum_now2 = movenum_now;
-
-	auto numerator = std::sqrt(double(parentvisits));
-	auto fpu_reduction = 0.0f;
-	// Lower the expected eval for moves that are likely not the best.
-	// Do not do this if we have introduced noise at this node exactly
-	// to explore more.
-
 	auto pure_eval = get_raw_eval(color);
-	if (!is_root || !cfg_noise) {
-		fpu_reduction = cfg_fpu_reduction * std::sqrt(total_visited_policy);
-	}
-	// Estimated eval for unknown nodes = original parent NN eval - reduction
-	auto fpu_eval = get_net_eval(color) - fpu_reduction;
-=======
     const auto numerator = std::sqrt(double(parentvisits));
     const auto fpu_reduction = (is_root ? cfg_fpu_root_reduction : cfg_fpu_reduction) * std::sqrt(total_visited_policy);
     // Estimated eval for unknown nodes = original parent NN eval - reduction
     const auto fpu_eval = get_net_eval(color) - fpu_reduction;
->>>>>>> 8670a402
 
 	auto best = static_cast<UCTNodePointer*>(nullptr);
 	auto best_value = std::numeric_limits<double>::lowest();
@@ -341,23 +326,15 @@
             winrate = child.get_eval(color);
 			lcb_winrate = child.get_lcb_binomial(color);
         }
-<<<<<<< HEAD
-		float search_width = get_search_width();
-
-        auto psa = child.get_policy();
-        auto denom = 1.0 + child.get_visits();
-        auto puct = cfg_puct * psa * (numerator / denom);
-        auto value = winrate + puct;
-		if (!is_opponent_move) {
-			value = (1 - abs(0.51-(winrate)) + puct);
-		}
-=======
         const auto psa = child.get_policy();
         const auto denom = 1.0 + child.get_visits();
         const auto puct = cfg_puct * psa * (numerator / denom);
         const auto value = winrate + puct;
-        assert(value > std::numeric_limits<double>::lowest());
->>>>>>> 8670a402
+		float search_width = get_search_width();
+
+		if (!is_opponent_move) {
+			value = (1 - abs(0.51-(winrate)) + puct);
+		}
 
 
 
