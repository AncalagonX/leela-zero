--- conflicted
+++ resolved
@@ -342,7 +342,7 @@
         assert(value > std::numeric_limits<double>::lowest());
 
 		// int randomX = dis8(gen); // UNUSED NOW
-		int randomX = dis32(gen); // UNUSED NOW
+		int randomX = dis32(gen);
 		int int_m_visits = static_cast<int>(m_visits);
 		int int_child_visits = static_cast<int>(child.get_visits());
 		int int_parent_visits = static_cast<int>(parentvisits);
@@ -352,10 +352,7 @@
 				best_value = value;
 				best = &child;
 			}
-<<<<<<< HEAD
 			randomX = dis32(gen);
-=======
->>>>>>> 93ea938d
 		}
 
 		if (is_root
