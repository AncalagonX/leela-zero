/*
    This file is part of Leela Zero.
    Copyright (C) 2017-2019 Gian-Carlo Pascutto

    Leela Zero is free software: you can redistribute it and/or modify
    it under the terms of the GNU General Public License as published by
    the Free Software Foundation, either version 3 of the License, or
    (at your option) any later version.

    Leela Zero is distributed in the hope that it will be useful,
    but WITHOUT ANY WARRANTY; without even the implied warranty of
    MERCHANTABILITY or FITNESS FOR A PARTICULAR PURPOSE.  See the
    GNU General Public License for more details.

    You should have received a copy of the GNU General Public License
    along with Leela Zero.  If not, see <http://www.gnu.org/licenses/>.

    Additional permission under GNU GPL version 3 section 7

    If you modify this Program, or any covered work, by linking or
    combining it with NVIDIA Corporation's libraries from the
    NVIDIA CUDA Toolkit and/or the NVIDIA CUDA Deep Neural
    Network library and/or the NVIDIA TensorRT inference library
    (or a modified version of those libraries), containing parts covered
    by the terms of the respective license agreement, the licensors of
    this Program grant you additional permission to convey the resulting
    work.
*/

#include "config.h"

#include <cassert>
#include <cstdio>
#include <cstdint>
#include <algorithm>
#include <cmath>
#include <functional>
#include <iterator>
#include <limits>
#include <numeric>
#include <utility>
#include <vector>
#include <random>
#include <boost/math/distributions/binomial.hpp>

#include "UCTNode.h"
#include "FastBoard.h"
#include "FastState.h"
#include "GTP.h"
#include "GameState.h"
#include "Network.h"
#include "Utils.h"

using namespace Utils;
using namespace boost::math;

std::random_device rd;

std::mt19937 gen(rd());

std::uniform_int_distribution<> dis4(1, 4);
std::uniform_int_distribution<> dis6(1, 6);
std::uniform_int_distribution<> dis8(1, 8);
std::uniform_int_distribution<> dis10(1, 10);
std::uniform_int_distribution<> dis12(1, 12);
std::uniform_int_distribution<> dis14(1, 14);
std::uniform_int_distribution<> dis16(1, 16);
std::uniform_int_distribution<> dis24(1, 24);
std::uniform_int_distribution<> dis32(1, 32);
std::uniform_int_distribution<> dis100(1, 100);

int visit_limit_tracking = 1; // This is necessary to properly allocate visits when the user changes search width on the fly. It's set to 1 to avoid any future division-by-zero errors.
int m_visits_tracked_here = 0;

UCTNode::UCTNode(int vertex, float policy) : m_move(vertex), m_policy(policy) {
}

bool UCTNode::first_visit() const {
	if (m_visits == 0) {
		m_visits_tracked_here = 0;
	}
    return m_visits == 0;
}

bool UCTNode::create_children(Network & network,
                              std::atomic<int>& nodecount,
                              GameState& state,
                              float& eval,
                              float min_psa_ratio) {
    // no successors in final state
    if (state.get_passes() >= 2) {
        return false;
    }

    // acquire the lock
    if (!acquire_expanding()) {
        return false;
    }

    // can we actually expand?
    if (!expandable(min_psa_ratio)) {
        expand_done();
        return false;
    }

    const auto raw_netlist = network.get_output(
        &state, Network::Ensemble::RANDOM_SYMMETRY);

    // DCNN returns winrate as side to move
    m_net_eval = raw_netlist.winrate;
    const auto to_move = state.board.get_to_move();
    // our search functions evaluate from black's point of view
    if (to_move == FastBoard::WHITE) {
        m_net_eval = 1.0f - m_net_eval;
    }
    eval = m_net_eval;

    std::vector<Network::PolicyVertexPair> nodelist;

    auto legal_sum = 0.0f;
    for (auto i = 0; i < NUM_INTERSECTIONS; i++) {
        const auto x = i % BOARD_SIZE;
        const auto y = i / BOARD_SIZE;
        const auto vertex = state.board.get_vertex(x, y);
        if (state.is_move_legal(to_move, vertex)) {
            nodelist.emplace_back(raw_netlist.policy[i], vertex);
            legal_sum += raw_netlist.policy[i];
        }
    }
    // nodelist.emplace_back(raw_netlist.policy_pass, FastBoard::PASS); // ORIGINAL LINE. I commented it out for the below "double pass pathology" PR.
    // legal_sum += raw_netlist.policy_pass; // ORIGINAL LINE. I commented it out for the below "double pass pathology" PR.

	// Add pass move. BUT don't do this if the following conditions
	// all obtain (see issue #2273, "Double-passing pathology"):
	//   - The move played in order to reach this node was a pass.
	//     (So another pass would end the game.)
	//   - The NN's evaluation of the current node is very good
	//     for the player whose move it is. (Say, 0.75 or better.)
	//     (So we don't want to end the game unless we win.)
	//   - Ending the game now would actually lose the game for
	//     the player whose move it is.
	//     (So we don't want to end the game.)
	//   - We do have at least five other legal moves.
	//     (So it's not likely that all our available moves
	//     are actually disastrous.)
	//   - The "dumbpass" option is not turned on.
	//     (Because, as per GCP's comment at
	//     https://github.com/leela-zero/leela-zero/issues/2273#issuecomment-472398802 ,
	//     enabling this heuristic is un-Zero-like and enabling
	//     dumbpass is meant to suppress any such things that
	//     affect passing.)
	// The magic numbers 0.75 and 5 are somewhat arbitrary and it seems
	// unlikely that their values make much difference.
	// This check prevents some serious evaluation errors but has a cost:
	// we make extra calls to final_score() at some nodes. But this is done
	// only at nodes where the other player just passed despite having a
	// really bad position; the cost should not be large.
	if (state.get_passes() == 0
		|| (to_move == FastBoard::WHITE ? 1.0f - m_net_eval : m_net_eval) < 0.75
		|| nodelist.size() < 5
		|| cfg_dumbpass
		|| (to_move == FastBoard::WHITE ? -state.final_score() : state.final_score()) > 0) {
		nodelist.emplace_back(raw_netlist.policy_pass, FastBoard::PASS);
		legal_sum += raw_netlist.policy_pass;
	}

    if (legal_sum > std::numeric_limits<float>::min()) {
        // re-normalize after removing illegal moves.
        for (auto& node : nodelist) {
            node.first /= legal_sum;
        }
    } else {
        // This can happen with new randomized nets.
        auto uniform_prob = 1.0f / nodelist.size();
        for (auto& node : nodelist) {
            node.first = uniform_prob;
        }
    }

    link_nodelist(nodecount, nodelist, min_psa_ratio);
    expand_done();
    return true;
}

void UCTNode::link_nodelist(std::atomic<int>& nodecount,
                            std::vector<Network::PolicyVertexPair>& nodelist,
                            float min_psa_ratio) {
    assert(min_psa_ratio < m_min_psa_ratio_children);

    if (nodelist.empty()) {
        return;
    }

    // Use best to worst order, so highest go first
    std::stable_sort(rbegin(nodelist), rend(nodelist));

    const auto max_psa = nodelist[0].first;
    const auto old_min_psa = max_psa * m_min_psa_ratio_children;
    const auto new_min_psa = max_psa * min_psa_ratio;
    if (new_min_psa > 0.0f) {
        m_children.reserve(
            std::count_if(cbegin(nodelist), cend(nodelist),
                [=](const auto& node) { return node.first >= new_min_psa; }
            )
        );
    } else {
        m_children.reserve(nodelist.size());
    }

    auto skipped_children = false;
    for (const auto& node : nodelist) {
        if (node.first < new_min_psa) {
            skipped_children = true;
        } else if (node.first < old_min_psa) {
            m_children.emplace_back(node.second, node.first);
            ++nodecount;
        }
    }

    m_min_psa_ratio_children = skipped_children ? min_psa_ratio : 0.0f;
}

const std::vector<UCTNodePointer>& UCTNode::get_children() const {
    return m_children;
}


int UCTNode::get_move() const {
    return m_move;
}

void UCTNode::virtual_loss() {
    m_virtual_loss += VIRTUAL_LOSS_COUNT;
}

void UCTNode::virtual_loss_undo() {
    m_virtual_loss -= VIRTUAL_LOSS_COUNT;
}

void UCTNode::update(float eval) {
    // Cache values to avoid race conditions.
    auto old_eval = static_cast<float>(m_blackevals);
    auto old_visits = static_cast<int>(m_visits);
    auto old_delta = old_visits > 0 ? eval - old_eval / old_visits : 0.0f;
    m_visits++;
    accumulate_eval(eval);
    auto new_delta = eval - (old_eval + eval) / (old_visits + 1);
    // Welford's online algorithm for calculating variance.
    auto delta = old_delta * new_delta;
    atomic_add(m_squared_eval_diff, delta);
}

bool UCTNode::has_children() const {
    return m_min_psa_ratio_children <= 1.0f;
}

bool UCTNode::expandable(const float min_psa_ratio) const {
#ifndef NDEBUG
    if (m_min_psa_ratio_children == 0.0f) {
        // If we figured out that we are fully expandable
        // it is impossible that we stay in INITIAL state.
        assert(m_expand_state.load() != ExpandState::INITIAL);
    }
#endif
    return min_psa_ratio < m_min_psa_ratio_children;
}

float UCTNode::get_policy() const {
    return m_policy;
}

void UCTNode::set_policy(float policy) {
    m_policy = policy;
}

float UCTNode::get_eval_variance(float default_var) const {
    return m_visits > 1 ? m_squared_eval_diff / (m_visits - 1) : default_var;
}

int UCTNode::get_visits() const {
    return m_visits;
}

float UCTNode::get_eval_lcb(int color) const {
    // Lower confidence bound of winrate.
    auto visits = get_visits();
    if (visits < 2) {
        // Return large negative value if not enough visits.
        return -1e6f + visits;
    }
    auto mean = get_raw_eval(color);

    auto stddev = std::sqrt(get_eval_variance(1.0f) / visits);
    auto z = cached_t_quantile(visits - 1);

    return mean - z * stddev;
}

float UCTNode::get_raw_eval(int tomove, int virtual_loss) const {
    auto visits = get_visits() + virtual_loss;
    assert(visits > 0);
    auto blackeval = get_blackevals();
    if (tomove == FastBoard::WHITE) {
        blackeval += static_cast<double>(virtual_loss);
    }
    auto eval = static_cast<float>(blackeval / double(visits));
    if (tomove == FastBoard::WHITE) {
        eval = 1.0f - eval;
    }
    return eval;
}

float UCTNode::get_eval(int tomove) const {
    // Due to the use of atomic updates and virtual losses, it is
    // possible for the visit count to change underneath us. Make sure
    // to return a consistent result to the caller by caching the values.
    return get_raw_eval(tomove, m_virtual_loss);
}

float UCTNode::get_net_eval(int tomove) const {
    if (tomove == FastBoard::WHITE) {
        return 1.0f - m_net_eval;
    }
    return m_net_eval;
}

/***************************************
// COMMENTING OUT ROY7'S LCB CODE BELOW:

// Use CI_ALPHA / 2 if calculating double sided bounds.
float UCTNode::get_lcb_binomial(int color) const {
    return get_visits() ? binomial_distribution<>::find_lower_bound_on_p( get_visits(), get_raw_eval(color) * get_visits(), CI_ALPHA) : 0.0f;
}

// Use CI_ALPHA / 2 if calculating double sided bounds.
float UCTNode::get_ucb_binomial(int color) const {
    return get_visits() ? binomial_distribution<>::find_upper_bound_on_p( get_visits(), get_raw_eval(color) * get_visits(), CI_ALPHA) : 1.0f;
}

***************************************/

double UCTNode::get_blackevals() const {
    return m_blackevals;
}

void UCTNode::accumulate_eval(float eval) {
    atomic_add(m_blackevals, double(eval));
}

float UCTNode::get_search_width() {
	return m_search_width;
}

void UCTNode::widen_search() {
	m_search_width = (0.558 * m_search_width); // Smaller values cause the search to WIDEN
	if (m_search_width < 0.003) {
		m_search_width = 0.003; // Numbers smaller than (1 / 362) = 0.00276 are theoretically meaningless, but I'll clamp at 100x less than that for now just in case.
		// Update: 0.0000276 crashed leelaz.exe, so I will clamp at 0.00278 which is slightly higher than theoretical minimum.
		// Update2: 0.00278 also crashed, so I'll try clamping at 0.003 instead.
	}
	visit_limit_tracking = (1 + m_visits_tracked_here); // This resets the visit counts used by search limiter. It's necessary to properly allocate visits when the user changes search width on the fly. It's set to 1 to avoid any future division-by-zero errors.
}

void UCTNode::narrow_search() {
	m_search_width = (1.788 * m_search_width); // Larger values cause search to NARROW
	if (m_search_width > 1.0) {
		m_search_width = 1.0; // Numbers larger than 1.0 are meaningless. Clamp to max narrowness of 1.0, which should be identical to traditional LZ search.
	}
	visit_limit_tracking = (1 + m_visits_tracked_here); // This resets the visit counts used by search limiter. It's necessary to properly allocate visits when the user changes search width on the fly. It's set to 1 to avoid any future division-by-zero errors.
}

UCTNode* UCTNode::uct_select_child(int color, int color_to_move, bool is_root, int movenum_now, int depth) {
	//LOCK(get_mutex(), lock);
	wait_expanded();

    // Count parentvisits manually to avoid issues with transpositions.
    auto total_visited_policy = 0.0f;
    auto parentvisits = size_t{0};
    for (const auto& child : m_children) {
        if (child.valid()) {
            parentvisits += child.get_visits();
            if (child.get_visits() > 0) {
                total_visited_policy += child.get_policy();
            }
        }
    }

    const auto numerator = std::sqrt(double(parentvisits) *
            std::log(cfg_logpuct * double(parentvisits) + cfg_logconst));
    const auto fpu_reduction = (is_root ? cfg_fpu_root_reduction : cfg_fpu_reduction) * std::sqrt(total_visited_policy);
    // Estimated eval for unknown nodes = original parent NN eval - reduction
    const auto fpu_eval = get_net_eval(color) - fpu_reduction;

	auto best = static_cast<UCTNodePointer*>(nullptr);
    auto second_best = static_cast<UCTNodePointer*>(nullptr);
	auto best_value = std::numeric_limits<double>::lowest();
    auto best_value2 = std::numeric_limits<double>::lowest();
    auto best_value_next = std::numeric_limits<double>::lowest();
	auto best_winrate = std::numeric_limits<double>::lowest();
    auto best_winrate2 = std::numeric_limits<double>::lowest();
	auto best_psa = std::numeric_limits<double>::lowest();
	int most_root_visits_seen_so_far = 1;
    int second_most_root_visits_seen_so_far = 1;
    int randomX = dis100(gen);

	bool is_opponent_move = ((depth % 2) != 0); // Returns "true" on moves at odd-numbered depth, indicating at any depth in a search variation which moves are played by LZ's opponent.

	
	
	if (color_to_move == cfg_opponent) { // This sets which color is considered to be LZ's opponent using the --opponent flag.
							  // BLACK = 0, WHITE = 1
							  // When opponent's turn to play at any depth in the search tree, then "is_opponent_move" will be set to true.
		is_opponent_move = !is_opponent_move; // Opponent's moves are made at even-numbered depths. Flipping this bool accounts for this.
	}

    for (auto& child : m_children) {
        if (!child.active()) {
            continue;
        }

        auto winrate = fpu_eval;
        if (child.is_inflated() && child->m_expand_state.load() == ExpandState::EXPANDING) {
            // Someone else is expanding this node, never select it
            // if we can avoid so, because we'd block on it.
            winrate = -1.0f - fpu_reduction;
        }
        else if (child.get_visits() > 0) {
            winrate = child.get_eval(color);
        }
        const auto psa = child.get_policy();
        const auto denom = 1.0 + child.get_visits();
        const auto puct = cfg_puct * psa * (numerator / denom);
        const auto value = winrate + puct;
        assert(value > std::numeric_limits<double>::lowest());

        int int_m_visits = static_cast<int>(m_visits);
        int int_child_visits = static_cast<int>(child.get_visits());
        int int_parent_visits = static_cast<int>(parentvisits);

        if (is_root && depth == 0 && (int_child_visits > most_root_visits_seen_so_far)) {
            second_most_root_visits_seen_so_far = most_root_visits_seen_so_far;
            most_root_visits_seen_so_far = int_child_visits;
        }

        if (value > best_value) {
            best_value = value;
            best_value2 = value;
            best = &child;
        }
    }



    float search_width = get_search_width();
    int number_of_moves_to_search = 1 + static_cast<int>(0.96f / search_width);
    int moves_searched = 0;
    int most_root_visits_second_root_visits_ratio = static_cast<int>(most_root_visits_seen_so_far / (second_most_root_visits_seen_so_far + 1));
    std::uniform_int_distribution<> dis_moves(0, number_of_moves_to_search);
    std::uniform_int_distribution<> dis_root_visit_ratio(0, most_root_visits_second_root_visits_ratio);
    int random_search_count = dis_moves(gen);
    int random_most_root_visits_skip = dis_root_visit_ratio(gen);

	// The following short if statement tries to keep LZ from sending too many visits to its favorite move.
    if ((random_search_count == 0)
        && (most_root_visits_second_root_visits_ratio >= 2)) {
        
        random_search_count = dis_moves(gen);
    }


    
    while ((moves_searched < random_search_count) && (search_width < 0.9)) {
        for (auto& child : m_children) {
            if (!child.active()) {
                continue;
            }
            if (!is_root) {
                continue;
            }

			if (is_opponent_move && (cfg_opponent != -1)) {
				continue;
			}

            auto winrate = fpu_eval;
            if (child.is_inflated() && child->m_expand_state.load() == ExpandState::EXPANDING) {
                // Someone else is expanding this node, never select it
                // if we can avoid so, because we'd block on it.
                winrate = -1.0f - fpu_reduction;
            }
            else if (child.get_visits() > 0) {
                winrate = child.get_eval(color);
            }

            const auto psa = child.get_policy();
            const auto denom = 1.0 + child.get_visits();
            const auto puct = cfg_puct * psa * (numerator / denom);
            const auto value = winrate + puct;
            assert(value > std::numeric_limits<double>::lowest());

            if (value < best_value2) {
                if (value > best_value_next) {
                    best_value_next = value;
                    best = &child;
                }
            }
        }
        best_value2 = best_value_next;
        best_value_next = std::numeric_limits<double>::lowest();
        moves_searched++;
    }





    /**

    for (auto& child : m_children) {
        if (!child.active()) {
            continue;
        }

		auto winrate = fpu_eval;
		//auto lcb_winrate = fpu_eval; // Commented out Roy7's LCB stuff
        if (child.is_inflated() && child->m_expand_state.load() == ExpandState::EXPANDING) {
            // Someone else is expanding this node, never select it
            // if we can avoid so, because we'd block on it.
            winrate = -1.0f - fpu_reduction;
        } else if (child.get_visits() > 0) {
            winrate = child.get_eval(color);
			//lcb_winrate = child.get_lcb_binomial(color); // Commenting out Roy7's LCB code
        }
		float search_width = get_search_width();

        auto psa = child.get_policy();
        auto denom = 1.0 + child.get_visits();
        auto puct = cfg_puct * psa * (numerator / denom);
		
		if (psa > best_psa) {
			best_psa = psa;
		}
				
		auto value = winrate + puct;

        assert(value > std::numeric_limits<double>::lowest());

		// int randomX = dis8(gen); // UNUSED NOW
		randomX = dis100(gen);
		int int_m_visits = static_cast<int>(m_visits);
		int int_child_visits = static_cast<int>(child.get_visits());
		int int_parent_visits = static_cast<int>(parentvisits);
		
		if (is_root && depth == 0 && (int_child_visits > most_root_visits_seen_so_far)) {
            second_most_root_visits_seen_so_far = most_root_visits_seen_so_far;
			most_root_visits_seen_so_far = int_child_visits;
		}

		if (is_root && depth == 0 && (int_m_visits > m_visits_tracked_here)) {
			m_visits_tracked_here = int_m_visits;
		}


        // The following code forces LZ to limit max child visits per root node to a certain ratio of total visits so far. LZ still chooses moves according to its regular "value = winrate + puct" calculation--we simply force it to spend visits on a wider selection of its top move choices.
        
        if (is_root
            && (depth == 0)
            && (search_width < 0.9)
            && (static_cast<int>(int_child_visits / 100) > (static_cast<int>((search_width * int_m_visits) / 100)))) {
            randomX = dis100(gen);
            continue;
        }

        if (is_root
            && (depth == 0)
            && (search_width < 0.9)
            && (static_cast<int>(int_child_visits / 100) > (static_cast<int>((search_width * most_root_visits_seen_so_far) / 100)))) {
            randomX = dis100(gen);
            continue;
        }

        if (is_root
            && (depth == 0)
            && (search_width < 0.9)
            && ((1.0f * int_child_visits / most_root_visits_seen_so_far) > search_width)) {
            randomX = dis100(gen);
            continue;
        }



        if (value > best_value2) {
			best_value2 = value;
            best = &child;
        }
		if (winrate > best_winrate2) {
			best_winrate2 = winrate;
		}
        randomX = dis100(gen);
    }
    **/



    assert(best != nullptr);
    best->inflate();
    return best->get();
}

class NodeComp : public std::binary_function<UCTNodePointer&,
                                             UCTNodePointer&, bool> {
public:
    NodeComp(int color, float lcb_min_visits) : m_color(color),
        m_lcb_min_visits(lcb_min_visits){};

    // WARNING : on very unusual cases this can be called on multithread
    // contexts (e.g., UCTSearch::get_pv()) so beware of race conditions
    bool operator()(const UCTNodePointer& a,
                    const UCTNodePointer& b) {
<<<<<<< HEAD
        // Calculate the lower confidence bound for each node.
		int a_visit = a.get_visits(); // new Ttl
		int b_visit = b.get_visits(); // new Ttl

        /***************************************
        // COMMENTING OUT ROY7'S LCB CODE BELOW:

        if (a.get_visits() && b.get_visits()) {
            float a_lb = a.get_lcb_binomial(m_color);
            float b_lb = b.get_lcb_binomial(m_color);
=======
        auto a_visit = a.get_visits();
        auto b_visit = b.get_visits();

        // Need at least 2 visits for LCB.
        if (m_lcb_min_visits < 2) {
            m_lcb_min_visits = 2;
        }

        // Calculate the lower confidence bound for each node.
        if ((a_visit > m_lcb_min_visits) && (b_visit > m_lcb_min_visits)) {
            auto a_lcb = a.get_eval_lcb(m_color);
            auto b_lcb = b.get_eval_lcb(m_color);
>>>>>>> c7478bf1

            // Sort on lower confidence bounds
            if (a_lb != b_lb) {
                return a_lb < b_lb;
            }
        }
<<<<<<< HEAD

        ***************************************/

        // Calculate the lower confidence bound for each node.
        if (a_visit && b_visit) { // new Ttl
            auto a_lcb = a.get_lcb(m_color); // new Ttl
            auto b_lcb = b.get_lcb(m_color); // new Ttl

            // Sort on lower confidence bounds // new Ttl
            if (a_lcb != b_lcb) { // new Ttl
                return a_lcb < b_lcb; // new Ttl
            } // new Ttl
}
=======
>>>>>>> c7478bf1

        // THE FOLLOWING COMPARISONS ARE DEFAULT FOR ROY7'S AND TTL'S LCB BRANCHES. IT'S PROBABLY ALSO THE DEFAULT LZ COMPARISONS.

        // if visits are not same, sort on visits
        if (a_visit != b_visit) {
            return a_visit < b_visit;
        }

        // neither has visits, sort on policy prior
        if (a_visit == 0) {
            return a.get_policy() < b.get_policy();
        }

        // both have same non-zero number of visits
        return a.get_eval(m_color) < b.get_eval(m_color);
    }
private:
    int m_color;
    float m_lcb_min_visits;
};

void UCTNode::sort_children(int color, float lcb_min_visits) {
    std::stable_sort(rbegin(m_children), rend(m_children), NodeComp(color, lcb_min_visits));
}

UCTNode& UCTNode::get_best_root_child(int color) {
    wait_expanded();

    assert(!m_children.empty());

    auto max_visits = 0;
    for (const auto& node : m_children) {
        max_visits = std::max(max_visits, node.get_visits());
    }

    auto ret = std::max_element(begin(m_children), end(m_children),
                                NodeComp(color, cfg_lcb_min_visit_ratio * max_visits));
    ret->inflate();

    return *(ret->get());
}

size_t UCTNode::count_nodes_and_clear_expand_state() {
    auto nodecount = size_t{0};
    nodecount += m_children.size();
    if (expandable()) {
        m_expand_state = ExpandState::INITIAL;
    }
    for (auto& child : m_children) {
        if (child.is_inflated()) {
            nodecount += child->count_nodes_and_clear_expand_state();
        }
    }
    return nodecount;
}

void UCTNode::invalidate() {
    m_status = INVALID;
}

void UCTNode::set_active(const bool active) {
    if (valid()) {
        m_status = active ? ACTIVE : PRUNED;
    }
}

bool UCTNode::valid() const {
    return m_status != INVALID;
}

bool UCTNode::active() const {
    return m_status == ACTIVE;
}

bool UCTNode::acquire_expanding() {
    auto expected = ExpandState::INITIAL;
    auto newval = ExpandState::EXPANDING;
    return m_expand_state.compare_exchange_strong(expected, newval);
}

void UCTNode::expand_done() {
    auto v = m_expand_state.exchange(ExpandState::EXPANDED);
#ifdef NDEBUG
    (void)v;
#endif
    assert(v == ExpandState::EXPANDING);
}
void UCTNode::expand_cancel() {
    auto v = m_expand_state.exchange(ExpandState::INITIAL);
#ifdef NDEBUG
    (void)v;
#endif
    assert(v == ExpandState::EXPANDING);
}
void UCTNode::wait_expanded() {
    while (m_expand_state.load() == ExpandState::EXPANDING) {}
    auto v = m_expand_state.load();
#ifdef NDEBUG
    (void)v;
#endif
    assert(v == ExpandState::EXPANDED);
}
<|MERGE_RESOLUTION|>--- conflicted
+++ resolved
@@ -617,20 +617,13 @@
     // contexts (e.g., UCTSearch::get_pv()) so beware of race conditions
     bool operator()(const UCTNodePointer& a,
                     const UCTNodePointer& b) {
-<<<<<<< HEAD
         // Calculate the lower confidence bound for each node.
 		int a_visit = a.get_visits(); // new Ttl
 		int b_visit = b.get_visits(); // new Ttl
 
-        /***************************************
+        /***************************************/
         // COMMENTING OUT ROY7'S LCB CODE BELOW:
-
-        if (a.get_visits() && b.get_visits()) {
-            float a_lb = a.get_lcb_binomial(m_color);
-            float b_lb = b.get_lcb_binomial(m_color);
-=======
-        auto a_visit = a.get_visits();
-        auto b_visit = b.get_visits();
+		// EDIT: UNCOMMENTED IT NOW, BECAUSE NEW CODE ROLLED IN.
 
         // Need at least 2 visits for LCB.
         if (m_lcb_min_visits < 2) {
@@ -641,29 +634,14 @@
         if ((a_visit > m_lcb_min_visits) && (b_visit > m_lcb_min_visits)) {
             auto a_lcb = a.get_eval_lcb(m_color);
             auto b_lcb = b.get_eval_lcb(m_color);
->>>>>>> c7478bf1
 
             // Sort on lower confidence bounds
-            if (a_lb != b_lb) {
-                return a_lb < b_lb;
+            if (a_lcb != b_lcb) {
+                return a_lcb < b_lcb;
             }
         }
-<<<<<<< HEAD
-
-        ***************************************/
-
-        // Calculate the lower confidence bound for each node.
-        if (a_visit && b_visit) { // new Ttl
-            auto a_lcb = a.get_lcb(m_color); // new Ttl
-            auto b_lcb = b.get_lcb(m_color); // new Ttl
-
-            // Sort on lower confidence bounds // new Ttl
-            if (a_lcb != b_lcb) { // new Ttl
-                return a_lcb < b_lcb; // new Ttl
-            } // new Ttl
-}
-=======
->>>>>>> c7478bf1
+
+		/***************************************/
 
         // THE FOLLOWING COMPARISONS ARE DEFAULT FOR ROY7'S AND TTL'S LCB BRANCHES. IT'S PROBABLY ALSO THE DEFAULT LZ COMPARISONS.
 
