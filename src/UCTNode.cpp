--- conflicted
+++ resolved
@@ -242,15 +242,11 @@
     auto old_visits = static_cast<int>(m_visits);
     auto old_delta = old_visits > 0 ? eval - old_eval / old_visits : 0.0f;
     m_visits++;
-<<<<<<< HEAD
-	accumulate_eval(eval);
-=======
     accumulate_eval(eval);
     auto new_delta = eval - (old_eval + eval) / (old_visits + 1);
     // Welford's online algorithm for calculating variance.
     auto delta = old_delta * new_delta;
     atomic_add(m_squared_diff, delta);
->>>>>>> ec611bf8
 }
 
 bool UCTNode::has_children() const {
@@ -330,6 +326,9 @@
     return m_net_eval;
 }
 
+/***************************************
+// COMMENTING OUT ROY7'S LCB CODE BELOW:
+
 // Use CI_ALPHA / 2 if calculating double sided bounds.
 float UCTNode::get_lcb_binomial(int color) const {
     return get_visits() ? binomial_distribution<>::find_lower_bound_on_p( get_visits(), get_raw_eval(color) * get_visits(), CI_ALPHA) : 0.0f;
@@ -339,6 +338,8 @@
 float UCTNode::get_ucb_binomial(int color) const {
     return get_visits() ? binomial_distribution<>::find_upper_bound_on_p( get_visits(), get_raw_eval(color) * get_visits(), CI_ALPHA) : 1.0f;
 }
+
+***************************************/
 
 double UCTNode::get_blackevals() const {
     return m_blackevals;
@@ -404,14 +405,14 @@
         }
 
 		auto winrate = fpu_eval;
-		auto lcb_winrate = fpu_eval;
+		//auto lcb_winrate = fpu_eval; // Commented out Roy7's LCB stuff
         if (child.is_inflated() && child->m_expand_state.load() == ExpandState::EXPANDING) {
             // Someone else is expanding this node, never select it
             // if we can avoid so, because we'd block on it.
             winrate = -1.0f - fpu_reduction;
         } else if (child.get_visits() > 0) {
             winrate = child.get_eval(color);
-			lcb_winrate = child.get_lcb_binomial(color);
+			//lcb_winrate = child.get_lcb_binomial(color); // Commenting out Roy7's LCB code
         }
 		float search_width = get_search_width();
 
@@ -654,8 +655,12 @@
     bool operator()(const UCTNodePointer& a,
                     const UCTNodePointer& b) {
         // Calculate the lower confidence bound for each node.
-		int a_visit = a.get_visits();
-		int b_visit = b.get_visits();
+		int a_visit = a.get_visits(); // new Ttl
+		int b_visit = b.get_visits(); // new Ttl
+
+        /***************************************
+        // COMMENTING OUT ROY7'S LCB CODE BELOW:
+
         if (a.get_visits() && b.get_visits()) {
             float a_lb = a.get_lcb_binomial(m_color);
             float b_lb = b.get_lcb_binomial(m_color);
@@ -666,16 +671,20 @@
             }
         }
 
+        ***************************************/
+
         // Calculate the lower confidence bound for each node.
-        if (a_visit && b_visit) {
-            auto a_lcb = a.get_lcb(m_color);
-            auto b_lcb = b.get_lcb(m_color);
-
-            // Sort on lower confidence bounds
-            if (a_lcb != b_lcb) {
-                return a_lcb < b_lcb;
-            }
-}
+        if (a_visit && b_visit) { // new Ttl
+            auto a_lcb = a.get_lcb(m_color); // new Ttl
+            auto b_lcb = b.get_lcb(m_color); // new Ttl
+
+            // Sort on lower confidence bounds // new Ttl
+            if (a_lcb != b_lcb) { // new Ttl
+                return a_lcb < b_lcb; // new Ttl
+            } // new Ttl
+}
+
+        // THE FOLLOWING COMPARISONS ARE DEFAULT FOR ROY7'S AND TTL'S LCB BRANCHES. IT'S PROBABLY ALSO THE DEFAULT LZ COMPARISONS.
 
         // if visits are not same, sort on visits
         if (a_visit != b_visit) {
