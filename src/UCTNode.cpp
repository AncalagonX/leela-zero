--- conflicted
+++ resolved
@@ -29,11 +29,8 @@
 #include <numeric>
 #include <utility>
 #include <vector>
-<<<<<<< HEAD
+#include <random>
 #include <boost/math/distributions/binomial.hpp>
-=======
-#include <random>
->>>>>>> 8d0a6438
 
 #include "UCTNode.h"
 #include "FastBoard.h"
@@ -215,30 +212,30 @@
 
 float UCTNode::get_raw_eval(int tomove, int virtual_loss) const {
     auto visits = get_visits() + virtual_loss;
-assert(visits > 0);
-auto blackeval = get_blackevals();
-if (tomove == FastBoard::WHITE) {
-	blackeval += static_cast<double>(virtual_loss);
-}
-auto eval = static_cast<float>(blackeval / double(visits));
-if (tomove == FastBoard::WHITE) {
-	eval = 1.0f - eval;
-}
-return eval;
+    assert(visits > 0);
+    auto blackeval = get_blackevals();
+    if (tomove == FastBoard::WHITE) {
+        blackeval += static_cast<double>(virtual_loss);
+    }
+    auto eval = static_cast<float>(blackeval / double(visits));
+    if (tomove == FastBoard::WHITE) {
+        eval = 1.0f - eval;
+    }
+    return eval;
 }
 
 float UCTNode::get_eval(int tomove) const {
-	// Due to the use of atomic updates and virtual losses, it is
-	// possible for the visit count to change underneath us. Make sure
-	// to return a consistent result to the caller by caching the values.
-	return get_raw_eval(tomove, m_virtual_loss);
+    // Due to the use of atomic updates and virtual losses, it is
+    // possible for the visit count to change underneath us. Make sure
+    // to return a consistent result to the caller by caching the values.
+    return get_raw_eval(tomove, m_virtual_loss);
 }
 
 float UCTNode::get_net_eval(int tomove) const {
-	if (tomove == FastBoard::WHITE) {
-		return 1.0f - m_net_eval;
-	}
-	return m_net_eval;
+    if (tomove == FastBoard::WHITE) {
+        return 1.0f - m_net_eval;
+    }
+    return m_net_eval;
 }
 
 // Use CI_ALPHA / 2 if calculating double sided bounds.
@@ -252,32 +249,27 @@
 }
 
 double UCTNode::get_blackevals() const {
-	return m_blackevals;
+    return m_blackevals;
 }
 
 void UCTNode::accumulate_eval(float eval) {
-	atomic_add(m_blackevals, double(eval));
-}
-
-<<<<<<< HEAD
-UCTNode* UCTNode::uct_select_child(int color, bool is_root) {
-    wait_expanded();
-=======
+    atomic_add(m_blackevals, double(eval));
+}
+
 UCTNode* UCTNode::uct_select_child(int color, bool is_root, int movenum_now) {
 	LOCK(get_mutex(), lock);
->>>>>>> 8d0a6438
-
-	// Count parentvisits manually to avoid issues with transpositions.
-	auto total_visited_policy = 0.0f;
-	auto parentvisits = size_t{ 0 };
-	for (const auto& child : m_children) {
-		if (child.valid()) {
-			parentvisits += child.get_visits();
-			if (child.get_visits() > 0) {
-				total_visited_policy += child.get_policy();
-			}
-		}
-	}
+
+    // Count parentvisits manually to avoid issues with transpositions.
+    auto total_visited_policy = 0.0f;
+    auto parentvisits = size_t{0};
+    for (const auto& child : m_children) {
+        if (child.valid()) {
+            parentvisits += child.get_visits();
+            if (child.get_visits() > 0) {
+                total_visited_policy += child.get_policy();
+            }
+        }
+    }
 
 	int movenum_now2 = movenum_now;
 
@@ -298,19 +290,13 @@
 	auto best_value = std::numeric_limits<double>::lowest();
 	auto best_winrate = std::numeric_limits<double>::lowest();
 
-
-
-	for (auto& child : m_children) {
-		if (!child.active()) {
-			continue;
-		}
+    for (auto& child : m_children) {
+        if (!child.active()) {
+            continue;
+        }
 
         auto winrate = fpu_eval;
-<<<<<<< HEAD
         if (child.is_inflated() && child->m_expand_state.load() == ExpandState::EXPANDING) {
-=======
-        if (child.is_inflated() && child->m_is_expanding) {
->>>>>>> 8d0a6438
             // Someone else is expanding this node, never select it
             // if we can avoid so, because we'd block on it.
             winrate = -1.0f - fpu_reduction;
@@ -411,7 +397,6 @@
     NodeComp(int color) : m_color(color) {};
     bool operator()(const UCTNodePointer& a,
                     const UCTNodePointer& b) {
-<<<<<<< HEAD
         // Calculate the lower confidence bound for each node.
         if (a.get_visits() && b.get_visits()) {
             float a_lb = a.get_lcb_binomial(m_color);
@@ -424,16 +409,6 @@
         }
 
         // if visits are not same, sort on visits
-=======
-		
-		
-		// if visits are > 0 and evals not the same, sort on evals
-		if (a.get_visits() != 0 && b.get_visits() != 0) {
-			return a.get_eval(m_color) < b.get_eval(m_color);
-		}
-		
-		// if visits are not same, sort on visits
->>>>>>> 8d0a6438
         if (a.get_visits() != b.get_visits()) {
             return a.get_visits() < b.get_visits();
         }
