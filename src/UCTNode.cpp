--- conflicted
+++ resolved
@@ -263,10 +263,6 @@
     atomic_add(m_blackevals, double(eval));
 }
 
-<<<<<<< HEAD
-UCTNode* UCTNode::uct_select_child(int color, bool is_root, bool is_depth_1, bool is_opponent_move) {
-    wait_expanded();
-=======
 float UCTNode::get_search_width() {
 	return m_search_width;
 }
@@ -287,10 +283,8 @@
 	}
 }
 
-UCTNode* UCTNode::uct_select_child(int color, bool is_root, int movenum_now) {
-	//LOCK(get_mutex(), lock);
-	wait_expanded();
->>>>>>> 6ba3c9c3
+UCTNode* UCTNode::uct_select_child(int color, bool is_root, int movenum_now, bool is_depth_1, bool is_opponent_move) {
+    wait_expanded();
 
     // Count parentvisits manually to avoid issues with transpositions.
     auto total_visited_policy = 0.0f;
@@ -348,21 +342,35 @@
 		//	value = 1 - (winrate + puct);
 		//}
 
-<<<<<<< HEAD
-
-
-
-
-
-=======
+
+
+
 		// int randomX = dis8(gen); // UNUSED NOW
->>>>>>> 6ba3c9c3
+
 		int int_m_visits = static_cast<int>(m_visits);
 		int int_child_visits = static_cast<int>(child.get_visits());
 		int int_parent_visits = static_cast<int>(parentvisits);
 
-<<<<<<< HEAD
 		assert(value > std::numeric_limits<double>::lowest());
+
+
+
+		if (is_root
+			// && int_m_visits > 800 // Allow us to get an instant, unmodified LZ search result 800 visits deep. This allows us to know LZ's unmodified preferred choice immediately.
+			&& int_child_visits > ((search_width * int_m_visits) + 1)) { // Forces LZ to limit max child visits per root node to a certain ratio of total visits so far. LZ still chooses moves according to its regular "value = winrate + puct" calculation--we simply force it to spend visits on a wider selection of its top move choices.
+			continue;
+		}
+
+		if (value > best_value) {
+			best_value = value;
+			best = &child;
+		}
+		if (winrate > best_winrate) {
+			best_winrate = winrate;
+		}
+
+
+
 
 		if (is_root) {
 			if (int_child_visits > (0.1 * int_m_visits)) {
@@ -390,16 +398,6 @@
 
         if (!is_root && !is_depth_1 && (value > best_value)) {
             best_value = value;
-=======
-		if (is_root
-			// && int_m_visits > 800 // Allow us to get an instant, unmodified LZ search result 800 visits deep. This allows us to know LZ's unmodified preferred choice immediately.
-			&& int_child_visits > ((search_width * int_m_visits) + 1)) { // Forces LZ to limit max child visits per root node to a certain ratio of total visits so far. LZ still chooses moves according to its regular "value = winrate + puct" calculation--we simply force it to spend visits on a wider selection of its top move choices.
-			continue;
-		}
-
-        if (value > best_value) {
-			best_value = value;
->>>>>>> 6ba3c9c3
             best = &child;
         }
 		if (winrate > best_winrate) {
