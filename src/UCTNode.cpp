/*
    This file is part of Leela Zero.
    Copyright (C) 2017 Gian-Carlo Pascutto

    Leela Zero is free software: you can redistribute it and/or modify
    it under the terms of the GNU General Public License as published by
    the Free Software Foundation, either version 3 of the License, or
    (at your option) any later version.

    Leela Zero is distributed in the hope that it will be useful,
    but WITHOUT ANY WARRANTY; without even the implied warranty of
    MERCHANTABILITY or FITNESS FOR A PARTICULAR PURPOSE.  See the
    GNU General Public License for more details.

    You should have received a copy of the GNU General Public License
    along with Leela Zero.  If not, see <http://www.gnu.org/licenses/>.
*/

#include "config.h"

#include <cassert>
#include <cstdio>
#include <cstdint>
#include <algorithm>
#include <cmath>
#include <functional>
#include <iterator>
#include <limits>
#include <numeric>
#include <utility>
#include <vector>
#include <boost/math/distributions/binomial.hpp>

#include "UCTNode.h"
#include "FastBoard.h"
#include "FastState.h"
#include "GTP.h"
#include "GameState.h"
#include "Network.h"
#include "Utils.h"

using namespace Utils;
using namespace boost::math;

UCTNode::UCTNode(int vertex, float score) : m_move(vertex), m_score(score) {
}

bool UCTNode::first_visit() const {
    return m_visits == 0;
}

SMP::Mutex& UCTNode::get_mutex() {
    return m_nodemutex;
}

bool UCTNode::create_children(std::atomic<int>& nodecount,
                              GameState& state,
                              float& eval,
                              float mem_full) {
    // check whether somebody beat us to it (atomic)
    if (has_children()) {
        return false;
    }
    // acquire the lock
    LOCK(get_mutex(), lock);
    // no successors in final state
    if (state.get_passes() >= 2) {
        return false;
    }
    // check whether somebody beat us to it (after taking the lock)
    if (has_children()) {
        return false;
    }
    // Someone else is running the expansion
    if (m_is_expanding) {
        return false;
    }
    // We'll be the one queueing this node for expansion, stop others
    m_is_expanding = true;
    lock.unlock();

    const auto raw_netlist = Network::get_scored_moves(
        &state, Network::Ensemble::RANDOM_ROTATION);

    // DCNN returns winrate as side to move
    m_net_eval = raw_netlist.second;
    const auto to_move = state.board.get_to_move();
    // our search functions evaluate from black's point of view
    if (state.board.white_to_move()) {
        m_net_eval = 1.0f - m_net_eval;
    }
    eval = m_net_eval;
//myprintf("Create children initial eval %f\n", eval);

    std::vector<Network::scored_node> nodelist;

    auto legal_sum = 0.0f;
    for (const auto& node : raw_netlist.first) {
        auto vertex = node.second;
        if (state.is_move_legal(to_move, vertex)) {
            nodelist.emplace_back(node);
            legal_sum += node.first;
        }
    }

    if (legal_sum > std::numeric_limits<float>::min()) {
        // re-normalize after removing illegal moves.
        for (auto& node : nodelist) {
            node.first /= legal_sum;
        }
    } else {
        // This can happen with new randomized nets.
        auto uniform_prob = 1.0f / nodelist.size();
        for (auto& node : nodelist) {
            node.first = uniform_prob;
        }
    }

    link_nodelist(nodecount, nodelist, mem_full);
    return true;
}

void UCTNode::link_nodelist(std::atomic<int>& nodecount,
                            std::vector<Network::scored_node>& nodelist,
                            float mem_full) {
    if (nodelist.empty()) {
        return;
    }

    // Use best to worst order, so highest go first
    std::stable_sort(rbegin(nodelist), rend(nodelist));

    LOCK(get_mutex(), lock);

    auto min_psa = 0.0f;
    // If we are halfway through our memory budget, start trimming
    // moves with very low policy priors.
    if (mem_full > 0.5f) {
        auto max_psa = nodelist[0].first;
        // Memory is almost exhausted, trim more aggressively.
        if (mem_full > 0.95f) {
            min_psa = max_psa * 0.01f;
        } else {
            min_psa = max_psa * 0.001f;
        }
        m_children.reserve(
            std::count_if(cbegin(nodelist), cend(nodelist),
                [=](const auto& node) { return node.first >= min_psa; }
            )
        );
    } else {
        m_children.reserve(nodelist.size());
    }

    for (const auto& node : nodelist) {
        if (node.first < min_psa) continue;
        m_children.emplace_back(node.second, node.first);
    }

    nodecount += m_children.size();
    m_has_children = true;
}

const std::vector<UCTNodePointer>& UCTNode::get_children() const {
    return m_children;
}


int UCTNode::get_move() const {
    return m_move;
}

void UCTNode::virtual_loss() {
    m_virtual_loss += VIRTUAL_LOSS_COUNT;
}

void UCTNode::virtual_loss_undo() {
    m_virtual_loss -= VIRTUAL_LOSS_COUNT;
}

void UCTNode::update(float eval) {
    m_visits++;
    accumulate_eval(eval);
}

void UCTNode::update_sig(float eval) {
    m_visits_sig++;
    accumulate_eval_sig(eval);
}

bool UCTNode::has_children() const {
    return m_has_children;
}

float UCTNode::get_score() const {
    return m_score;
}

void UCTNode::set_score(float score) {
    m_score = score;
}

int UCTNode::get_visits() const {
    return m_visits;
}

int UCTNode::get_visits_sig() const {
    return m_visits_sig;
}

float UCTNode::get_eval(int tomove) const {
    // Due to the use of atomic updates and virtual losses, it is
    // possible for the visit count to change underneath us. Make sure
    // to return a consistent result to the caller by caching the values.
    auto virtual_loss = int{m_virtual_loss};
    auto visits = get_visits() + virtual_loss;
    assert(visits > 0);
    auto blackeval = get_blackevals();
    if (tomove == FastBoard::WHITE) {
        blackeval += static_cast<double>(virtual_loss);
    }
    auto score = static_cast<float>(blackeval / double(visits));
    if (tomove == FastBoard::WHITE) {
        score = 1.0f - score;
    }
    return score;
}

float UCTNode::get_eval_sig(int tomove) const {
    // Due to the use of atomic updates and virtual losses, it is
    // possible for the visit count to change underneath us. Make sure
    // to return a consistent result to the caller by caching the values.
    auto virtual_loss = int{m_virtual_loss};
    auto visits = get_visits_sig() + virtual_loss;
    assert(visits > 0);
    auto blackeval = get_blackevals_sig();
    if (tomove == FastBoard::WHITE) {
        blackeval += static_cast<double>(virtual_loss);
    }
    auto score = static_cast<float>(blackeval / (double)visits);
    if (tomove == FastBoard::WHITE) {
        score = 1.0f - score;
    }
    return score;
}

float UCTNode::get_net_eval(int tomove) const {
    if (tomove == FastBoard::WHITE) {
        return 1.0f - m_net_eval;
    }
    return m_net_eval;
}

// Use CI_ALPHA / 2 if calculating double sided bounds.
float UCTNode::get_lcb(int color) const {
    return get_visits_sig() ? binomial_distribution<>::find_lower_bound_on_p( get_visits_sig(), get_eval_sig(color) * get_visits_sig(), CI_ALPHA) : 0.0f;
}

// Use CI_ALPHA / 2 if calculating double sided bounds.
float UCTNode::get_ucb(int color) const {
    return get_visits_sig() ? binomial_distribution<>::find_upper_bound_on_p( get_visits_sig(), get_eval_sig(color) * get_visits_sig(), CI_ALPHA) : 1.0f;
}

double UCTNode::get_blackevals() const {
    return m_blackevals;
}

double UCTNode::get_blackevals_sig() const {
    return m_blackevals_sig;
}

void UCTNode::accumulate_eval(float eval) {
    atomic_add(m_blackevals, double(eval));
}

void UCTNode::accumulate_eval_sig(float eval) {
    atomic_add(m_blackevals_sig, (double)eval);
}

UCTNode* UCTNode::uct_select_child(int color, bool is_root) {
    UCTNodePointer * best = nullptr;
    auto best_value = std::numeric_limits<double>::lowest();

    LOCK(get_mutex(), lock);

    // Count parentvisits manually to avoid issues with transpositions.
    auto total_visited_policy = 0.0f;
    auto parentvisits = size_t{0};
    for (const auto& child : m_children) {
<<<<<<< HEAD
        if (child->valid()) {
            parentvisits += child->get_visits_sig();
            if (child->get_visits_sig() > 0) {
                total_visited_policy += child->get_score();
=======
        if (child.valid()) {
            parentvisits += child.get_visits();
            if (child.get_visits() > 0) {
                total_visited_policy += child.get_score();
>>>>>>> 04400465
            }
        }
    }

    auto numerator = std::sqrt(double(parentvisits));
    auto fpu_reduction = 0.0f;
    // Lower the expected eval for moves that are likely not the best.
    // Do not do this if we have introduced noise at this node exactly
    // to explore more.
    if (!is_root || !cfg_noise) {
        fpu_reduction = cfg_fpu_reduction * std::sqrt(total_visited_policy);
    }
    // Estimated eval for unknown nodes = original parent NN eval - reduction
    auto fpu_eval = get_net_eval(color) - fpu_reduction;

    for (auto& child : m_children) {
        if (!child.active()) {
            continue;
        }

        float winrate = fpu_eval;
<<<<<<< HEAD
        if (child->get_visits_sig() > 0) {
            winrate = child->get_eval_sig(color);
        }
        auto psa = child->get_score();
        auto denom = 1.0 + child->get_visits_sig();
=======
        if (child.get_visits() > 0) {
            winrate = child.get_eval(color);
        }
        auto psa = child.get_score();
        auto denom = 1.0 + child.get_visits();
>>>>>>> 04400465
        auto puct = cfg_puct * psa * (numerator / denom);
        auto value = winrate + puct;
        assert(value > std::numeric_limits<double>::lowest());

        if (value > best_value) {
            best_value = value;
            best = &child;
        }
    }

    assert(best != nullptr);
    best->inflate();
    return best->get();
}

class NodeComp : public std::binary_function<UCTNodePointer&,
                                             UCTNodePointer&, bool> {
public:
    NodeComp(int color) : m_color(color) {};
    bool operator()(const UCTNodePointer& a,
                    const UCTNodePointer& b) {
        // Calculate the lower confidence bound for each node.
        if (a.get_visits() && b.get_visits()) {
            float a_lb = a.get_lcb(m_color);
            float b_lb = b.get_lcb(m_color);

            // Sort on lower confidence bounds
            if (a_lb != b_lb) {
                return a_lb < b_lb;
            }
        }

        // if visits are not same, sort on visits
        if (a.get_visits() != b.get_visits()) {
            return a.get_visits() < b.get_visits();
        }

        // neither has visits, sort on prior score
        if (a.get_visits() == 0) {
            return a.get_score() < b.get_score();
        }

        // both have same non-zero number of visits
        return a.get_eval(m_color) < b.get_eval(m_color);
    }
private:
    int m_color;
};

void UCTNode::sort_children(int color) {
    LOCK(get_mutex(), lock);
    std::stable_sort(rbegin(m_children), rend(m_children), NodeComp(color));
}

UCTNode& UCTNode::get_best_root_child(int color) {
    LOCK(get_mutex(), lock);
    assert(!m_children.empty());

    auto ret = std::max_element(begin(m_children), end(m_children),
                                NodeComp(color));
    ret->inflate();
    return *(ret->get());
}

size_t UCTNode::count_nodes() const {
    auto nodecount = size_t{0};
    if (m_has_children) {
        nodecount += m_children.size();
        for (auto& child : m_children) {
            if (child.get_visits() > 0) {
                nodecount += child->count_nodes();
            }
        }
    }
    return nodecount;
}

void UCTNode::invalidate() {
    m_status = INVALID;
}

void UCTNode::set_active(const bool active) {
    if (valid()) {
        m_status = active ? ACTIVE : PRUNED;
    }
}

bool UCTNode::valid() const {
    return m_status != INVALID;
}

bool UCTNode::active() const {
    return m_status == ACTIVE;
}

UCTNode* UCTNode::get_best_lcb_child() const {
    return m_best_lcb_child;
}

void UCTNode::set_best_lcb_child(UCTNode* node) {
    m_best_lcb_child = node;
}

void UCTNode::recalculate_sig(int color) {
    LOCK(get_mutex(), lock);

//myprintf("Recalc: %f %f (%f%%)\n", get_blackevals_sig(), (color == FastBoard::WHITE ? 1 - get_net_eval(color) : get_net_eval(color)) - get_blackevals_sig(), get_blackevals_sig() / get_visits_sig() );
//myprintf("Recalc: %d %d\n", get_visits_sig(), 1 - get_visits_sig());

    m_blackevals_sig = color == FastBoard::WHITE ? 1 - get_net_eval(color) : get_net_eval(color);
    m_visits_sig = 1;

    for (const auto& child : get_children()) {
        LOCK(child->get_mutex(), child_lock);
        if (child->get_visits_sig()) {
            if (child->get_ucb(color) >= get_best_lcb_child()->get_lcb(color)) {
//myprintf("Recalc: Adding child visits %d\n", child->get_visits_sig());
                m_visits_sig += child->get_visits_sig();
//myprintf("Recalc: Adding child eval %f (%f%%)\n", child->get_blackevals_sig(), child->get_blackevals_sig() / child->get_visits_sig());
                accumulate_eval_sig(child->get_blackevals_sig());
            } else {
                //myprintf("Child skipped for UCB !>= LCB %f !>= %f\n", child->get_ucb(color), get_best_lcb_child()->get_lcb(color));
            }
        }
    }
}
<|MERGE_RESOLUTION|>--- conflicted
+++ resolved
@@ -287,17 +287,10 @@
     auto total_visited_policy = 0.0f;
     auto parentvisits = size_t{0};
     for (const auto& child : m_children) {
-<<<<<<< HEAD
-        if (child->valid()) {
-            parentvisits += child->get_visits_sig();
-            if (child->get_visits_sig() > 0) {
-                total_visited_policy += child->get_score();
-=======
         if (child.valid()) {
-            parentvisits += child.get_visits();
-            if (child.get_visits() > 0) {
+            parentvisits += child.get_visits_sig();
+            if (child.get_visits_sig() > 0) {
                 total_visited_policy += child.get_score();
->>>>>>> 04400465
             }
         }
     }
@@ -319,19 +312,11 @@
         }
 
         float winrate = fpu_eval;
-<<<<<<< HEAD
-        if (child->get_visits_sig() > 0) {
-            winrate = child->get_eval_sig(color);
-        }
-        auto psa = child->get_score();
-        auto denom = 1.0 + child->get_visits_sig();
-=======
-        if (child.get_visits() > 0) {
-            winrate = child.get_eval(color);
+        if (child.get_visits_sig() > 0) {
+            winrate = child.get_eval_sig(color);
         }
         auto psa = child.get_score();
-        auto denom = 1.0 + child.get_visits();
->>>>>>> 04400465
+        auto denom = 1.0 + child.get_visits_sig();
         auto puct = cfg_puct * psa * (numerator / denom);
         auto value = winrate + puct;
         assert(value > std::numeric_limits<double>::lowest());
