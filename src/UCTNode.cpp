--- conflicted
+++ resolved
@@ -319,15 +319,9 @@
             continue;
         }
 
-<<<<<<< HEAD
-        float winrate = fpu_eval;
+        auto winrate = fpu_eval;
         if (child.get_visits_sig() > 0) {
             winrate = child.get_eval_sig(color);
-=======
-        auto winrate = fpu_eval;
-        if (child.get_visits() > 0) {
-            winrate = child.get_eval(color);
->>>>>>> caef8572
         }
         auto psa = child.get_score();
         auto denom = 1.0 + child.get_visits_sig();
