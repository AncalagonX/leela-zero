--- conflicted
+++ resolved
@@ -318,7 +318,7 @@
     
     auto pure_eval = get_pure_eval(color); 	
     if (!is_root || !cfg_noise) {
-		fpu_reduction = cfg_fpu_reduction * std::sqrt(total_visited_policy); // * pure_eval / 0.5;       //REMOVED THIS COMMENTED BIT, and adding a semicolon. Now it's just vanilla fpu_reduction.
+        fpu_reduction = cfg_fpu_reduction * std::sqrt(total_visited_policy);
     }
     // Estimated eval for unknown nodes = current parent winrate - reduction
     auto fpu_eval = pure_eval - fpu_reduction;
@@ -340,7 +340,7 @@
         }
         auto psa = child.get_score();
         auto denom = 1.0 + child.get_visits();
-		auto puct = cfg_puct * psa * (numerator / denom); //* pure_eval / 0.5;       //REMOVED THIS COMMENTED BIT, and adding a semicolon. Now it's just vanilla fpu_reduction.
+        auto puct = cfg_puct * psa * (numerator / denom);
         auto value = winrate + puct;
         assert(value > std::numeric_limits<double>::lowest());
 
@@ -361,8 +361,6 @@
     NodeComp(int color) : m_color(color) {};
     bool operator()(const UCTNodePointer& a,
                     const UCTNodePointer& b) {
-<<<<<<< HEAD
-=======
         // Calculate the lower confidence bound for each node.
         if (a.get_visits() && b.get_visits()) {
             float a_lb = a.get_lcb_binomial(m_color);
@@ -373,7 +371,6 @@
                 return a_lb < b_lb;
             }
         }
->>>>>>> 303d4050
 
         // if visits are not same, sort on visits
         if (a.get_visits() != b.get_visits()) {
