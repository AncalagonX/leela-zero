/*
    This file is part of Leela Zero.
    Copyright (C) 2017-2018 Gian-Carlo Pascutto

    Leela Zero is free software: you can redistribute it and/or modify
    it under the terms of the GNU General Public License as published by
    the Free Software Foundation, either version 3 of the License, or
    (at your option) any later version.

    Leela Zero is distributed in the hope that it will be useful,
    but WITHOUT ANY WARRANTY; without even the implied warranty of
    MERCHANTABILITY or FITNESS FOR A PARTICULAR PURPOSE.  See the
    GNU General Public License for more details.

    You should have received a copy of the GNU General Public License
    along with Leela Zero.  If not, see <http://www.gnu.org/licenses/>.
*/

#include "config.h"

#include <cassert>
#include <cstdio>
#include <cstdint>
#include <algorithm>
#include <cmath>
#include <functional>
#include <iterator>
#include <limits>
#include <numeric>
#include <utility>
#include <vector>

#include "UCTNode.h"
#include "FastBoard.h"
#include "FastState.h"
#include "GTP.h"
#include "GameState.h"
#include "Network.h"
#include "Utils.h"

using namespace Utils;

UCTNode::UCTNode(int vertex, float policy) : m_move(vertex), m_policy(policy) {
}

bool UCTNode::first_visit() const {
    return m_visits == 0;
}

SMP::Mutex& UCTNode::get_mutex() {
    return m_nodemutex;
}

bool UCTNode::create_children(Network & network,
                              std::atomic<int>& nodecount,
                              GameState& state,
                              float& eval,
                              float min_psa_ratio) {
    // check whether somebody beat us to it (atomic)
    if (!expandable(min_psa_ratio)) {
        return false;
    }
    // acquire the lock
    LOCK(get_mutex(), lock);
    // no successors in final state
    if (state.get_passes() >= 2) {
        return false;
    }
    // check whether somebody beat us to it (after taking the lock)
    if (!expandable(min_psa_ratio)) {
        return false;
    }
    // Someone else is running the expansion
    if (m_is_expanding) {
        return false;
    }
    // We'll be the one queueing this node for expansion, stop others
    m_is_expanding = true;
    lock.unlock();

    const auto raw_netlist = network.get_output(
        &state, Network::Ensemble::RANDOM_SYMMETRY);

    // DCNN returns winrate as side to move
    m_net_eval = raw_netlist.winrate;
    const auto to_move = state.board.get_to_move();
    // our search functions evaluate from black's point of view
    if (state.board.white_to_move()) {
        m_net_eval = 1.0f - m_net_eval;
    }
    eval = m_net_eval;

    std::vector<Network::PolicyVertexPair> nodelist;

    auto legal_sum = 0.0f;
    for (auto i = 0; i < NUM_INTERSECTIONS; i++) {
        const auto x = i % BOARD_SIZE;
        const auto y = i / BOARD_SIZE;
        const auto vertex = state.board.get_vertex(x, y);
        if (state.is_move_legal(to_move, vertex)) {
            nodelist.emplace_back(raw_netlist.policy[i], vertex);
            legal_sum += raw_netlist.policy[i];
        }
    }
    nodelist.emplace_back(raw_netlist.policy_pass, FastBoard::PASS);
    legal_sum += raw_netlist.policy_pass;

    if (legal_sum > std::numeric_limits<float>::min()) {
        // re-normalize after removing illegal moves.
        for (auto& node : nodelist) {
            node.first /= legal_sum;
        }
    } else {
        // This can happen with new randomized nets.
        auto uniform_prob = 1.0f / nodelist.size();
        for (auto& node : nodelist) {
            node.first = uniform_prob;
        }
    }

    link_nodelist(nodecount, nodelist, min_psa_ratio);
    return true;
}

void UCTNode::link_nodelist(std::atomic<int>& nodecount,
                            std::vector<Network::PolicyVertexPair>& nodelist,
                            float min_psa_ratio) {
    assert(min_psa_ratio < m_min_psa_ratio_children);

    if (nodelist.empty()) {
        return;
    }

    // Use best to worst order, so highest go first
    std::stable_sort(rbegin(nodelist), rend(nodelist));

    LOCK(get_mutex(), lock);

    const auto max_psa = nodelist[0].first;
    const auto old_min_psa = max_psa * m_min_psa_ratio_children;
    const auto new_min_psa = max_psa * min_psa_ratio;
    if (new_min_psa > 0.0f) {
        m_children.reserve(
            std::count_if(cbegin(nodelist), cend(nodelist),
                [=](const auto& node) { return node.first >= new_min_psa; }
            )
        );
    } else {
        m_children.reserve(nodelist.size());
    }

    auto skipped_children = false;
    for (const auto& node : nodelist) {
        if (node.first < new_min_psa) {
            skipped_children = true;
        } else if (node.first < old_min_psa) {
            m_children.emplace_back(node.second, node.first);
            ++nodecount;
        }
    }

    m_min_psa_ratio_children = skipped_children ? min_psa_ratio : 0.0f;
    m_is_expanding = false;
}

const std::vector<UCTNodePointer>& UCTNode::get_children() const {
    return m_children;
}


int UCTNode::get_move() const {
    return m_move;
}

void UCTNode::virtual_loss() {
    m_virtual_loss += VIRTUAL_LOSS_COUNT;
}

void UCTNode::virtual_loss_undo() {
    m_virtual_loss -= VIRTUAL_LOSS_COUNT;
}

void UCTNode::update(float eval) {
    m_visits++;
    accumulate_eval(eval);
}

bool UCTNode::has_children() const {
    return m_min_psa_ratio_children <= 1.0f;
}

bool UCTNode::expandable(const float min_psa_ratio) const {
    return min_psa_ratio < m_min_psa_ratio_children;
}

float UCTNode::get_policy() const {
    return m_policy;
}

void UCTNode::set_policy(float policy) {
    m_policy = policy;
}

int UCTNode::get_visits() const {
    return m_visits;
}

float UCTNode::get_raw_eval(int tomove, int virtual_loss) const {
    auto visits = get_visits() + virtual_loss;
    assert(visits > 0);
    auto blackeval = get_blackevals();
    if (tomove == FastBoard::WHITE) {
        blackeval += static_cast<double>(virtual_loss);
    }
    auto eval = static_cast<float>(blackeval / double(visits));
    if (tomove == FastBoard::WHITE) {
        eval = 1.0f - eval;
    }
    return eval;
}

float UCTNode::get_eval(int tomove) const {
    // Due to the use of atomic updates and virtual losses, it is
    // possible for the visit count to change underneath us. Make sure
    // to return a consistent result to the caller by caching the values.
    return get_raw_eval(tomove, m_virtual_loss);
}

float UCTNode::get_net_eval(int tomove) const {
    if (tomove == FastBoard::WHITE) {
        return 1.0f - m_net_eval;
    }
    return m_net_eval;
}

double UCTNode::get_blackevals() const {
    return m_blackevals;
}

void UCTNode::accumulate_eval(float eval) {
    atomic_add(m_blackevals, double(eval));
}

UCTNode* UCTNode::uct_select_child(int color, bool is_root) {
    LOCK(get_mutex(), lock);

    // Count parentvisits manually to avoid issues with transpositions.
    auto total_visited_policy = 0.0f;
    auto parentvisits = size_t{0};
    for (const auto& child : m_children) {
        if (child.valid()) {
            parentvisits += child.get_visits();
            if (child.get_visits() > 0) {
                total_visited_policy += child.get_policy();
            }
        }
    }

    auto numerator = std::sqrt(double(parentvisits));
    auto fpu_reduction = 0.0f;
    // Lower the expected eval for moves that are likely not the best.
    // Do not do this if we have introduced noise at this node exactly
    // to explore more.
    if (!is_root || !cfg_noise) {
        fpu_reduction = cfg_fpu_reduction * std::sqrt(total_visited_policy);
    }
    // Estimated eval for unknown nodes = original parent NN eval - reduction
    auto fpu_eval = get_net_eval(color) - fpu_reduction;

    auto best = static_cast<UCTNodePointer*>(nullptr);
    auto best_value = std::numeric_limits<double>::lowest();

    for (auto& child : m_children) {
        if (!child.active()) {
            continue;
        }

        auto winrate = fpu_eval;
        if (child.is_inflated() && child->m_is_expanding) {
<<<<<<< HEAD
            winrate = -fpu_reduction - 1.0;
        }
        else if (child.get_visits() > 0) {
=======
            // Someone else is expanding this node, never select it
            // if we can avoid so, because we'd block on it.
            winrate = -1.0f - fpu_reduction;
        } else if (child.get_visits() > 0) {
>>>>>>> b290f474
            winrate = child.get_eval(color);
        }
        auto psa = child.get_policy();
        auto denom = 1.0 + child.get_visits();
        auto puct = cfg_puct * psa * (numerator / denom);
        auto value = winrate + puct;
        assert(value > std::numeric_limits<double>::lowest());

        if (value > best_value) {
            best_value = value;
            best = &child;
        }
    }

    assert(best != nullptr);
    best->inflate();
    return best->get();
}

class NodeComp : public std::binary_function<UCTNodePointer&,
                                             UCTNodePointer&, bool> {
public:
    NodeComp(int color) : m_color(color) {};
    bool operator()(const UCTNodePointer& a,
                    const UCTNodePointer& b) {
        // if visits are not same, sort on visits
        if (a.get_visits() != b.get_visits()) {
            return a.get_visits() < b.get_visits();
        }

        // neither has visits, sort on policy prior
        if (a.get_visits() == 0) {
            return a.get_policy() < b.get_policy();
        }

        // both have same non-zero number of visits
        return a.get_eval(m_color) < b.get_eval(m_color);
    }
private:
    int m_color;
};

void UCTNode::sort_children(int color) {
    LOCK(get_mutex(), lock);
    std::stable_sort(rbegin(m_children), rend(m_children), NodeComp(color));
}

UCTNode& UCTNode::get_best_root_child(int color) {
    LOCK(get_mutex(), lock);
    assert(!m_children.empty());

    auto ret = std::max_element(begin(m_children), end(m_children),
                                NodeComp(color));
    ret->inflate();
    return *(ret->get());
}

size_t UCTNode::count_nodes() const {
    auto nodecount = size_t{0};
    nodecount += m_children.size();
    for (auto& child : m_children) {
        if (child.get_visits() > 0) {
            nodecount += child->count_nodes();
        }
    }
    return nodecount;
}

void UCTNode::invalidate() {
    m_status = INVALID;
}

void UCTNode::set_active(const bool active) {
    if (valid()) {
        m_status = active ? ACTIVE : PRUNED;
    }
}

bool UCTNode::valid() const {
    return m_status != INVALID;
}

bool UCTNode::active() const {
    return m_status == ACTIVE;
}<|MERGE_RESOLUTION|>--- conflicted
+++ resolved
@@ -277,16 +277,10 @@
 
         auto winrate = fpu_eval;
         if (child.is_inflated() && child->m_is_expanding) {
-<<<<<<< HEAD
-            winrate = -fpu_reduction - 1.0;
-        }
-        else if (child.get_visits() > 0) {
-=======
             // Someone else is expanding this node, never select it
             // if we can avoid so, because we'd block on it.
             winrate = -1.0f - fpu_reduction;
         } else if (child.get_visits() > 0) {
->>>>>>> b290f474
             winrate = child.get_eval(color);
         }
         auto psa = child.get_policy();
