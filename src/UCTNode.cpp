--- conflicted
+++ resolved
@@ -238,7 +238,6 @@
     atomic_add(m_blackevals, double(eval));
 }
 
-<<<<<<< HEAD
 UCTNode* UCTNode::uct_select_child(int color, bool is_root, int movenum, bool pondering_now, int playouts) {
 	UCTNode* best = nullptr;
 	auto best_value = std::numeric_limits<double>::lowest();
@@ -277,6 +276,13 @@
 		if (!child->active()) {
 			continue;
 		}
+    auto best = static_cast<UCTNodePointer*>(nullptr);
+    auto best_value = std::numeric_limits<double>::lowest();
+
+    for (auto& child : m_children) {
+        if (!child.active()) {
+            continue;
+        }
 
 		double winrate = fpu_eval;
 
@@ -481,58 +487,6 @@
 			}
 		}
 	}
-=======
-UCTNode* UCTNode::uct_select_child(int color, bool is_root) {
-    LOCK(get_mutex(), lock);
-
-    // Count parentvisits manually to avoid issues with transpositions.
-    auto total_visited_policy = 0.0f;
-    auto parentvisits = size_t{0};
-    for (const auto& child : m_children) {
-        if (child.valid()) {
-            parentvisits += child.get_visits();
-            if (child.get_visits() > 0) {
-                total_visited_policy += child.get_score();
-            }
-        }
-    }
-
-    auto numerator = std::sqrt(double(parentvisits));
-    auto fpu_reduction = 0.0f;
-    // Lower the expected eval for moves that are likely not the best.
-    // Do not do this if we have introduced noise at this node exactly
-    // to explore more.
-    if (!is_root || !cfg_noise) {
-        fpu_reduction = cfg_fpu_reduction * std::sqrt(total_visited_policy);
-    }
-    // Estimated eval for unknown nodes = original parent NN eval - reduction
-    auto fpu_eval = get_net_eval(color) - fpu_reduction;
-
-    auto best = static_cast<UCTNodePointer*>(nullptr);
-    auto best_value = std::numeric_limits<double>::lowest();
-
-    for (auto& child : m_children) {
-        if (!child.active()) {
-            continue;
-        }
-
-        auto winrate = fpu_eval;
-        if (child.get_visits() > 0) {
-            winrate = child.get_eval(color);
-        }
-        auto psa = child.get_score();
-        auto denom = 1.0 + child.get_visits();
-        auto puct = cfg_puct * psa * (numerator / denom);
-        auto value = winrate + puct;
-        assert(value > std::numeric_limits<double>::lowest());
-
-        if (value > best_value) {
-            best_value = value;
-            best = &child;
-        }
-    }
-
->>>>>>> b468adbe
     assert(best != nullptr);
     best->inflate();
     return best->get();
@@ -542,7 +496,6 @@
                                              UCTNodePointer&, bool> {
 public:
     NodeComp(int color) : m_color(color) {};
-<<<<<<< HEAD
     bool operator()(const UCTNode::node_ptr_t& a,
                     const UCTNode::node_ptr_t& b) {
 
@@ -767,10 +720,6 @@
 		*/
 
 		// test test2 test3 test4 test5
-=======
-    bool operator()(const UCTNodePointer& a,
-                    const UCTNodePointer& b) {
->>>>>>> b468adbe
         // if visits are not same, sort on visits
         if (a.get_visits() != b.get_visits()) {
             return a.get_visits() < b.get_visits();
