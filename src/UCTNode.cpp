--- conflicted
+++ resolved
@@ -130,44 +130,6 @@
             legal_sum += raw_netlist.policy[i];
         }
     }
-<<<<<<< HEAD
-    // nodelist.emplace_back(raw_netlist.policy_pass, FastBoard::PASS); // ORIGINAL LINE. I commented it out for the below "double pass pathology" PR.
-    // legal_sum += raw_netlist.policy_pass; // ORIGINAL LINE. I commented it out for the below "double pass pathology" PR.
-
-	// Add pass move. BUT don't do this if the following conditions
-	// all obtain (see issue #2273, "Double-passing pathology"):
-	//   - The move played in order to reach this node was a pass.
-	//     (So another pass would end the game.)
-	//   - The NN's evaluation of the current node is very good
-	//     for the player whose move it is. (Say, 0.75 or better.)
-	//     (So we don't want to end the game unless we win.)
-	//   - Ending the game now would actually lose the game for
-	//     the player whose move it is.
-	//     (So we don't want to end the game.)
-	//   - We do have at least five other legal moves.
-	//     (So it's not likely that all our available moves
-	//     are actually disastrous.)
-	//   - The "dumbpass" option is not turned on.
-	//     (Because, as per GCP's comment at
-	//     https://github.com/leela-zero/leela-zero/issues/2273#issuecomment-472398802 ,
-	//     enabling this heuristic is un-Zero-like and enabling
-	//     dumbpass is meant to suppress any such things that
-	//     affect passing.)
-	// The magic numbers 0.75 and 5 are somewhat arbitrary and it seems
-	// unlikely that their values make much difference.
-	// This check prevents some serious evaluation errors but has a cost:
-	// we make extra calls to final_score() at some nodes. But this is done
-	// only at nodes where the other player just passed despite having a
-	// really bad position; the cost should not be large.
-	if (state.get_passes() == 0
-		|| (to_move == FastBoard::WHITE ? 1.0f - m_net_eval : m_net_eval) < 0.75
-		|| nodelist.size() < 5
-		|| cfg_dumbpass
-		|| (to_move == FastBoard::WHITE ? -state.final_score() : state.final_score()) > 0) {
-		nodelist.emplace_back(raw_netlist.policy_pass, FastBoard::PASS);
-		legal_sum += raw_netlist.policy_pass;
-	}
-=======
 
     // Always try passes if we're not trying to be clever.
     auto allow_pass = cfg_dumbpass;
@@ -191,7 +153,6 @@
         nodelist.emplace_back(raw_netlist.policy_pass, FastBoard::PASS);
         legal_sum += raw_netlist.policy_pass;
     }
->>>>>>> faa69c43
 
     if (legal_sum > std::numeric_limits<float>::min()) {
         // re-normalize after removing illegal moves.
