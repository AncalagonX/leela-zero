/*
    This file is part of Leela Zero.
    Copyright (C) 2017-2019 Gian-Carlo Pascutto

    Leela Zero is free software: you can redistribute it and/or modify
    it under the terms of the GNU General Public License as published by
    the Free Software Foundation, either version 3 of the License, or
    (at your option) any later version.

    Leela Zero is distributed in the hope that it will be useful,
    but WITHOUT ANY WARRANTY; without even the implied warranty of
    MERCHANTABILITY or FITNESS FOR A PARTICULAR PURPOSE.  See the
    GNU General Public License for more details.

    You should have received a copy of the GNU General Public License
    along with Leela Zero.  If not, see <http://www.gnu.org/licenses/>.

    Additional permission under GNU GPL version 3 section 7

    If you modify this Program, or any covered work, by linking or
    combining it with NVIDIA Corporation's libraries from the
    NVIDIA CUDA Toolkit and/or the NVIDIA CUDA Deep Neural
    Network library and/or the NVIDIA TensorRT inference library
    (or a modified version of those libraries), containing parts covered
    by the terms of the respective license agreement, the licensors of
    this Program grant you additional permission to convey the resulting
    work.
*/

#include "config.h"

#include <cassert>
#include <cstdio>
#include <cstdint>
#include <algorithm>
#include <cmath>
#include <functional>
#include <iterator>
#include <limits>
#include <numeric>
#include <utility>
#include <vector>
#include <random>
#include <boost/math/distributions/binomial.hpp>

#include "UCTNode.h"
#include "FastBoard.h"
#include "FastState.h"
#include "GTP.h"
#include "GameState.h"
#include "Network.h"
#include "Utils.h"

using namespace Utils;
using namespace boost::math;

std::random_device rd;

std::mt19937 gen(rd());

std::uniform_int_distribution<> dis4(1, 4);
std::uniform_int_distribution<> dis6(1, 6);
std::uniform_int_distribution<> dis8(1, 8);
std::uniform_int_distribution<> dis10(1, 10);
std::uniform_int_distribution<> dis12(1, 12);
std::uniform_int_distribution<> dis14(1, 14);
std::uniform_int_distribution<> dis16(1, 16);
std::uniform_int_distribution<> dis24(1, 24);
std::uniform_int_distribution<> dis32(1, 32);

int visit_limit_tracking = 1; // This is necessary to properly allocate visits when the user changes search width on the fly. It's set to 1 to avoid any future division-by-zero errors.
int m_visits_tracked_here = 0;

UCTNode::UCTNode(int vertex, float policy) : m_move(vertex), m_policy(policy) {
}

bool UCTNode::first_visit() const {
	if (m_visits == 0) {
		m_visits_tracked_here = 0;
	}
    return m_visits == 0;
}

bool UCTNode::create_children(Network & network,
                              std::atomic<int>& nodecount,
                              GameState& state,
                              float& eval,
                              float min_psa_ratio) {
    // no successors in final state
    if (state.get_passes() >= 2) {
        return false;
    }

    // acquire the lock
    if (!acquire_expanding()) {
        return false;
    }

    // can we actually expand?
    if (!expandable(min_psa_ratio)) {
        expand_done();
        return false;
    }

    const auto raw_netlist = network.get_output(
        &state, Network::Ensemble::RANDOM_SYMMETRY);

    // DCNN returns winrate as side to move
    m_net_eval = raw_netlist.winrate;
    const auto to_move = state.board.get_to_move();
    // our search functions evaluate from black's point of view
    if (state.board.white_to_move()) {
        m_net_eval = 1.0f - m_net_eval;
    }
    eval = m_net_eval;

    std::vector<Network::PolicyVertexPair> nodelist;

    auto legal_sum = 0.0f;
    for (auto i = 0; i < NUM_INTERSECTIONS; i++) {
        const auto x = i % BOARD_SIZE;
        const auto y = i / BOARD_SIZE;
        const auto vertex = state.board.get_vertex(x, y);
        if (state.is_move_legal(to_move, vertex)) {
            nodelist.emplace_back(raw_netlist.policy[i], vertex);
            legal_sum += raw_netlist.policy[i];
        }
    }
    nodelist.emplace_back(raw_netlist.policy_pass, FastBoard::PASS);
    legal_sum += raw_netlist.policy_pass;

    if (legal_sum > std::numeric_limits<float>::min()) {
        // re-normalize after removing illegal moves.
        for (auto& node : nodelist) {
            node.first /= legal_sum;
        }
    } else {
        // This can happen with new randomized nets.
        auto uniform_prob = 1.0f / nodelist.size();
        for (auto& node : nodelist) {
            node.first = uniform_prob;
        }
    }

    link_nodelist(nodecount, nodelist, min_psa_ratio);
    expand_done();
    return true;
}

void UCTNode::link_nodelist(std::atomic<int>& nodecount,
                            std::vector<Network::PolicyVertexPair>& nodelist,
                            float min_psa_ratio) {
    assert(min_psa_ratio < m_min_psa_ratio_children);

    if (nodelist.empty()) {
        return;
    }

    // Use best to worst order, so highest go first
    std::stable_sort(rbegin(nodelist), rend(nodelist));

    const auto max_psa = nodelist[0].first;
    const auto old_min_psa = max_psa * m_min_psa_ratio_children;
    const auto new_min_psa = max_psa * min_psa_ratio;
    if (new_min_psa > 0.0f) {
        m_children.reserve(
            std::count_if(cbegin(nodelist), cend(nodelist),
                [=](const auto& node) { return node.first >= new_min_psa; }
            )
        );
    } else {
        m_children.reserve(nodelist.size());
    }

    auto skipped_children = false;
    for (const auto& node : nodelist) {
        if (node.first < new_min_psa) {
            skipped_children = true;
        } else if (node.first < old_min_psa) {
            m_children.emplace_back(node.second, node.first);
            ++nodecount;
        }
    }

    m_min_psa_ratio_children = skipped_children ? min_psa_ratio : 0.0f;
}

const std::vector<UCTNodePointer>& UCTNode::get_children() const {
    return m_children;
}


int UCTNode::get_move() const {
    return m_move;
}

void UCTNode::virtual_loss() {
    m_virtual_loss += VIRTUAL_LOSS_COUNT;
}

void UCTNode::virtual_loss_undo() {
    m_virtual_loss -= VIRTUAL_LOSS_COUNT;
}

void UCTNode::update(float eval) {
    m_visits++;
	accumulate_eval(eval);
}

bool UCTNode::has_children() const {
    return m_min_psa_ratio_children <= 1.0f;
}

bool UCTNode::expandable(const float min_psa_ratio) const {
#ifndef NDEBUG
    if (m_min_psa_ratio_children == 0.0f) {
        // If we figured out that we are fully expandable
        // it is impossible that we stay in INITIAL state.
        assert(m_expand_state.load() != ExpandState::INITIAL);
    }
#endif
    return min_psa_ratio < m_min_psa_ratio_children;
}

float UCTNode::get_policy() const {
    return m_policy;
}

void UCTNode::set_policy(float policy) {
    m_policy = policy;
}

int UCTNode::get_visits() const {
    return m_visits;
}

float UCTNode::get_raw_eval(int tomove, int virtual_loss) const {
    auto visits = get_visits() + virtual_loss;
    assert(visits > 0);
    auto blackeval = get_blackevals();
    if (tomove == FastBoard::WHITE) {
        blackeval += static_cast<double>(virtual_loss);
    }
    auto eval = static_cast<float>(blackeval / double(visits));
    if (tomove == FastBoard::WHITE) {
        eval = 1.0f - eval;
    }
    return eval;
}

float UCTNode::get_eval(int tomove) const {
    // Due to the use of atomic updates and virtual losses, it is
    // possible for the visit count to change underneath us. Make sure
    // to return a consistent result to the caller by caching the values.
    return get_raw_eval(tomove, m_virtual_loss);
}

float UCTNode::get_net_eval(int tomove) const {
    if (tomove == FastBoard::WHITE) {
        return 1.0f - m_net_eval;
    }
    return m_net_eval;
}

// Use CI_ALPHA / 2 if calculating double sided bounds.
float UCTNode::get_lcb_binomial(int color) const {
    return get_visits() ? binomial_distribution<>::find_lower_bound_on_p( get_visits(), get_raw_eval(color) * get_visits(), CI_ALPHA) : 0.0f;
}

// Use CI_ALPHA / 2 if calculating double sided bounds.
float UCTNode::get_ucb_binomial(int color) const {
    return get_visits() ? binomial_distribution<>::find_upper_bound_on_p( get_visits(), get_raw_eval(color) * get_visits(), CI_ALPHA) : 1.0f;
}

double UCTNode::get_blackevals() const {
    return m_blackevals;
}

void UCTNode::accumulate_eval(float eval) {
    atomic_add(m_blackevals, double(eval));
}

float UCTNode::get_search_width() {
	return m_search_width;
}

void UCTNode::widen_search() {
	m_search_width = (0.558 * m_search_width); // Smaller values cause the search to WIDEN
	if (m_search_width < 0.003) {
		m_search_width = 0.003; // Numbers smaller than (1 / 362) = 0.00276 are theoretically meaningless, but I'll clamp at 100x less than that for now just in case.
		// Update: 0.0000276 crashed leelaz.exe, so I will clamp at 0.00278 which is slightly higher than theoretical minimum.
		// Update2: 0.00278 also crashed, so I'll try clamping at 0.003 instead.
	}
	visit_limit_tracking = (1 + m_visits_tracked_here); // This resets the visit counts used by search limiter. It's necessary to properly allocate visits when the user changes search width on the fly. It's set to 1 to avoid any future division-by-zero errors.
}

void UCTNode::narrow_search() {
	m_search_width = (1.788 * m_search_width); // Larger values cause search to NARROW
	if (m_search_width > 1.0) {
		m_search_width = 1.0; // Numbers larger than 1.0 are meaningless. Clamp to max narrowness of 1.0, which should be identical to traditional LZ search.
	}
	visit_limit_tracking = (1 + m_visits_tracked_here); // This resets the visit counts used by search limiter. It's necessary to properly allocate visits when the user changes search width on the fly. It's set to 1 to avoid any future division-by-zero errors.
}

UCTNode* UCTNode::uct_select_child(int color, bool is_root, int movenum_now, int depth) {
	//LOCK(get_mutex(), lock);
	wait_expanded();

    // Count parentvisits manually to avoid issues with transpositions.
    auto total_visited_policy = 0.0f;
    auto parentvisits = size_t{0};
    for (const auto& child : m_children) {
        if (child.valid()) {
            parentvisits += child.get_visits();
            if (child.get_visits() > 0) {
                total_visited_policy += child.get_policy();
            }
        }
    }

    const auto numerator = std::sqrt(double(parentvisits) *
            std::log(cfg_logpuct * double(parentvisits) + cfg_logconst));
    const auto fpu_reduction = (is_root ? cfg_fpu_root_reduction : cfg_fpu_reduction) * std::sqrt(total_visited_policy);
    // Estimated eval for unknown nodes = original parent NN eval - reduction
    const auto fpu_eval = get_net_eval(color) - fpu_reduction;

	auto best = static_cast<UCTNodePointer*>(nullptr);
	auto best_value = std::numeric_limits<double>::lowest();
	auto best_winrate = std::numeric_limits<double>::lowest();
	int most_root_visits_seen_so_far = 0;

    for (auto& child : m_children) {
        if (!child.active()) {
            continue;
        }

		auto winrate = fpu_eval;
		auto lcb_winrate = fpu_eval;
        if (child.is_inflated() && child->m_expand_state.load() == ExpandState::EXPANDING) {
            // Someone else is expanding this node, never select it
            // if we can avoid so, because we'd block on it.
            winrate = -1.0f - fpu_reduction;
        } else if (child.get_visits() > 0) {
            winrate = child.get_eval(color);
			lcb_winrate = child.get_lcb_binomial(color);
        }
		float search_width = get_search_width();

        auto psa = child.get_policy();
        auto denom = 1.0 + child.get_visits();
        auto puct = cfg_puct * psa * (numerator / denom);
		//if (is_root) {
		//	puct = std::sqrt(puct);
		//}
		
		auto value = winrate + puct;

        assert(value > std::numeric_limits<double>::lowest());

		// int randomX = dis8(gen); // UNUSED NOW
		int randomX = dis32(gen);
		int int_m_visits = static_cast<int>(m_visits);
		int int_child_visits = static_cast<int>(child.get_visits());
		int int_parent_visits = static_cast<int>(parentvisits);
		
		if (is_root && depth == 0 && (int_child_visits > most_root_visits_seen_so_far)) {
			most_root_visits_seen_so_far = int_child_visits;
		}

		if (is_root && depth == 0 && (int_m_visits > m_visits_tracked_here)) {
			m_visits_tracked_here = int_m_visits;
		}

		if (randomX <= 2) { // This is a safety catch that prevents an infinite loop race condition that can happen periodically
			if (value > best_value) {
				best_value = value;
				best = &child;
			}
			randomX = dis32(gen);
		}

		/**
		if (is_root
			&& (m_search_width < 1.1
				&& int_child_visits < 2)) {
			if (value > ((0.1 * best_value) + 0.01)) {
				if (value > best_value) {
					best_value = value;
				}
				best = &child;
				assert(best != nullptr);
				best->inflate();
				return best->get();
			}
		}

		if (is_root
			&& (m_search_width < 0.06
				&& int_child_visits < 4)) {
			if (value > ((0.1 * best_value) + 0.01)) {
				if (value > best_value) {
					best_value = value;
				}
				best = &child;
				assert(best != nullptr);
				best->inflate();
				return best->get();
			}
		}
		**/






		/////////////////////////////////////////////////////////////////
		/****************************************************************
		/////////////////////////////////////////////////////////////////

		if (is_root
			&& (m_search_width < 0.01
				&& int_child_visits < 1)) {
			if (puct > 0.001) {
				if (value > best_value) {
					best_value = value;
				}
				best = &child;
				assert(best != nullptr);
				best->inflate();
				return best->get();
			}
		}

		if (is_root
			&& (randomX > 16)
			&& (int_m_visits > 1000)
			&& ((static_cast<float>(most_root_visits_seen_so_far) / static_cast<float>(int_m_visits)) >= 0.25f)
			&& (psa >= 0.1)
			&& (most_root_visits_seen_so_far >= ((1 / psa) + 1))
			&& (int_child_visits < ((10 * (static_cast<int>(most_root_visits_seen_so_far / 1000))) + 398))) {
			if (value > best_value) {
				best_value = value;
				best = &child;
				assert(best != nullptr);
				best->inflate();
				return best->get();
			}
		}

		if (is_root
			&& (randomX > 20)
			&& (int_m_visits > 1000)
			&& ((static_cast<float>(most_root_visits_seen_so_far) / static_cast<float>(int_m_visits)) >= 0.25f)
			&& (psa >= 0.01)
			&& (most_root_visits_seen_so_far >= ((1 / psa) + 1))
			&& (int_child_visits < ((10 * (static_cast<int>(most_root_visits_seen_so_far / 1000))) + 98))) {
			if (value > best_value) {
				best_value = value;
				best = &child;
				assert(best != nullptr);
				best->inflate();
				return best->get();
			}
		}

		if (is_root
			&& (randomX > 24)
			&& (int_m_visits > 1000)
			&& ((static_cast<float>(most_root_visits_seen_so_far) / static_cast<float>(int_m_visits)) >= 0.25f)
			&& (psa >= 0.001)
			&& (most_root_visits_seen_so_far >= ((1 / psa) + 1))
			&& (int_child_visits < ((10 * (static_cast<int>(most_root_visits_seen_so_far / 1000))) + 8))) {
			if (value > best_value) {
				best_value = value;
				best = &child;
				assert(best != nullptr);
				best->inflate();
				return best->get();
			}
		}

		

		//if (is_root
		//	// && int_m_visits > 800 // Allow us to get an instant, unmodified LZ search result 800 visits deep. This allows us to know LZ's unmodified preferred choice immediately.
		//	&& (search_width < 0.99)
		//	&& (randomX <= 30)
		//	&& int_child_visits >= (most_root_visits_seen_so_far - 4)) { // Forces LZ to limit max child visits per root node to a certain ratio of total visits so far. LZ still chooses moves according to its regular "value = winrate + puct" calculation--we simply force it to spend visits on a wider selection of its top move choices.
		//	randomX = dis32(gen);
		//	continue;
		//}

		

		//&& (int_child_visits < ((10 * (static_cast<int>(most_root_visits_seen_so_far / 4000))) + 8))) {

		/////////////////////////////////////////////////////////////////
		****************************************************************/
		/////////////////////////////////////////////////////////////////







		if (is_root && depth == 0
			//&& (m_search_width < 0.01
			&& (int_child_visits < 100)
			&& (psa > 0.1)
			&& (value >= (0.95 * best_value))) {
			
			if (value > best_value) {
				best_value = value;
			}
			best = &child;
			assert(best != nullptr);
			best->inflate();
			return best->get();
		}

		if (is_root && depth == 0
			//&& (m_search_width < 0.01
			&& (int_child_visits < 10)
			&& (psa > 0.01)
			&& (value >= (0.95 * best_value))) {
			
			if (value > best_value) {
				best_value = value;
			}
			best = &child;
			assert(best != nullptr);
			best->inflate();
			return best->get();
		}






		if (is_root && depth == 0
			// && int_m_visits > 800 // Allow us to get an instant, unmodified LZ search result 800 visits deep. This allows us to know LZ's unmodified preferred choice immediately.
			&& (search_width < 0.99)
			&& (static_cast<int>(int_child_visits) >= (static_cast<int>(search_width * (int_m_visits - visit_limit_tracking)) + 10))) { // Forces LZ to limit max child visits per root node to a certain ratio of total visits so far. LZ still chooses moves according to its regular "value = winrate + puct" calculation--we simply force it to spend visits on a wider selection of its top move choices.
			continue;
		}

		if (is_root && depth == 0
			// && int_m_visits > 800 // Allow us to get an instant, unmodified LZ search result 800 visits deep. This allows us to know LZ's unmodified preferred choice immediately.
			&& (search_width > 0.99)
			&& (int_child_visits > (0.95 * int_m_visits))) { // Forces LZ to limit max child visits per root node to a certain ratio of total visits so far. LZ still chooses moves according to its regular "value = winrate + puct" calculation--we simply force it to spend visits on a wider selection of its top move choices.
			continue;
		}

        if (value > best_value) {
			best_value = value;
            best = &child;
        }
		if (winrate > best_winrate) {
			best_winrate = winrate;
		}
    }

    assert(best != nullptr);
	// int randomX = dis8(gen); // UNUSED NOW
    best->inflate();
    return best->get();
}

class NodeComp : public std::binary_function<UCTNodePointer&,
                                             UCTNodePointer&, bool> {
public:
    NodeComp(int color) : m_color(color) {};

    // WARNING : on very unusual cases this can be called on multithread
    // contexts (e.g., UCTSearch::get_pv()) so beware of race conditions
    bool operator()(const UCTNodePointer& a,
                    const UCTNodePointer& b) {
<<<<<<< HEAD
        // Calculate the lower confidence bound for each node.
        if (a.get_visits() && b.get_visits()) {
            float a_lb = a.get_lcb_binomial(m_color);
            float b_lb = b.get_lcb_binomial(m_color);

            // Sort on lower confidence bounds
            if (a_lb != b_lb) {
                return a_lb < b_lb;
            }
        }
=======
        auto a_visit = a.get_visits();
        auto b_visit = b.get_visits();
>>>>>>> 31c36431

        // if visits are not same, sort on visits
        if (a_visit != b_visit) {
            return a_visit < b_visit;
        }

        // neither has visits, sort on policy prior
        if (a_visit == 0) {
            return a.get_policy() < b.get_policy();
        }

        // both have same non-zero number of visits
        return a.get_eval(m_color) < b.get_eval(m_color);
    }
private:
    int m_color;
};

void UCTNode::sort_children(int color) {
    std::stable_sort(rbegin(m_children), rend(m_children), NodeComp(color));
}

UCTNode& UCTNode::get_best_root_child(int color) {
    wait_expanded();

    assert(!m_children.empty());

    auto ret = std::max_element(begin(m_children), end(m_children),
                                NodeComp(color));
    ret->inflate();

    return *(ret->get());
}

size_t UCTNode::count_nodes_and_clear_expand_state() {
    auto nodecount = size_t{0};
    nodecount += m_children.size();
    if (expandable()) {
        m_expand_state = ExpandState::INITIAL;
    }
    for (auto& child : m_children) {
        if (child.is_inflated()) {
            nodecount += child->count_nodes_and_clear_expand_state();
        }
    }
    return nodecount;
}

void UCTNode::invalidate() {
    m_status = INVALID;
}

void UCTNode::set_active(const bool active) {
    if (valid()) {
        m_status = active ? ACTIVE : PRUNED;
    }
}

bool UCTNode::valid() const {
    return m_status != INVALID;
}

bool UCTNode::active() const {
    return m_status == ACTIVE;
}

bool UCTNode::acquire_expanding() {
    auto expected = ExpandState::INITIAL;
    auto newval = ExpandState::EXPANDING;
    return m_expand_state.compare_exchange_strong(expected, newval);
}

void UCTNode::expand_done() {
    auto v = m_expand_state.exchange(ExpandState::EXPANDED);
#ifdef NDEBUG
    (void)v;
#endif
    assert(v == ExpandState::EXPANDING);
}
void UCTNode::expand_cancel() {
    auto v = m_expand_state.exchange(ExpandState::INITIAL);
#ifdef NDEBUG
    (void)v;
#endif
    assert(v == ExpandState::EXPANDING);
}
void UCTNode::wait_expanded() {
    while (m_expand_state.load() == ExpandState::EXPANDING) {}
    auto v = m_expand_state.load();
#ifdef NDEBUG
    (void)v;
#endif
    assert(v == ExpandState::EXPANDED);
}
<|MERGE_RESOLUTION|>--- conflicted
+++ resolved
@@ -578,7 +578,6 @@
     // contexts (e.g., UCTSearch::get_pv()) so beware of race conditions
     bool operator()(const UCTNodePointer& a,
                     const UCTNodePointer& b) {
-<<<<<<< HEAD
         // Calculate the lower confidence bound for each node.
         if (a.get_visits() && b.get_visits()) {
             float a_lb = a.get_lcb_binomial(m_color);
@@ -589,10 +588,6 @@
                 return a_lb < b_lb;
             }
         }
-=======
-        auto a_visit = a.get_visits();
-        auto b_visit = b.get_visits();
->>>>>>> 31c36431
 
         // if visits are not same, sort on visits
         if (a_visit != b_visit) {
