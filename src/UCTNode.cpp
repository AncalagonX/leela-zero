/*
    This file is part of Leela Zero.
    Copyright (C) 2017 Gian-Carlo Pascutto

    Leela Zero is free software: you can redistribute it and/or modify
    it under the terms of the GNU General Public License as published by
    the Free Software Foundation, either version 3 of the License, or
    (at your option) any later version.

    Leela Zero is distributed in the hope that it will be useful,
    but WITHOUT ANY WARRANTY; without even the implied warranty of
    MERCHANTABILITY or FITNESS FOR A PARTICULAR PURPOSE.  See the
    GNU General Public License for more details.

    You should have received a copy of the GNU General Public License
    along with Leela Zero.  If not, see <http://www.gnu.org/licenses/>.
*/

#include "config.h"

#include <cassert>
#include <cstdio>
#include <cstdint>
#include <algorithm>
#include <cmath>
#include <functional>
#include <iterator>
#include <limits>
#include <numeric>
#include <random>
#include <utility>
#include <vector>
#include <boost/math/distributions/binomial.hpp>

#include "UCTNode.h"
#include "FastBoard.h"
#include "FastState.h"
#include "FullBoard.h"
#include "GTP.h"
#include "GameState.h"
#include "KoState.h"
#include "Network.h"
#include "Random.h"
#include "Utils.h"

using namespace Utils;
using namespace boost::math;

UCTNode::UCTNode(int vertex, float score) : m_move(vertex), m_score(score) {
}

bool UCTNode::first_visit() const {
    return m_visits == 0;
}

SMP::Mutex& UCTNode::get_mutex() {
    return m_nodemutex;
}

bool UCTNode::create_children(std::atomic<int>& nodecount,
                              GameState& state,
                              float& eval) {
    // check whether somebody beat us to it (atomic)
    if (has_children()) {
        return false;
    }
    // acquire the lock
    LOCK(get_mutex(), lock);
    // no successors in final state
    if (state.get_passes() >= 2) {
        return false;
    }
    // check whether somebody beat us to it (after taking the lock)
    if (has_children()) {
        return false;
    }
    // Someone else is running the expansion
    if (m_is_expanding) {
        return false;
    }
    // We'll be the one queueing this node for expansion, stop others
    m_is_expanding = true;
    lock.unlock();

    const auto raw_netlist = Network::get_scored_moves(
        &state, Network::Ensemble::RANDOM_ROTATION);

    // DCNN returns winrate as side to move
    m_net_eval = raw_netlist.second;
    const auto to_move = state.board.get_to_move();
    // our search functions evaluate from black's point of view
    if (state.board.white_to_move()) {
        m_net_eval = 1.0f - m_net_eval;
    }
    eval = m_net_eval;

    std::vector<Network::scored_node> nodelist;

    auto legal_sum = 0.0f;
    for (const auto& node : raw_netlist.first) {
        auto vertex = node.second;
        if (state.is_move_legal(to_move, vertex)) {
            nodelist.emplace_back(node);
            legal_sum += node.first;
        }
    }

    if (legal_sum > std::numeric_limits<float>::min()) {
        // re-normalize after removing illegal moves.
        for (auto& node : nodelist) {
            node.first /= legal_sum;
        }
    } else {
        // This can happen with new randomized nets.
        auto uniform_prob = 1.0f / nodelist.size();
        for (auto& node : nodelist) {
            node.first = uniform_prob;
        }
    }

    link_nodelist(nodecount, nodelist);
    return true;
}

void UCTNode::link_nodelist(std::atomic<int>& nodecount,
                            std::vector<Network::scored_node>& nodelist) {
    if (nodelist.empty()) {
        return;
    }

    // Use best to worst order, so highest go first
    std::stable_sort(rbegin(nodelist), rend(nodelist));

    LOCK(get_mutex(), lock);

    m_children.reserve(nodelist.size());
    for (const auto& node : nodelist) {
        m_children.emplace_back(
            std::make_unique<UCTNode>(node.second, node.first)
        );
    }

    nodecount += m_children.size();
    m_has_children = true;
}

void UCTNode::kill_superkos(const KoState& state) {
    for (auto& child : m_children) {
        auto move = child->get_move();
        if (move != FastBoard::PASS) {
            KoState mystate = state;
            mystate.play_move(move);

            if (mystate.superko()) {
                // Don't delete nodes for now, just mark them invalid.
                child->invalidate();
            }
        }
    }

    // Now do the actual deletion.
    m_children.erase(
        std::remove_if(begin(m_children), end(m_children),
                       [](const auto &child) { return !child->valid(); }),
        end(m_children)
    );
}

float UCTNode::eval_state(GameState& state) {
    auto raw_netlist = Network::get_scored_moves(
        &state, Network::Ensemble::RANDOM_ROTATION, -1, true);

    // DCNN returns winrate as side to move
    auto net_eval = raw_netlist.second;

    // But we score from black's point of view
    if (state.board.white_to_move()) {
        net_eval = 1.0f - net_eval;
    }

    return net_eval;
}

void UCTNode::dirichlet_noise(float epsilon, float alpha) {
    auto child_cnt = m_children.size();

    auto dirichlet_vector = std::vector<float>{};
    std::gamma_distribution<float> gamma(alpha, 1.0f);
    for (size_t i = 0; i < child_cnt; i++) {
        dirichlet_vector.emplace_back(gamma(Random::get_Rng()));
    }

    auto sample_sum = std::accumulate(begin(dirichlet_vector),
                                      end(dirichlet_vector), 0.0f);

    // If the noise vector sums to 0 or a denormal, then don't try to
    // normalize.
    if (sample_sum < std::numeric_limits<float>::min()) {
        return;
    }

    for (auto& v: dirichlet_vector) {
        v /= sample_sum;
    }

    child_cnt = 0;
    for (auto& child : m_children) {
        auto score = child->get_score();
        auto eta_a = dirichlet_vector[child_cnt++];
        score = score * (1 - epsilon) + epsilon * eta_a;
        child->set_score(score);
    }
}

void UCTNode::randomize_first_proportionally() {
    auto accum = std::uint64_t{0};
    auto accum_vector = std::vector<decltype(accum)>{};
    for (const auto& child : m_children) {
        accum += child->get_visits();
        accum_vector.emplace_back(accum);
    }

    auto pick = Random::get_Rng().randuint64(accum);
    auto index = size_t{0};
    for (size_t i = 0; i < accum_vector.size(); i++) {
        if (pick < accum_vector[i]) {
            index = i;
            break;
        }
    }

    // Take the early out
    if (index == 0) {
        return;
    }

    assert(m_children.size() >= index);

    // Now swap the child at index with the first child
    std::iter_swap(begin(m_children), begin(m_children) + index);
}

int UCTNode::get_move() const {
    return m_move;
}

void UCTNode::virtual_loss() {
    m_virtual_loss += VIRTUAL_LOSS_COUNT;
}

void UCTNode::virtual_loss_undo() {
    m_virtual_loss -= VIRTUAL_LOSS_COUNT;
}

void UCTNode::update(float eval) {
    m_visits++;
    accumulate_eval(eval);
}

void UCTNode::update_sig(float eval) {
    m_visits_sig++;
    accumulate_eval_sig(eval);
}

bool UCTNode::has_children() const {
    return m_has_children;
}

float UCTNode::get_score() const {
    return m_score;
}

void UCTNode::set_score(float score) {
    m_score = score;
}

int UCTNode::get_visits() const {
    return m_visits;
}

int UCTNode::get_visits_sig() const {
    return m_visits_sig;
}

float UCTNode::get_eval(int tomove) const {
    // Due to the use of atomic updates and virtual losses, it is
    // possible for the visit count to change underneath us. Make sure
    // to return a consistent result to the caller by caching the values.
    auto virtual_loss = int{m_virtual_loss};
    auto visits = get_visits() + virtual_loss;
    assert(visits > 0);
    auto blackeval = get_blackevals();
    if (tomove == FastBoard::WHITE) {
        blackeval += static_cast<double>(virtual_loss);
    }
    auto score = static_cast<float>(blackeval / (double)visits);
    if (tomove == FastBoard::WHITE) {
        score = 1.0f - score;
    }
    return score;
}

float UCTNode::get_eval_sig(int tomove) const {
    // Due to the use of atomic updates and virtual losses, it is
    // possible for the visit count to change underneath us. Make sure
    // to return a consistent result to the caller by caching the values.
    auto virtual_loss = int{m_virtual_loss};
    auto visits = get_visits_sig() + virtual_loss;
    assert(visits > 0);
    auto blackeval = get_blackevals_sig();
    if (tomove == FastBoard::WHITE) {
        blackeval += static_cast<double>(virtual_loss);
    }
    auto score = static_cast<float>(blackeval / (double)visits);
    if (tomove == FastBoard::WHITE) {
        score = 1.0f - score;
    }
    return score;
}

float UCTNode::get_net_eval(int tomove) const {
    if (tomove == FastBoard::WHITE) {
        return 1.0f - m_net_eval;
    }
    return m_net_eval;
}

<<<<<<< HEAD
double UCTNode::get_lcb(int color) const {
    return binomial_distribution<>::find_lower_bound_on_p( get_visits(), floor(get_eval(color) * get_visits()), CI_ALPHA);
}

double UCTNode::get_ucb(int color) const {
    return binomial_distribution<>::find_upper_bound_on_p( get_visits(), floor(get_eval(color) * get_visits()), CI_ALPHA);
=======
// Use CI_ALPHA / 2 if calculating double sided bounds.
float UCTNode::get_lcb(int color) const {
    return get_visits() ? binomial_distribution<>::find_lower_bound_on_p( get_visits(), floor(get_eval(color) * get_visits()), CI_ALPHA) : 0.0f;
}

// Use CI_ALPHA / 2 if calculating double sided bounds.
float UCTNode::get_ucb(int color) const {
    return get_visits() ? binomial_distribution<>::find_upper_bound_on_p( get_visits(), floor(get_eval(color) * get_visits()), CI_ALPHA) : 1.0f;
>>>>>>> bbb54b4b
}

double UCTNode::get_blackevals() const {
    return m_blackevals;
}

double UCTNode::get_blackevals_sig() const {
    return m_blackevals_sig;
}

void UCTNode::accumulate_eval(float eval) {
    atomic_add(m_blackevals, (double)eval);
}

void UCTNode::accumulate_eval_sig(float eval) {
    atomic_add(m_blackevals_sig, (double)eval);
}

UCTNode* UCTNode::uct_select_child(int color) {
    UCTNode* best = nullptr;
    auto best_value = -1000.0;

    LOCK(get_mutex(), lock);

    // Count parentvisits manually to avoid issues with transpositions.
    auto total_visited_policy = 0.0f;
    auto parentvisits = size_t{0};
    for (const auto& child : m_children) {
        if (child->valid()) {
            parentvisits += child->get_visits();
            if (child->get_visits() > 0) {
                total_visited_policy += child->get_score();
            }
        }
    }

    auto numerator = std::sqrt((double)parentvisits);
    auto fpu_reduction = cfg_fpu_reduction * std::sqrt(total_visited_policy);
    // Estimated eval for unknown nodes = original parent NN eval - reduction
    auto fpu_eval = get_net_eval(color) - fpu_reduction;

    for (const auto& child : m_children) {
        if (!child->valid()) {
            continue;
        }

        float winrate = fpu_eval;
        if (child->get_visits() > 0) {
            winrate = child->get_eval(color);
        }
        auto psa = child->get_score();
        auto denom = 1.0 + child->get_visits();
        auto puct = cfg_puct * psa * (numerator / denom);
        auto value = winrate + puct;
        assert(value > -1000.0);

        if (value > best_value) {
            best_value = value;
            best = child.get();
        }
    }

    assert(best != nullptr);
    return best;
}

class NodeComp : public std::binary_function<UCTNode::node_ptr_t&,
                                             UCTNode::node_ptr_t&, bool> {
public:
    NodeComp(int color) : m_color(color) {};
    bool operator()(const UCTNode::node_ptr_t& a,
                    const UCTNode::node_ptr_t& b) {
        // Calculate the lower confidence bound for each node.
        if (a->get_visits() && b->get_visits()) {
            float a_lb = a->get_lcb(m_color);
            float b_lb = b->get_lcb(m_color);

            // Sort on lower confidence bounds
            if (a_lb != b_lb) {
                return a_lb < b_lb;
            }
        }

        // if visits are not same, sort on visits
        if (a->get_visits() != b->get_visits()) {
            return a->get_visits() < b->get_visits();
        }

        // neither has visits, sort on prior score
        if (a->get_visits() == 0) {
            return a->get_score() < b->get_score();
        }

        // both have same non-zero number of visits
        return a->get_eval(m_color) < b->get_eval(m_color);
    }
private:
    int m_color;
};

void UCTNode::sort_children(int color) {
    LOCK(get_mutex(), lock);
    std::stable_sort(rbegin(m_children), rend(m_children), NodeComp(color));
}

UCTNode& UCTNode::get_best_root_child(int color) {
    LOCK(get_mutex(), lock);
    assert(!m_children.empty());

    return *(std::max_element(begin(m_children), end(m_children),
                              NodeComp(color))->get());
}

UCTNode* UCTNode::get_first_child() const {
    if (m_children.empty()) {
        return nullptr;
    }
    return m_children.front().get();
}

const std::vector<UCTNode::node_ptr_t>& UCTNode::get_children() const {
    return m_children;
}

size_t UCTNode::count_nodes() const {
    auto nodecount = size_t{0};
    if (m_has_children) {
        nodecount += m_children.size();
        for (auto& child : m_children) {
            nodecount += child->count_nodes();
        }
    }
    return nodecount;
}

// Used to find new root in UCTSearch
UCTNode::node_ptr_t UCTNode::find_child(const int move) {
    if (m_has_children) {
        for (auto& child : m_children) {
            if (child->get_move() == move) {
                return std::move(child);
            }
        }
    }

    // Can happen if we resigned or children are not expanded
    return nullptr;
}

UCTNode* UCTNode::get_nopass_child(FastState& state) const {
    for (const auto& child : m_children) {
        /* If we prevent the engine from passing, we must bail out when
           we only have unreasonable moves to pick, like filling eyes.
           Note that this knowledge isn't required by the engine,
           we require it because we're overruling its moves. */
        if (child->m_move != FastBoard::PASS
            && !state.board.is_eye(state.get_to_move(), child->m_move)) {
            return child.get();
        }
    }
    return nullptr;
}

void UCTNode::invalidate() {
    m_valid = false;
}

bool UCTNode::valid() const {
    return m_valid;
}

UCTNode* UCTNode::get_best_lcb_child() {
    return m_best_lcb_child;
}

void UCTNode::set_best_lcb_child(UCTNode* node) {
    m_best_lcb_child = node;
}
<|MERGE_RESOLUTION|>--- conflicted
+++ resolved
@@ -325,14 +325,6 @@
     return m_net_eval;
 }
 
-<<<<<<< HEAD
-double UCTNode::get_lcb(int color) const {
-    return binomial_distribution<>::find_lower_bound_on_p( get_visits(), floor(get_eval(color) * get_visits()), CI_ALPHA);
-}
-
-double UCTNode::get_ucb(int color) const {
-    return binomial_distribution<>::find_upper_bound_on_p( get_visits(), floor(get_eval(color) * get_visits()), CI_ALPHA);
-=======
 // Use CI_ALPHA / 2 if calculating double sided bounds.
 float UCTNode::get_lcb(int color) const {
     return get_visits() ? binomial_distribution<>::find_lower_bound_on_p( get_visits(), floor(get_eval(color) * get_visits()), CI_ALPHA) : 0.0f;
@@ -341,7 +333,6 @@
 // Use CI_ALPHA / 2 if calculating double sided bounds.
 float UCTNode::get_ucb(int color) const {
     return get_visits() ? binomial_distribution<>::find_upper_bound_on_p( get_visits(), floor(get_eval(color) * get_visits()), CI_ALPHA) : 1.0f;
->>>>>>> bbb54b4b
 }
 
 double UCTNode::get_blackevals() const {
