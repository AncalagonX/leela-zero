/*
    This file is part of Leela Zero.
    Copyright (C) 2017-2018 Gian-Carlo Pascutto

    Leela Zero is free software: you can redistribute it and/or modify
    it under the terms of the GNU General Public License as published by
    the Free Software Foundation, either version 3 of the License, or
    (at your option) any later version.

    Leela Zero is distributed in the hope that it will be useful,
    but WITHOUT ANY WARRANTY; without even the implied warranty of
    MERCHANTABILITY or FITNESS FOR A PARTICULAR PURPOSE.  See the
    GNU General Public License for more details.

    You should have received a copy of the GNU General Public License
    along with Leela Zero.  If not, see <http://www.gnu.org/licenses/>.
*/

#ifndef UCTSEARCH_H_INCLUDED
#define UCTSEARCH_H_INCLUDED

#include <list>
#include <atomic>
#include <memory>
#include <string>
#include <tuple>
#include <future>

#include "ThreadPool.h"
#include "FastBoard.h"
#include "FastState.h"
#include "GameState.h"
#include "UCTNode.h"


class SearchResult {
public:
    SearchResult() = default;
    bool valid() const { return m_valid;  }
    float eval() const { return m_eval;  }
    static SearchResult from_eval(float eval) {
        return SearchResult(eval);
    }
    static SearchResult from_score(float board_score) {
        if (board_score > 0.0f) {
            return SearchResult(1.0f);
        } else if (board_score < 0.0f) {
            return SearchResult(0.0f);
        } else {
            return SearchResult(0.5f);
        }
    }
private:
    explicit SearchResult(float eval)
        : m_valid(true), m_eval(eval) {}
    bool m_valid{false};
    float m_eval{0.0f};
};

namespace TimeManagement {
    enum enabled_t {
        AUTO = -1, OFF = 0, ON = 1, FAST = 2
    };
};

class UCTSearch {
public:
    /*
        Depending on rule set and state of the game, we might
        prefer to pass, or we might prefer not to pass unless
        it's the last resort. Same for resigning.
    */
    using passflag_t = int;
    static constexpr passflag_t NORMAL   = 0;
    static constexpr passflag_t NOPASS   = 1 << 0;
    static constexpr passflag_t NORESIGN = 1 << 1;

    /*
        Maximum size of the tree in memory. Nodes are about
        48 bytes, so limit to ~1.2G on 32-bits and about 5.5G
        on 64-bits.
    */
    static constexpr auto MAX_TREE_SIZE =
<<<<<<< HEAD
        (sizeof(void*) == 4 ? 100'000'000 : 500'000'000);
=======
        (sizeof(void*) == 4 ? 50'000'000 : 200'000'000);

    /*
        Value representing unlimited visits or playouts. Due to
        concurrent updates while multithreading, we need some
        headroom within the native type.
    */
    static constexpr auto UNLIMITED_PLAYOUTS =
        std::numeric_limits<int>::max() / 2;
>>>>>>> b468adbe

    UCTSearch(GameState& g);
    int think(int color, passflag_t passflag = NORMAL);
    void set_playout_limit(int playouts);
    void set_visit_limit(int visits);
    void ponder();
    bool is_running() const;
<<<<<<< HEAD

	// TODO: REWRITE ALL MY ADDITIONS TO BE CLEANER, AND SEPARATE INTO INDIVIDUAL FEATURE COMMITS

    int est_playouts_left(int elapsed_centis = 0, int time_for_move = 0, int playouts = 0) const;
    size_t prune_noncontenders(int elapsed_centis = 0, int time_for_move = 0, int original_time_for_move = 0);
	//bool stop_thinking(int elapsed_centis = 0, int time_for_move = 0) const;
	//bool stop_thinking_pondering(int elapsed_centis = 0, int time_for_move = 0) const;
	bool stop_thinking(int elapsed_centis = 0, int time_for_move = 0, int playouts = 0) const;
	bool stop_thinking_pondering(int elapsed_centis = 0, int time_for_move = 0, int playouts = 0) const;
=======
>>>>>>> b468adbe
    void increment_playouts();
    SearchResult play_simulation(GameState& currstate, UCTNode* const node);

private:
<<<<<<< HEAD
    void dump_stats(FastState& state, UCTNode& parent, int list_min, int list_max, bool tree_stats_bool);
=======
    float get_min_psa_ratio() const;
    void dump_stats(FastState& state, UCTNode& parent);
>>>>>>> b468adbe
    void tree_stats(const UCTNode& node);
    std::string get_pv(FastState& state, UCTNode& parent);
    void dump_analysis(int playouts);
    bool should_resign(passflag_t passflag, float bestscore);
    bool have_alternate_moves(int elapsed_centis, int time_for_move);
    int est_playouts_left(int elapsed_centis, int time_for_move) const;
    size_t prune_noncontenders(int elapsed_centis = 0, int time_for_move = 0);
    bool stop_thinking(int elapsed_centis = 0, int time_for_move = 0) const;
    int get_best_move(passflag_t passflag);
    void update_root();
    bool advance_to_new_rootstate();

    GameState & m_rootstate;
    std::unique_ptr<GameState> m_last_rootstate;
    std::unique_ptr<UCTNode> m_root;
    std::atomic<int> m_nodes{0};
    std::atomic<int> m_playouts{0};
    std::atomic<bool> m_run{false};
    int m_maxplayouts;
    int m_maxvisits;

    std::list<Utils::ThreadGroup> m_delete_futures;
};

class UCTWorker {
public:
    UCTWorker(GameState & state, UCTSearch * search, UCTNode * root)
      : m_rootstate(state), m_search(search), m_root(root) {}
    void operator()();
private:
    GameState & m_rootstate;
    UCTSearch * m_search;
    UCTNode * m_root;
};

#endif<|MERGE_RESOLUTION|>--- conflicted
+++ resolved
@@ -81,9 +81,6 @@
         on 64-bits.
     */
     static constexpr auto MAX_TREE_SIZE =
-<<<<<<< HEAD
-        (sizeof(void*) == 4 ? 100'000'000 : 500'000'000);
-=======
         (sizeof(void*) == 4 ? 50'000'000 : 200'000'000);
 
     /*
@@ -93,7 +90,6 @@
     */
     static constexpr auto UNLIMITED_PLAYOUTS =
         std::numeric_limits<int>::max() / 2;
->>>>>>> b468adbe
 
     UCTSearch(GameState& g);
     int think(int color, passflag_t passflag = NORMAL);
@@ -101,7 +97,6 @@
     void set_visit_limit(int visits);
     void ponder();
     bool is_running() const;
-<<<<<<< HEAD
 
 	// TODO: REWRITE ALL MY ADDITIONS TO BE CLEANER, AND SEPARATE INTO INDIVIDUAL FEATURE COMMITS
 
@@ -111,18 +106,12 @@
 	//bool stop_thinking_pondering(int elapsed_centis = 0, int time_for_move = 0) const;
 	bool stop_thinking(int elapsed_centis = 0, int time_for_move = 0, int playouts = 0) const;
 	bool stop_thinking_pondering(int elapsed_centis = 0, int time_for_move = 0, int playouts = 0) const;
-=======
->>>>>>> b468adbe
     void increment_playouts();
     SearchResult play_simulation(GameState& currstate, UCTNode* const node);
 
 private:
-<<<<<<< HEAD
-    void dump_stats(FastState& state, UCTNode& parent, int list_min, int list_max, bool tree_stats_bool);
-=======
     float get_min_psa_ratio() const;
     void dump_stats(FastState& state, UCTNode& parent);
->>>>>>> b468adbe
     void tree_stats(const UCTNode& node);
     std::string get_pv(FastState& state, UCTNode& parent);
     void dump_analysis(int playouts);
