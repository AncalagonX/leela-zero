--- conflicted
+++ resolved
@@ -56,7 +56,6 @@
 using namespace boost::math;
 
 constexpr int UCTSearch::UNLIMITED_PLAYOUTS;
-bool is_pondering = false;
 
 class OutputAnalysisData {
 public:
@@ -220,6 +219,7 @@
 SearchResult UCTSearch::play_simulation(GameState & currstate,
                                         UCTNode* const node) {
     const auto color = currstate.get_to_move();
+	const auto color_to_move = m_rootstate.get_to_move();
 	const auto movenum_now = m_rootstate.get_movenum();
     auto result = SearchResult{};
 
@@ -241,19 +241,11 @@
         }
     }
 
-<<<<<<< HEAD
 	auto depth =
 		int(currstate.get_movenum() - m_rootstate.get_movenum());
 
     if (node->has_children() && !result.valid()) {
-        auto next = node->uct_select_child(color, node == m_root.get(), movenum_now, depth);
-=======
-    auto depth =
-        int(currstate.get_movenum() - m_rootstate.get_movenum());
-
-    if (node->has_children() && !result.valid()) {
-        auto next = node->uct_select_child(color, node == m_root.get(), is_pondering, depth);
->>>>>>> 9cf7b0ae
+        auto next = node->uct_select_child(color, color_to_move, node == m_root.get(), movenum_now, depth);
         auto move = next->get_move();
 
         currstate.play_move(move);
@@ -862,15 +854,11 @@
 }
 
 void UCTSearch::ponder() {
-<<<<<<< HEAD
     auto disable_reuse = cfg_analyze_tags.has_move_restrictions();
     if (disable_reuse) {
         m_last_rootstate.reset(nullptr);
     }
 
-=======
-    is_pondering = true;
->>>>>>> 9cf7b0ae
     update_root();
 
     m_root->prepare_root_node(m_network, m_rootstate.board.get_to_move(),
@@ -916,7 +904,6 @@
     dump_stats(m_rootstate, *m_root);
 
     myprintf("\n%d visits, %d nodes\n\n", m_root->get_visits(), m_nodes.load());
-    is_pondering = false;
 
     // Copy the root state. Use to check for tree re-use in future calls.
     if (!disable_reuse) {
