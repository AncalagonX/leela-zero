/*
    This file is part of Leela Zero.
    Copyright (C) 2017-2018 Gian-Carlo Pascutto and contributors

    Leela Zero is free software: you can redistribute it and/or modify
    it under the terms of the GNU General Public License as published by
    the Free Software Foundation, either version 3 of the License, or
    (at your option) any later version.

    Leela Zero is distributed in the hope that it will be useful,
    but WITHOUT ANY WARRANTY; without even the implied warranty of
    MERCHANTABILITY or FITNESS FOR A PARTICULAR PURPOSE.  See the
    GNU General Public License for more details.

    You should have received a copy of the GNU General Public License
    along with Leela Zero.  If not, see <http://www.gnu.org/licenses/>.
*/

#include "config.h"
#include "UCTSearch.h"

#include <cassert>
#include <cmath>
#include <cstddef>
#include <limits>
#include <memory>
#include <type_traits>

#include "FastBoard.h"
#include "FastState.h"
#include "FullBoard.h"
#include "GTP.h"
#include "GameState.h"
#include "TimeControl.h"
#include "Timing.h"
#include "Training.h"
#include "Utils.h"

using namespace Utils;

<<<<<<< HEAD
// TODO: REWRITE ALL MY ADDITIONS TO BE CLEANER, AND SEPARATE INTO INDIVIDUAL FEATURE COMMITS

int last_update2 = 0;
int last_update3 = 0;
int last_update4 = 0;
int playouts2 = 0;
int playouts_stop = 0;
int playouts3 = 0;
int playouts_stop3 = 0;
int playout_rate_average = 1000;
int my_accumulated_improved_playout_rate = 1;
int average_counter = 0;
int min_required_visits2 = 0;
int added_time = 0;
bool pondering_now = false;
=======
constexpr int UCTSearch::UNLIMITED_PLAYOUTS;
>>>>>>> b468adbe

UCTSearch::UCTSearch(GameState& g)
    : m_rootstate(g) {
    set_playout_limit(cfg_max_playouts);
    set_visit_limit(cfg_max_visits);
    m_root = std::make_unique<UCTNode>(FastBoard::PASS, 0.0f);
}

bool UCTSearch::advance_to_new_rootstate() {
    if (!m_root || !m_last_rootstate) {
        // No current state
        return false;
    }

    if (m_rootstate.get_komi() != m_last_rootstate->get_komi()) {
        return false;
    }

    auto depth =
        int(m_rootstate.get_movenum() - m_last_rootstate->get_movenum());

    if (depth < 0) {
        return false;
    }


    auto test = std::make_unique<GameState>(m_rootstate);
    for (auto i = 0; i < depth; i++) {
        test->undo_move();
    }

    if (m_last_rootstate->board.get_hash() != test->board.get_hash()) {
        // m_rootstate and m_last_rootstate don't match
        return false;
    }

    // Make sure that the nodes we destroyed the previous move are
    // in fact destroyed.
    while (!m_delete_futures.empty()) {
        m_delete_futures.front().wait_all();
        m_delete_futures.pop_front();
    }

    // Try to replay moves advancing m_root
    for (auto i = 0; i < depth; i++) {
        ThreadGroup tg(thread_pool);

        test->forward_move();
        const auto move = test->get_last_move();

        auto oldroot = std::move(m_root);
        m_root = oldroot->find_child(move);

        // Lazy tree destruction.  Instead of calling the destructor of the
        // old root node on the main thread, send the old root to a separate
        // thread and destroy it from the child thread.  This will save a
        // bit of time when dealing with large trees.
        auto p = oldroot.release();
        tg.add_task([p]() { delete p; });
        m_delete_futures.push_back(std::move(tg));

        if (!m_root) {
            // Tree hasn't been expanded this far
            return false;
        }
        m_last_rootstate->play_move(move);
    }

    assert(m_rootstate.get_movenum() == m_last_rootstate->get_movenum());

    if (m_last_rootstate->board.get_hash() != test->board.get_hash()) {
        // Can happen if user plays multiple moves in a row by same player
        return false;
    }

    return true;
}

void UCTSearch::update_root() {
    // Definition of m_playouts is playouts per search call.
    // So reset this count now.
    m_playouts = 0;
	last_update2 = 0;
	last_update3 = 0;
	playouts2 = 0;
	playouts_stop = 0;
	int playouts3 = 0;
	int playouts_stop3 = 0;
	added_time = 0;
	cfg_fpu_reduction = 0.25;
	cfg_puct = 0.8;

//#ifndef NDEBUG
    auto start_nodes = m_root->count_nodes();
//#endif

    if (!advance_to_new_rootstate() || !m_root) {
        m_root = std::make_unique<UCTNode>(FastBoard::PASS, 0.0f);
    }
    // Clear last_rootstate to prevent accidental use.
    m_last_rootstate.reset(nullptr);

    // Check how big our search tree (reused or new) is.
    m_nodes = m_root->count_nodes();

//#ifndef NDEBUG
    if (m_nodes > 0) {
        myprintf("updated root, %d -> %d nodes (%.1f%% reused)\n",
            start_nodes, m_nodes.load(), 100.0 * m_nodes.load() / start_nodes);
    }
//#endif
}

float UCTSearch::get_min_psa_ratio() const {
    const auto mem_full = m_nodes / static_cast<float>(MAX_TREE_SIZE);
    // If we are halfway through our memory budget, start trimming
    // moves with very low policy priors.
    if (mem_full > 0.5f) {
        // Memory is almost exhausted, trim more aggressively.
        if (mem_full > 0.95f) {
            return 0.01f;
        }
        return 0.001f;
    }
    return 0.0f;
}

SearchResult UCTSearch::play_simulation(GameState & currstate,
                                        UCTNode* const node) {
    const auto color = currstate.get_to_move();
	const auto movenum = m_rootstate.get_movenum();
    auto result = SearchResult{};

    node->virtual_loss();

<<<<<<< HEAD
	if (!node->has_children()) {
		if (currstate.get_passes() >= 2) {
			auto score = currstate.final_score();
			result = SearchResult::from_score(score);
		}
		// TODO: IF "ROOT NODE" IS TRUE (code here) ----> node == m_root.get() <---- AND NOT "NODE->HAS CHILDREN" THEN GET AN EVAL.
		// TODO: AND THEN REMOVE THE UCTNODE CODE THAT GETS 1 VISIT PER ROOT NODE, AND SEE IF IT STILL GETS 1 PER EACH!
		// TODO: ALSO CHANGE TABLE OUTPUT TO 500 500 AGAIN.
		else if (m_nodes < MAX_TREE_SIZE) {
			float eval;
			auto success = node->create_children(m_nodes, currstate, eval);
			if (success) {
				result = SearchResult::from_eval(eval);
			}
		}
	}

	//if (node == m_root.get() && node->get_visits() < 10 && !result.valid()) {
	//		auto next = node->uct_select_child(color, node == m_root.get(), movenum, pondering_now);

	//	if (next != nullptr) {
	//		auto move = next->get_move();

	//		currstate.play_move(move);
	//		if (move != FastBoard::PASS && currstate.superko()) {
	//			next->invalidate();
	//		}
	//		else {
	//			result = play_simulation(currstate, next);
	//		}
	//	}
	//}

    if (node->has_children() && !result.valid()) {
		auto next = node->uct_select_child(color, node == m_root.get(), movenum, pondering_now, static_cast<int>(m_playouts));

        if (next != nullptr) {
            auto move = next->get_move();

            currstate.play_move(move);
            if (move != FastBoard::PASS && currstate.superko()) {
                next->invalidate();
            } else {
                result = play_simulation(currstate, next);
            }
=======
    if (node->expandable()) {
        if (currstate.get_passes() >= 2) {
            auto score = currstate.final_score();
            result = SearchResult::from_score(score);
        } else if (m_nodes < MAX_TREE_SIZE) {
            float eval;
            const auto had_children = node->has_children();
            const auto success =
                node->create_children(m_nodes, currstate, eval,
                                      get_min_psa_ratio());
            if (!had_children && success) {
                result = SearchResult::from_eval(eval);
            }
        }
    }

    if (node->has_children() && !result.valid()) {
        auto next = node->uct_select_child(color, node == m_root.get());
        auto move = next->get_move();

        currstate.play_move(move);
        if (move != FastBoard::PASS && currstate.superko()) {
            next->invalidate();
        } else {
            result = play_simulation(currstate, next);
>>>>>>> b468adbe
        }
    }

    if (result.valid()) {
        node->update(result.eval());
    }
    node->virtual_loss_undo();

    return result;
}

void UCTSearch::dump_stats(FastState & state, UCTNode & parent, int list_min, int list_max, bool tree_stats_bool) {
    if (cfg_quiet || !parent.has_children()) {
        return;
    }

    const int color = state.get_to_move();

    // sort children, put best move on top
    //parent.sort_children_reverse(color);
	parent.sort_children(color);

    if (parent.get_first_child()->first_visit()) {
        return;
    }

	if (list_min >= 4) {
		myprintf("========================================================\n");
		myprintf("==================== SEARCH RESULTS ====================\n");
	}
    int movecount = 0;
	int list_counter = 0;
    for (const auto& node : parent.get_children()) {
        // Always display at least two moves. In the case there is
        // only one move searched the user could get an idea why.
        //if (++movecount > 2 && !node->get_visits()) break;

		/////////////////how to string pad:
		//std::string move = "123";
		//move.insert(move.begin(), paddedLength - move.size(), ' ');

        std::string move = state.move_to_text(node->get_move());
        FastState tmpstate = state;
        tmpstate.play_move(node->get_move());
        std::string pv = move + " " + get_pv(tmpstate, *node);
		if (list_counter < list_max) {
			if (node->get_visits() >= 20 || list_counter < list_min) {
				myprintf("%4s -> %6d (V: %5.2f%%) (N: %5.2f%%) PV: %s\n",
					move.c_str(),
					node->get_visits(),
					node->get_visits() ? node->get_eval(color)*100.0f : 0.0f,
					node->get_score() * 100.0f,
					pv.c_str());
			}
		}
		list_counter = (list_counter + 1);
    }
	if (tree_stats_bool == true) {
		tree_stats(parent);
	}
}

void tree_stats_helper(const UCTNode& node, size_t depth,
                       size_t& nodes, size_t& non_leaf_nodes,
                       size_t& depth_sum, size_t& max_depth,
                       size_t& children_count) {
    nodes += 1;
    non_leaf_nodes += node.get_visits() > 1;
    depth_sum += depth;
    if (depth > max_depth) max_depth = depth;

    for (const auto& child : node.get_children()) {
        if (child.get_visits() > 0) {
            children_count += 1;
            tree_stats_helper(*(child.get()), depth+1,
                              nodes, non_leaf_nodes, depth_sum,
                              max_depth, children_count);
        } else {
            nodes += 1;
            depth_sum += depth+1;
            if (depth+1 > max_depth) max_depth = depth+1;
        }
    }
}

void UCTSearch::tree_stats(const UCTNode& node) {
    size_t nodes = 0;
    size_t non_leaf_nodes = 0;
    size_t depth_sum = 0;
    size_t max_depth = 0;
    size_t children_count = 0;
    tree_stats_helper(node, 0,
                      nodes, non_leaf_nodes, depth_sum,
                      max_depth, children_count);

    if (nodes > 0) {
        myprintf("%.1f average depth, %d max depth\n",
                 (1.0f*depth_sum) / nodes, max_depth);
        //myprintf("%d non leaf nodes, %.2f average children\n", non_leaf_nodes, (1.0f*children_count) / non_leaf_nodes);
    }
}

bool UCTSearch::should_resign(passflag_t passflag, float bestscore) {
    if (passflag & UCTSearch::NORESIGN) {
        // resign not allowed
        return false;
    }

    if (cfg_resignpct == 0) {
        // resign not allowed
        return false;
    }

    const size_t board_squares = m_rootstate.board.get_boardsize()
                               * m_rootstate.board.get_boardsize();
    const auto move_threshold = board_squares / 4;
    const auto movenum = m_rootstate.get_movenum();
    if (movenum <= move_threshold) {
        // too early in game to resign
        return false;
    }

    const auto color = m_rootstate.board.get_to_move();

    const auto is_default_cfg_resign = cfg_resignpct < 0;
    const auto resign_threshold =
        0.01f * (is_default_cfg_resign ? 10 : cfg_resignpct);
    if (bestscore > resign_threshold) {
        // eval > cfg_resign
        return false;
    }

    if ((m_rootstate.get_handicap() > 0)
            && (color == FastBoard::WHITE)
            && is_default_cfg_resign) {
        const auto handicap_resign_threshold =
            resign_threshold / (1 + m_rootstate.get_handicap());

        // Blend the thresholds for the first ~215 moves.
        auto blend_ratio = std::min(1.0f, movenum / (0.6f * board_squares));
        auto blended_resign_threshold = blend_ratio * resign_threshold
            + (1 - blend_ratio) * handicap_resign_threshold;
        if (bestscore > blended_resign_threshold) {
            // Allow lower eval for white in handicap games
            // where opp may fumble.
            return false;
        }
    }

    return true;
}

int UCTSearch::get_best_move(passflag_t passflag) {
    int color = m_rootstate.board.get_to_move();

    // Make sure best is first
    m_root->sort_children(color);

    // Check whether to randomize the best move proportional
    // to the playout counts, early game only.
    auto movenum = int(m_rootstate.get_movenum());
    if (movenum < cfg_random_cnt) {
        m_root->randomize_first_proportionally();
    }

    auto first_child = m_root->get_first_child();
    assert(first_child != nullptr);

    auto bestmove = first_child->get_move();
    auto bestscore = first_child->get_eval(color);

    // do we want to fiddle with the best move because of the rule set?
    if (passflag & UCTSearch::NOPASS) {
        // were we going to pass?
        if (bestmove == FastBoard::PASS) {
            UCTNode * nopass = m_root->get_nopass_child(m_rootstate);

            if (nopass != nullptr) {
                myprintf("Preferring not to pass.\n");
                bestmove = nopass->get_move();
                if (nopass->first_visit()) {
                    bestscore = 1.0f;
                } else {
                    bestscore = nopass->get_eval(color);
                }
            } else {
                myprintf("Pass is the only acceptable move.\n");
            }
        }
    } else {
        if (!cfg_dumbpass && bestmove == FastBoard::PASS) {
            // Either by forcing or coincidence passing is
            // on top...check whether passing loses instantly
            // do full count including dead stones.
            // In a reinforcement learning setup, it is possible for the
            // network to learn that, after passing in the tree, the two last
            // positions are identical, and this means the position is only won
            // if there are no dead stones in our own territory (because we use
            // Trump-Taylor scoring there). So strictly speaking, the next
            // heuristic isn't required for a pure RL network, and we have
            // a commandline option to disable the behavior during learning.
            // On the other hand, with a supervised learning setup, we fully
            // expect that the engine will pass out anything that looks like
            // a finished game even with dead stones on the board (because the
            // training games were using scoring with dead stone removal).
            // So in order to play games with a SL network, we need this
            // heuristic so the engine can "clean up" the board. It will still
            // only clean up the bare necessity to win. For full dead stone
            // removal, kgs-genmove_cleanup and the NOPASS mode must be used.
            float score = m_rootstate.final_score();
            // Do we lose by passing?
            if ((score > 0.0f && color == FastBoard::WHITE)
                ||
                (score < 0.0f && color == FastBoard::BLACK)) {
                myprintf("Passing loses :-(\n");
                // Find a valid non-pass move.
                UCTNode * nopass = m_root->get_nopass_child(m_rootstate);
                if (nopass != nullptr) {
                    myprintf("Avoiding pass because it loses.\n");
                    bestmove = nopass->get_move();
                    if (nopass->first_visit()) {
                        bestscore = 1.0f;
                    } else {
                        bestscore = nopass->get_eval(color);
                    }
                } else {
                    myprintf("No alternative to passing.\n");
                }
            } else {
                myprintf("Passing wins :-)\n");
            }
        } else if (!cfg_dumbpass
                   && m_rootstate.get_last_move() == FastBoard::PASS) {
            // Opponents last move was passing.
            // We didn't consider passing. Should we have and
            // end the game immediately?
            float score = m_rootstate.final_score();
            // do we lose by passing?
            if ((score > 0.0f && color == FastBoard::WHITE)
                ||
                (score < 0.0f && color == FastBoard::BLACK)) {
                myprintf("Passing loses, I'll play on.\n");
            } else {
                myprintf("Passing wins, I'll pass out.\n");
                bestmove = FastBoard::PASS;
            }
        }
    }

    // if we aren't passing, should we consider resigning?
    if (bestmove != FastBoard::PASS) {
        if (should_resign(passflag, bestscore)) {
            myprintf("Eval (%.2f%%) looks bad. Resigning.\n",
                     100.0f * bestscore);
            bestmove = FastBoard::RESIGN;
        }
    }
	myprintf("Move %d\n", movenum);
    return bestmove;
}

std::string UCTSearch::get_pv(FastState & state, UCTNode& parent) {
    if (!parent.has_children()) {
        return std::string();
    }

    auto& best_child = parent.get_best_root_child(state.get_to_move());
    if (best_child.first_visit()) {
        return std::string();
    }
    auto best_move = best_child.get_move();
    auto res = state.move_to_text(best_move);

    state.play_move(best_move);

    auto next = get_pv(state, best_child);
    if (!next.empty()) {
        res.append(" ").append(next);
    }
    return res;
}

void UCTSearch::dump_analysis(int playouts) {
    if (cfg_quiet) {
        return;
    }

    FastState tempstate = m_rootstate;
    int color = tempstate.board.get_to_move();

    std::string pvstring = get_pv(tempstate, *m_root);
    float winrate = 100.0f * m_root->get_eval(color);
    myprintf("Playouts: %d, Win: %5.2f%%, PV: %s\n",
             playouts, winrate, pvstring.c_str());
}

bool UCTSearch::is_running() const {
    return m_run && m_nodes < MAX_TREE_SIZE;
}

<<<<<<< HEAD
int UCTSearch::est_playouts_left(int elapsed_centis, int time_for_move, int playouts) const
//{
//    auto playouts = m_playouts.load();
//    const auto playouts_left = std::min(m_maxplayouts - playouts,
//                                        m_maxvisits - m_root->get_visits());
//
//    // Wait for at least 1 second and 1000 playouts
//    // so we get a reliable playout_rate.
//	if (elapsed_centis < 300 && playouts < 3000) {
//        return playouts_left;
//    }
//    const auto playout_rate = 1.0f * playouts / elapsed_centis;
//	if (playout_rate > 10000) {
//		const auto playout_rate = 2000;
//	}
//    const auto time_left = time_for_move - elapsed_centis;
//    return std::min(playouts_left, static_cast<int>(std::ceil(playout_rate * time_left)));
//}


{
	auto playouts_calc = m_playouts.load();
	const auto playouts_left = std::min(m_maxplayouts - playouts_calc,
		m_maxvisits - m_root->get_visits());



	playouts_stop3 = playouts;

	// check every 1 second whether playout_rate has dropped under 10000 playouts/sec
	if (elapsed_centis > 50 && playouts_stop3 > 1000) {
		if (elapsed_centis - last_update3 >= 100) { // run once every 1 second
			playouts_stop3 = playouts;
			if (playouts3 >= playouts_stop3) {
				playouts3 = 0;
			}
			auto playout_rate = (playouts_stop3 - playouts3); // EVEN BETTER playout_rate calc
																  //myprintf("\n     %d playouts_stop\n", playouts_stop);
																  //myprintf("\n     %d elapsed_centis - last_update3\n", (elapsed_centis - last_update3));
																  //myprintf("\n     %d playouts2\n", playouts2);
			last_update3 = elapsed_centis;
			last_update3 = (last_update3 - (last_update3 % 100));
			if (playout_rate >= 10000 || playout_rate <= 100) { // if playout_rate is >= 10000 or <= 100, then set "est_playouts_left" function to (5 * m_maxplayouts) and recalc 1 second later
				playouts3 = playouts_stop3;
				const auto time_left2 = ((time_for_move + added_time) - elapsed_centis);
				//myprintf("\n%d playout_rate\n", static_cast<int>(playout_rate));
				//myprintf("\n%d time_for_move\n", static_cast<int>(time_for_move));
				//myprintf("\n%d elapsed_centis\n", static_cast<int>(elapsed_centis));
				//myprintf("\n%d time_left2\n", static_cast<int>(time_left2));
				//myprintf("\n%d playout_rate * time_left\n", static_cast<int>(std::ceil(playout_rate * time_left2)));
				const auto playout_rate_original_calc = 1.0f * playouts3 / elapsed_centis;
				//myprintf("\n%d playout_rate_original_calc * time_left\n", static_cast<int>(std::ceil(playout_rate_original_calc * time_left2)));
				const auto my_improved_playout_rate = 1.0f * playout_rate; // / (elapsed_centis - last_update3);
				//myprintf("\n%d my_improved_playout_rate * time_left / 100 \n", static_cast<int>(std::ceil((playout_rate * time_left2) / 100)));
				//myprintf("\nover 10k RETURNED %d est_playouts_left\n", static_cast<int>(5 * m_maxplayouts));
				return (5 * m_maxplayouts); // set this "est_playouts_left" function to return the max ponderable playouts
			}
			else if (playout_rate > 100 && playout_rate < 10000) {
				playouts3 = playouts_stop3;
				const auto time_left2 = ((time_for_move + added_time) - elapsed_centis);
				//myprintf("\n%d playout_rate\n", static_cast<int>(playout_rate));
				//myprintf("\n%d time_for_move\n", static_cast<int>(time_for_move));
				//myprintf("\n%d elapsed_centis\n", static_cast<int>(elapsed_centis));
				//myprintf("\n%d time_left2\n", static_cast<int>(time_left2));
				//myprintf("\n%d playout_rate * time_left\n", static_cast<int>(std::ceil(playout_rate * time_left2)));
				//const auto playout_rate_original_calc = 1.0f * playouts3 / elapsed_centis;
				//myprintf("\n%d playout_rate_original_calc * time_left\n", static_cast<int>(std::ceil(playout_rate_original_calc * time_left2)));
				//const auto my_improved_playout_rate = 1.0f * playout_rate; // / (elapsed_centis - last_update3);
				//auto my_improved_playout_rate = static_cast<int>(std::ceil((playout_rate * time_left2) / 100));
				//myprintf("\n%d my_improved_playout_rate\n", my_improved_playout_rate);

				average_counter = average_counter + 1;

				//myprintf("\n%d average_counter\n", average_counter);
				//if ((my_accumulated_improved_playout_rate / average_counter) <= (2 * playout_rate)) {
				//	my_accumulated_improved_playout_rate = (my_accumulated_improved_playout_rate + (0.75 * playout_rate));
				//	myprintf("\nStatement 1\n");
				//}
				//else if ((my_accumulated_improved_playout_rate / average_counter) >= (2 * playout_rate)) {
				//	my_accumulated_improved_playout_rate = (my_accumulated_improved_playout_rate + (1.33 * playout_rate));
				//	myprintf("\nStatement 2\n");
				//}
				//else {
				//	my_accumulated_improved_playout_rate = (my_accumulated_improved_playout_rate + playout_rate);
				//	myprintf("\nStatement 3\n");
				//}
				if (playout_rate >= 4 * playout_rate_average) {
					my_accumulated_improved_playout_rate = (my_accumulated_improved_playout_rate + (playout_rate / ((playout_rate / playout_rate_average) - 2)));
				}
				else {
					my_accumulated_improved_playout_rate = (my_accumulated_improved_playout_rate + playout_rate);
				}
				//myprintf("\n%d my_accumulated_improved_playout_rate\n", my_accumulated_improved_playout_rate);
				playout_rate_average = ((my_accumulated_improved_playout_rate) / average_counter);
				auto est_playouts_left_value = std::min(playouts_left, static_cast<int>(std::ceil((playout_rate_average * time_left2) / 100)));
				auto est_time_remaining_now = ((1.0f * est_playouts_left_value) / (1.0f * playout_rate_average));
				myprintf("\n%d/s average -> (%.1fs estimated time left)\n", playout_rate_average, est_time_remaining_now);
				if (average_counter >= 60) {
					average_counter = (average_counter - (0.25 * average_counter));
					my_accumulated_improved_playout_rate = (my_accumulated_improved_playout_rate - (0.25 * my_accumulated_improved_playout_rate));
				}
				//myprintf("\n%d playout_rate_average * time_left / 100 \n", static_cast<int>(std::ceil((playout_rate_average * time_left2) / 100)));
				//myprintf("\nunder 10k RETURNED %d est_playouts_left\n", std::min(playouts_left, static_cast<int>(std::ceil((playout_rate_average * time_left2) / 100))));
				//if (playout_rate_average % 10) {
				//	my_accumulated_improved_playout_rate = static_cast<int>(my_accumulated_improved_playout_rate * 0.9);
				//	playout_rate_average = static_cast<int>(playout_rate_average * 0.9);
				//}
				//return std::min(playouts_left, static_cast<int>(std::ceil((playout_rate_average * time_left2) / 100)));
				return est_playouts_left_value;
			}
		}
	}
	else {
		return (5 * m_maxplayouts);
	}
}









size_t UCTSearch::prune_noncontenders(int elapsed_centis, int time_for_move, int original_time_for_move) {
	auto Nfirst = 1;
	auto Nfirst_eval = 0.01f;
	auto Nfirst_score = 0.01f;
	//auto Nfirst_eval_old = 0.01f;
	//auto Nfirst_score_old = 0.01f;
	auto Nsecond = 1;
	auto Nsecond_eval = 0.01f;
	auto Nsecond_score = 0.01f;
	//auto Nsecond_eval_old = 0.01f;
	//auto Nsecond_score_old = 0.01f;
	auto est_playouts_left2 = 0;
	auto est_playouts_left3 = 0;
	auto min_required_visits = 0;
	auto min_required_visits2 = 0;
	int color = m_rootstate.board.get_to_move();

	for (const auto& node : m_root->get_children()) {
		if (node->valid()) {
			Nfirst = std::max(Nfirst, node->get_visits());
			//Nfirst_eval = std::max((Nfirst_eval * 1.00f), (node->get_visits() ? node->get_eval(color)*100.0f : 0.01f));
			if (node->valid() && node->get_visits() == Nfirst) {
				Nfirst_eval = std::max((Nfirst_eval * 1.00f), (node->get_visits() ? node->get_eval(color)*100.0f : 0.01f));
				Nfirst_score = std::max((Nfirst_score * 1.00f), (node->get_visits() ? node->get_score()*100.0f : 0.01f));
			}
		}
	}
	////node->get_score() * 100.0f
	for (const auto& node : m_root->get_children()) {
		if (node->valid() && node->get_visits() < Nfirst) {
			Nsecond = std::max(Nsecond, node->get_visits());
			if (node->valid() && node->get_visits() == Nsecond) {
				Nsecond_eval = std::max((Nsecond_eval * 1.00f), (node->get_visits() ? node->get_eval(color)*100.0f : 0.01f));
				Nsecond_score = std::max((Nsecond_score * 1.00f), (node->get_visits() ? node->get_score()*100.0f : 0.01f));
			}
		}
    }
	est_playouts_left2 = est_playouts_left(elapsed_centis, time_for_move, static_cast<int>(m_playouts));
    min_required_visits = (((3 * Nfirst) + Nsecond) / 4) - est_playouts_left2;
	if (elapsed_centis > 100 && est_playouts_left3 != est_playouts_left2) {
		//myprintf("\n%d min_required_visits\n", static_cast<int>(min_required_visits));
		//myprintf("\n%d Nfirst\n", static_cast<int>(Nfirst));
		//myprintf("\n%d Nsecond\n", static_cast<int>(Nsecond));
		auto Nfirst_Nsecond_ratio = (1.0f * (1.0f * (Nfirst)) / (1.0f * (Nsecond)));
		auto Nfirst_eval_Nsecond_eval_ratio = (1.0f * (1.0f * (Nfirst_eval)) / (1.0f * (Nsecond_eval)));
		auto Nfirst_score_Nsecond_score_ratio = (1.0f * (1.0f * (Nfirst_score)) / (1.0f * (Nsecond_score)));
		myprintf("\nVISIT RATIO: %6.1f -> (%d / %d) -> Nfirst / Nsecond\n", (1.0f * Nfirst_Nsecond_ratio), Nfirst, Nsecond);
		myprintf("\nVALUE RATIO:   %6.2f -> (%5.2f%% / %5.2f%%) -> Nfirst_eval / Nsecond_eval\n", (1.0f * Nfirst_eval_Nsecond_eval_ratio), (1.0f * (Nfirst_eval)), (1.0f * (Nsecond_eval)));
		myprintf("\nPOLICY RATIO:  %6.2f -> (%5.2f%% / %5.2f%%) -> Nfirst_score / Nsecond_score\n", (1.0f * Nfirst_score_Nsecond_score_ratio), (1.0f * (Nfirst_score)), (1.0f * (Nsecond_score)));
		//myprintf("\n%d est_playouts_left\n", (1 - static_cast<int>(est_playouts_left2)));
		//myprintf("\n%d playout_rate_average\n", playout_rate_average);
		//myprintf("\n%.1fs left\n", (1.0f * (1.0f * (min_required_visits)) / (1.0f * (playout_rate_average))));
		//myprintf("\n%.1fs time_for_move\n", ((1.0f * (time_for_move)) / 100));
		//myprintf("\n%.1fs remaining\n", ((1.0f * (time_for_move - elapsed_centis)) / 100));

		//int color = m_rootstate.board.get_to_move();
		//auto bestscore = first_child->get_eval(color);
		
		const auto movenum = m_rootstate.get_movenum();
		
		//if (0.99 <= Nfirst_eval_Nsecond_eval_ratio && 1.01 >= Nfirst_eval_Nsecond_eval_ratio && static_cast<int>(m_playouts) > 5000) {
		

		//////////// UNCOMMENT THE BELOW BLOCK LATER IF I NEED QUICKER MOVES IN EARLY FUSEKI
		/*   if (0.99 <= Nfirst_eval_Nsecond_eval_ratio && 1.01 >= Nfirst_eval_Nsecond_eval_ratio && movenum <= 19 && static_cast<int>(m_playouts) > 5000) {
			added_time = (added_time - 300);
			//myprintf("\n%6.2f -> (%5.2f%% / %5.2f%%) -> Nfirst_eval / Nsecond_eval\n", (1.0f * Nfirst_eval_Nsecond_eval_ratio), (1.0f * (Nfirst_eval)), (1.0f * (Nsecond_eval)));			
		}

		*/

		if (Nfirst_eval < 40.0 && (added_time + time_for_move + 300) <= original_time_for_move) {
			added_time = (added_time + 300);
		}
		if (1.05 <= Nfirst_eval_Nsecond_eval_ratio && Nfirst_Nsecond_ratio > 100 && static_cast<int>(Nfirst) > 5000) {
			added_time = (added_time - 300);
		}
		if (Nfirst_Nsecond_ratio < 3 && (added_time + time_for_move + 150) <= original_time_for_move) {
			added_time = (added_time + 150);
			//myprintf("\n%.1fs + %.1fs now remaining\n", ((1.0f * (time_for_move - elapsed_centis)) / 100), ((1.0f * added_time) / 100));
			//myprintf("\n%.1fs total added_time\n", ((1.0f * added_time) / 100));
		}
		if (Nfirst_Nsecond_ratio > 5 && (added_time > 0) && (added_time + time_for_move) <= original_time_for_move) {
			added_time = (added_time - 75);
			//myprintf("\n%.1fs + %.1fs now remaining\n", ((1.0f * (time_for_move - elapsed_centis)) / 100), ((1.0f * added_time) / 100));
			//myprintf("\n%.1fs total added_time\n", ((1.0f * added_time) / 100));
		}
		
		//////////////////IF SCOREFIRST > SCORESECOND THEN DECREASE PUCT







		
		/* if (Nfirst_score_Nsecond_score_ratio)

		if (Nfirst_Nsecond_ratio >= 5) {
			cfg_puct = cfg_puct + 0.10;
			if (cfg_puct > 1.5) {
				cfg_puct = 1.5;
			}
		}
		else if (Nfirst_Nsecond_ratio <= 2) {
			cfg_puct = cfg_puct - 0.10;
			if (cfg_puct < 0.20) {
				cfg_puct = 0.20;
			}
		}
		else if ((2 < Nfirst_Nsecond_ratio && Nfirst_Nsecond_ratio < 5)) {
			cfg_puct = (0.8 + (3 * cfg_puct) / 4);
		}
		else {
			cfg_puct = 0.80;
		}
		if (Nfirst_eval_Nsecond_eval_ratio < 1 && static_cast<int>(m_playouts) > 5000) {
			added_time = (added_time + 150);
			cfg_puct = cfg_puct - 0.10;
			if (cfg_puct < 0.20) {
				cfg_puct = 0.20;
			}
		} */








		//if (cfg_fpu_reduction < 0 && static_cast<int>(m_playouts) > 1000) {
		//	cfg_fpu_reduction = (cfg_fpu_reduction / 2) + 1;
		//}

		//if (cfg_fpu_reduction < 0.50 && static_cast<int>(m_playouts) > 1000 && movenum < 20) {
		//	cfg_fpu_reduction = cfg_fpu_reduction + 0.05;
		//}
		//if (cfg_fpu_reduction > 0.50 && movenum < 20) {
		//	cfg_fpu_reduction = 0.50;
		//}

		//added_time = 0;

		//if (Nfirst_eval_Nsecond_eval_ratio < 1 && static_cast<int>(m_playouts) > 5000) {
		//	added_time = (added_time + 300);
		//	cfg_fpu_reduction = cfg_fpu_reduction + 0.10;
		//	if (cfg_fpu_reduction > 0.50) {
		//		cfg_fpu_reduction = 0.50;
		//	}
		//}
		//if (Nfirst_eval_Nsecond_eval_ratio >= 1.01 && static_cast<int>(m_playouts) > 5000) {
		//	cfg_fpu_reduction = 0.25;
		//	if (cfg_fpu_reduction < 0.05) {
		//		cfg_fpu_reduction = 0.05;
		//	}
		//}
		myprintf("\n%.1fs time pool remaining -> (%.1fs added) -> %4.1f/s max time per move\n", (((1.0f * (time_for_move - elapsed_centis)) / 100) + ((1.0f * added_time) / 100)), ((1.0f * added_time) / 100), ((1.0f * original_time_for_move) / 100));
		est_playouts_left3 = est_playouts_left2;
	}
=======
int UCTSearch::est_playouts_left(int elapsed_centis, int time_for_move) const {
    auto playouts = m_playouts.load();
    const auto playouts_left =
        std::max(0, std::min(m_maxplayouts - playouts,
                             m_maxvisits - m_root->get_visits()));

    // Wait for at least 1 second and 100 playouts
    // so we get a reliable playout_rate.
    if (elapsed_centis < 100 || playouts < 100) {
        return playouts_left;
    }
    const auto playout_rate = 1.0f * playouts / elapsed_centis;
    const auto time_left = std::max(0, time_for_move - elapsed_centis);
    return std::min(playouts_left,
                    static_cast<int>(std::ceil(playout_rate * time_left)));
}

size_t UCTSearch::prune_noncontenders(int elapsed_centis, int time_for_move) {
    auto Nfirst = 0;
    // There are no cases where the root's children vector gets modified
    // during a multithreaded search, so it is safe to walk it here without
    // taking the (root) node lock.
    for (const auto& node : m_root->get_children()) {
        if (node->valid()) {
            Nfirst = std::max(Nfirst, node->get_visits());
        }
    }
    const auto min_required_visits =
        Nfirst - est_playouts_left(elapsed_centis, time_for_move);
>>>>>>> b468adbe
    auto pruned_nodes = size_t{0};
    for (const auto& node : m_root->get_children()) {
        if (node->valid()) {
            const auto has_enough_visits =
                node->get_visits() >= min_required_visits;

            node->set_active(has_enough_visits);
            if (!has_enough_visits) {
                ++pruned_nodes;
            }
        }
    }

    assert(pruned_nodes < m_root->get_children().size());
    return pruned_nodes;
}

<<<<<<< HEAD
bool UCTSearch::stop_thinking(int elapsed_centis, int time_for_move, int playouts) const {
	//auto playouts = m_playouts.load();
	//const auto playouts_left = std::min(m_maxplayouts - playouts,
	//	m_maxvisits - m_root->get_visits());

	// Wait for at least 1 second and 1000 playouts
	// so we get a reliable playout_rate.
	//if (elapsed_centis < 100 || playouts < 1000) {
	//	return playouts_left;
	//}

	//Time start2;
	//int playout_rate_stop = playouts_stop - playouts2;
	playouts_stop = playouts;
	//Time elapsed2;
	//int elapsed_centis2 = Time::timediff_centis(start2, elapsed2);

	// check every 1 second whether playout_rate has dropped under 2000 playouts/sec
	if (elapsed_centis > 99 && playouts_stop > 2000) {
		if (elapsed_centis - last_update2 >= 100) { // run once every 1 second
			playouts_stop = playouts;
			// MOVED THIS UP //auto playouts = m_playouts.load(); // get up to date total playouts for this turn
			//const auto playout_rate = 1.0f * playouts / elapsed_centis; //calc playout_rate
			//const auto playout_rate_stop = ((playouts_stop - playouts2) * 100.0) / ((elapsed_centis - last_update2) + 1); // BETTER playout_rate calc
			auto playout_rate_stop = (playouts_stop - playouts2); // EVEN BETTER playout_rate calc
			//myprintf("\n%d playouts/sec for last 1 second\n", playout_rate_stop);
			//myprintf("\n     %d playouts_stop\n", playouts_stop);
			//myprintf("\n     %d elapsed_centis - last_update2\n", (elapsed_centis - last_update2));
			//myprintf("\n     %d playouts2\n", playouts2);
			last_update2 = elapsed_centis;
			if (playout_rate_stop >= 10000) {//if playout_rate more than 10000, then set playouts2 to playouts_stop and recalc 1 second later
				playouts2 = playouts_stop;
				return false;
			}
			else if (playout_rate_stop < 10000) {
				playouts2 = playouts_stop;
				return m_playouts >= m_maxplayouts
					|| m_root->get_visits() >= m_maxvisits
					|| elapsed_centis >= (time_for_move + added_time);
			}
		}
	}
	else {
		return false;
	}

//	const auto playout_rate2 = 0;
//	const auto playout_rate = 1.0f * playouts / elapsed_centis;
//	if (playout_rate > 2000) {
//		const auto playout_rate = 2000;
//	}
//	return m_playouts >= m_maxplayouts
//           || m_root->get_visits() >= m_maxvisits
//           || elapsed_centis >= time_for_move;
}

bool UCTSearch::stop_thinking_pondering(int elapsed_centis, int time_for_move, int playouts) const {
	return m_playouts >= 5 * m_maxplayouts
		|| m_root->get_visits() >= 5 * m_maxvisits;
=======
bool UCTSearch::have_alternate_moves(int elapsed_centis, int time_for_move) {
    if (cfg_timemanage == TimeManagement::OFF) {
        return true;
    }
    auto pruned = prune_noncontenders(elapsed_centis, time_for_move);
    if (pruned < m_root->get_children().size() - 1) {
        return true;
    }
    // If we cannot save up time anyway, use all of it. This
    // behavior can be overruled by setting "fast" time management,
    // which will cause Leela to quickly respond to obvious/forced moves.
    // That comes at the cost of some playing strength as she now cannot
    // think ahead about her next moves in the remaining time.
    auto my_color = m_rootstate.get_to_move();
    auto tc = m_rootstate.get_timecontrol();
    if (!tc.can_accumulate_time(my_color)
        || m_maxplayouts < UCTSearch::UNLIMITED_PLAYOUTS) {
        if (cfg_timemanage != TimeManagement::FAST) {
            return true;
        }
    }
    // In a timed search we will essentially always exit because
    // the remaining time is too short to let another move win, so
    // avoid spamming this message every move. We'll print it if we
    // save at least half a second.
    if (time_for_move - elapsed_centis > 50) {
        myprintf("%.1fs left, stopping early.\n",
                    (time_for_move - elapsed_centis) / 100.0f);
    }
    return false;
}

bool UCTSearch::stop_thinking(int elapsed_centis, int time_for_move) const {
    return m_playouts >= m_maxplayouts
           || m_root->get_visits() >= m_maxvisits
           || elapsed_centis >= time_for_move;
>>>>>>> b468adbe
}


void UCTWorker::operator()() {
    do {
        auto currstate = std::make_unique<GameState>(m_rootstate);
        auto result = m_search->play_simulation(*currstate, m_root);
        if (result.valid()) {
            m_search->increment_playouts();
        }
    } while (m_search->is_running());
}

void UCTSearch::increment_playouts() {
    m_playouts++;
}

int UCTSearch::think(int color, passflag_t passflag) {
    // Start counting time for us
    m_rootstate.start_clock(color);

    // set up timing info
    Time start;

    update_root();
    // set side to move
    m_rootstate.board.set_to_move(color);
<<<<<<< HEAD
	const auto movenum = m_rootstate.get_movenum();
	//if (movenum <= 19) {
	//	cfg_fpu_reduction = 0.25;
	//}
	//else {
	//	cfg_fpu_reduction = 0.25;
	//}
    // set up timing info
    Time start;

    m_rootstate.get_timecontrol().set_boardsize(m_rootstate.board.get_boardsize());
	auto original_time_for_move = m_rootstate.get_timecontrol().max_time_for_move(color);
    //auto time_for_move = m_rootstate.get_timecontrol().max_time_for_move(color);
	
	auto time_for_move = original_time_for_move;
	if (cfg_timemanage == TimeManagement::ON) {
		time_for_move = (original_time_for_move / 2);
	}
	else {
		time_for_move = original_time_for_move;
	}
=======

    m_rootstate.get_timecontrol().set_boardsize(
        m_rootstate.board.get_boardsize());
    auto time_for_move = m_rootstate.get_timecontrol().max_time_for_move(color, m_rootstate.get_movenum());
>>>>>>> b468adbe

    myprintf("Thinking at most %.1f seconds...\n", time_for_move/100.0f);

    // create a sorted list of legal moves (make sure we
    // play something legal and decent even in time trouble)
    m_root->prepare_root_node(color, m_nodes, m_rootstate);

    m_run = true;
    int cpus = cfg_num_threads;
    ThreadGroup tg(thread_pool);
    for (int i = 1; i < cpus; i++) {
        tg.add_task(UCTWorker(m_rootstate, this, m_root.get()));
    }

    bool keeprunning = true;
    int last_update = 0;
	int last_update4 = 0;
    do {
        auto currstate = std::make_unique<GameState>(m_rootstate);

        auto result = play_simulation(*currstate, m_root.get());
        if (result.valid()) {
            increment_playouts();
        }

        Time elapsed;
        int elapsed_centis = Time::timediff_centis(start, elapsed);

        // output some stats every few seconds
        // check if we should still search
        if (elapsed_centis - last_update > 99) {
            last_update = elapsed_centis;
            //dump_analysis(static_cast<int>(m_playouts));
			dump_stats(m_rootstate, *m_root, 2, 2, false);
			if (cfg_puct != 0.8 || cfg_fpu_reduction != 0.25) {
				myprintf("\nThinking... cfg_PUCT: %.2f -> cfg_FPU_reduction: %.2f\n", cfg_puct, cfg_fpu_reduction);
			}
			else {
				myprintf("Thinking...\n");
			}
        }
        keeprunning  = is_running();
<<<<<<< HEAD
		//if ((m_playouts * 100.0) / (elapsed_centis + 1) > 2000) {
		//	return test;
		//}
		Time elapsed4;
		int elapsed_centis4 = Time::timediff_centis(start, elapsed4);
        keeprunning &= !stop_thinking(elapsed_centis4, time_for_move, static_cast<int>(m_playouts));
        if (keeprunning && cfg_timemanage == TimeManagement::ON && elapsed_centis4 - last_update4 > 99) {
			last_update4 = elapsed_centis4;
			//myprintf("\n\n\nLAST_UPDATE4_WAS_CALLED.\n\n\n");
            if (prune_noncontenders(elapsed_centis4, time_for_move, original_time_for_move) == m_root->get_children().size() - 1) {
                myprintf("Stopped early:  %.1fs left\n", (((time_for_move + added_time) - elapsed_centis4)/100.0f));
                //myprintf("Stopping early.\n");
                keeprunning = false;
            }
        }
    } while(keeprunning);
=======
        keeprunning &= !stop_thinking(elapsed_centis, time_for_move);
        keeprunning &= have_alternate_moves(elapsed_centis, time_for_move);
    } while (keeprunning);

    // stop the search
    m_run = false;
    tg.wait_all();
>>>>>>> b468adbe

    // reactivate all pruned root children
    for (const auto& node : m_root->get_children()) {
        node->set_active(true);
    }

    m_rootstate.stop_clock(color);
    if (!m_root->has_children()) {
        return FastBoard::PASS;
    }

    // display search info
    myprintf("\n");
<<<<<<< HEAD

    dump_stats(m_rootstate, *m_root, 10, 50, true);
=======
    dump_stats(m_rootstate, *m_root);
>>>>>>> b468adbe
    Training::record(m_rootstate, *m_root);

    Time elapsed;
    int elapsed_centis = Time::timediff_centis(start, elapsed);
    if (elapsed_centis+1 > 0) {
        myprintf("%d visits, %d nodes, %d playouts, %.0f n/s\n\n",
                 m_root->get_visits(),
                 static_cast<int>(m_nodes),
                 static_cast<int>(m_playouts),
                 (m_playouts * 100.0) / (elapsed_centis+1));
    }
    int bestmove = get_best_move(passflag);

    // Copy the root state. Use to check for tree re-use in future calls.
    m_last_rootstate = std::make_unique<GameState>(m_rootstate);
    return bestmove;
}

void UCTSearch::ponder() {
	update_root();
	cfg_fpu_reduction = 0.25;
	cfg_puct = 0.8;
	Time start;
	pondering_now = true;

    m_root->prepare_root_node(m_rootstate.board.get_to_move(),
                              m_nodes, m_rootstate);

    m_run = true;
    ThreadGroup tg(thread_pool);
    for (int i = 1; i < cfg_num_threads; i++) {
        tg.add_task(UCTWorker(m_rootstate, this, m_root.get()));
    }
    auto keeprunning = true;
	int last_update = 0;
    do {
        auto currstate = std::make_unique<GameState>(m_rootstate);
        auto result = play_simulation(*currstate, m_root.get());
        if (result.valid()) {
            increment_playouts();
        }


		Time elapsed;
		int elapsed_centis = Time::timediff_centis(start, elapsed);

		// output some stats every few seconds
		// check if we should still search
		if (elapsed_centis - last_update > 99) {
			last_update = elapsed_centis;
			//dump_analysis(static_cast<int>(m_playouts));
			dump_stats(m_rootstate, *m_root, 2, 2, false);
			if (cfg_puct != 0.8 || cfg_fpu_reduction != 0.25) {
				myprintf("\nThinking... cfg_PUCT: %.2f -> cfg_FPU_reduction: %.2f\n", cfg_puct, cfg_fpu_reduction);
			}
			else {
				myprintf("\nThinking...");
			}
		}


        keeprunning  = is_running();
<<<<<<< HEAD
        keeprunning &= !stop_thinking_pondering(0, 1, static_cast<int>(m_playouts));
    } while(!Utils::input_pending() && keeprunning);
=======
        keeprunning &= !stop_thinking(0, 1);
    } while (!Utils::input_pending() && keeprunning);
>>>>>>> b468adbe

    // stop the search
    m_run = false;
    tg.wait_all();
<<<<<<< HEAD
	pondering_now = false;
=======

>>>>>>> b468adbe
    // display search info
    myprintf("\n");
    dump_stats(m_rootstate, *m_root, 10, 50, true);

    myprintf("\n%d visits, %d nodes\n\n", m_root->get_visits(), m_nodes.load());

    // Copy the root state. Use to check for tree re-use in future calls.
    m_last_rootstate = std::make_unique<GameState>(m_rootstate);
}

void UCTSearch::set_playout_limit(int playouts) {
    static_assert(std::is_convertible<decltype(playouts),
                                      decltype(m_maxplayouts)>::value,
                  "Inconsistent types for playout amount.");
    m_maxplayouts = std::min(playouts, UNLIMITED_PLAYOUTS);
}

void UCTSearch::set_visit_limit(int visits) {
    static_assert(std::is_convertible<decltype(visits),
                                      decltype(m_maxvisits)>::value,
                  "Inconsistent types for visits amount.");
    // Limit to type max / 2 to prevent overflow when multithreading.
    m_maxvisits = std::min(visits, UNLIMITED_PLAYOUTS);
}<|MERGE_RESOLUTION|>--- conflicted
+++ resolved
@@ -38,25 +38,7 @@
 
 using namespace Utils;
 
-<<<<<<< HEAD
-// TODO: REWRITE ALL MY ADDITIONS TO BE CLEANER, AND SEPARATE INTO INDIVIDUAL FEATURE COMMITS
-
-int last_update2 = 0;
-int last_update3 = 0;
-int last_update4 = 0;
-int playouts2 = 0;
-int playouts_stop = 0;
-int playouts3 = 0;
-int playouts_stop3 = 0;
-int playout_rate_average = 1000;
-int my_accumulated_improved_playout_rate = 1;
-int average_counter = 0;
-int min_required_visits2 = 0;
-int added_time = 0;
-bool pondering_now = false;
-=======
 constexpr int UCTSearch::UNLIMITED_PLAYOUTS;
->>>>>>> b468adbe
 
 UCTSearch::UCTSearch(GameState& g)
     : m_rootstate(g) {
@@ -139,19 +121,10 @@
     // Definition of m_playouts is playouts per search call.
     // So reset this count now.
     m_playouts = 0;
-	last_update2 = 0;
-	last_update3 = 0;
-	playouts2 = 0;
-	playouts_stop = 0;
-	int playouts3 = 0;
-	int playouts_stop3 = 0;
-	added_time = 0;
-	cfg_fpu_reduction = 0.25;
-	cfg_puct = 0.8;
-
-//#ifndef NDEBUG
+
+#ifndef NDEBUG
     auto start_nodes = m_root->count_nodes();
-//#endif
+#endif
 
     if (!advance_to_new_rootstate() || !m_root) {
         m_root = std::make_unique<UCTNode>(FastBoard::PASS, 0.0f);
@@ -162,12 +135,12 @@
     // Check how big our search tree (reused or new) is.
     m_nodes = m_root->count_nodes();
 
-//#ifndef NDEBUG
+#ifndef NDEBUG
     if (m_nodes > 0) {
-        myprintf("updated root, %d -> %d nodes (%.1f%% reused)\n",
+        myprintf("update_root, %d -> %d nodes (%.1f%% reused)\n",
             start_nodes, m_nodes.load(), 100.0 * m_nodes.load() / start_nodes);
     }
-//#endif
+#endif
 }
 
 float UCTSearch::get_min_psa_ratio() const {
@@ -192,7 +165,6 @@
 
     node->virtual_loss();
 
-<<<<<<< HEAD
 	if (!node->has_children()) {
 		if (currstate.get_passes() >= 2) {
 			auto score = currstate.final_score();
@@ -227,35 +199,6 @@
 	//}
 
     if (node->has_children() && !result.valid()) {
-		auto next = node->uct_select_child(color, node == m_root.get(), movenum, pondering_now, static_cast<int>(m_playouts));
-
-        if (next != nullptr) {
-            auto move = next->get_move();
-
-            currstate.play_move(move);
-            if (move != FastBoard::PASS && currstate.superko()) {
-                next->invalidate();
-            } else {
-                result = play_simulation(currstate, next);
-            }
-=======
-    if (node->expandable()) {
-        if (currstate.get_passes() >= 2) {
-            auto score = currstate.final_score();
-            result = SearchResult::from_score(score);
-        } else if (m_nodes < MAX_TREE_SIZE) {
-            float eval;
-            const auto had_children = node->has_children();
-            const auto success =
-                node->create_children(m_nodes, currstate, eval,
-                                      get_min_psa_ratio());
-            if (!had_children && success) {
-                result = SearchResult::from_eval(eval);
-            }
-        }
-    }
-
-    if (node->has_children() && !result.valid()) {
         auto next = node->uct_select_child(color, node == m_root.get());
         auto move = next->get_move();
 
@@ -264,7 +207,6 @@
             next->invalidate();
         } else {
             result = play_simulation(currstate, next);
->>>>>>> b468adbe
         }
     }
 
@@ -276,7 +218,7 @@
     return result;
 }
 
-void UCTSearch::dump_stats(FastState & state, UCTNode & parent, int list_min, int list_max, bool tree_stats_bool) {
+void UCTSearch::dump_stats(FastState & state, UCTNode & parent) {
     if (cfg_quiet || !parent.has_children()) {
         return;
     }
@@ -291,40 +233,25 @@
         return;
     }
 
-	if (list_min >= 4) {
-		myprintf("========================================================\n");
-		myprintf("==================== SEARCH RESULTS ====================\n");
-	}
     int movecount = 0;
-	int list_counter = 0;
     for (const auto& node : parent.get_children()) {
         // Always display at least two moves. In the case there is
         // only one move searched the user could get an idea why.
-        //if (++movecount > 2 && !node->get_visits()) break;
-
-		/////////////////how to string pad:
-		//std::string move = "123";
-		//move.insert(move.begin(), paddedLength - move.size(), ' ');
+        if (++movecount > 2 && !node->get_visits()) break;
 
         std::string move = state.move_to_text(node->get_move());
         FastState tmpstate = state;
         tmpstate.play_move(node->get_move());
         std::string pv = move + " " + get_pv(tmpstate, *node);
-		if (list_counter < list_max) {
-			if (node->get_visits() >= 20 || list_counter < list_min) {
-				myprintf("%4s -> %6d (V: %5.2f%%) (N: %5.2f%%) PV: %s\n",
-					move.c_str(),
-					node->get_visits(),
-					node->get_visits() ? node->get_eval(color)*100.0f : 0.0f,
-					node->get_score() * 100.0f,
-					pv.c_str());
-			}
-		}
-		list_counter = (list_counter + 1);
-    }
-	if (tree_stats_bool == true) {
-		tree_stats(parent);
-	}
+
+        myprintf("%4s -> %7d (V: %5.2f%%) (N: %5.2f%%) PV: %s\n",
+            move.c_str(),
+            node->get_visits(),
+            node->get_visits() ? node->get_eval(color)*100.0f : 0.0f,
+            node->get_score() * 100.0f,
+            pv.c_str());
+    }
+    tree_stats(parent);
 }
 
 void tree_stats_helper(const UCTNode& node, size_t depth,
@@ -363,7 +290,8 @@
     if (nodes > 0) {
         myprintf("%.1f average depth, %d max depth\n",
                  (1.0f*depth_sum) / nodes, max_depth);
-        //myprintf("%d non leaf nodes, %.2f average children\n", non_leaf_nodes, (1.0f*children_count) / non_leaf_nodes);
+        myprintf("%d non leaf nodes, %.2f average children\n",
+                 non_leaf_nodes, (1.0f*children_count) / non_leaf_nodes);
     }
 }
 
@@ -522,7 +450,7 @@
             bestmove = FastBoard::RESIGN;
         }
     }
-	myprintf("Move %d\n", movenum);
+
     return bestmove;
 }
 
@@ -565,294 +493,6 @@
     return m_run && m_nodes < MAX_TREE_SIZE;
 }
 
-<<<<<<< HEAD
-int UCTSearch::est_playouts_left(int elapsed_centis, int time_for_move, int playouts) const
-//{
-//    auto playouts = m_playouts.load();
-//    const auto playouts_left = std::min(m_maxplayouts - playouts,
-//                                        m_maxvisits - m_root->get_visits());
-//
-//    // Wait for at least 1 second and 1000 playouts
-//    // so we get a reliable playout_rate.
-//	if (elapsed_centis < 300 && playouts < 3000) {
-//        return playouts_left;
-//    }
-//    const auto playout_rate = 1.0f * playouts / elapsed_centis;
-//	if (playout_rate > 10000) {
-//		const auto playout_rate = 2000;
-//	}
-//    const auto time_left = time_for_move - elapsed_centis;
-//    return std::min(playouts_left, static_cast<int>(std::ceil(playout_rate * time_left)));
-//}
-
-
-{
-	auto playouts_calc = m_playouts.load();
-	const auto playouts_left = std::min(m_maxplayouts - playouts_calc,
-		m_maxvisits - m_root->get_visits());
-
-
-
-	playouts_stop3 = playouts;
-
-	// check every 1 second whether playout_rate has dropped under 10000 playouts/sec
-	if (elapsed_centis > 50 && playouts_stop3 > 1000) {
-		if (elapsed_centis - last_update3 >= 100) { // run once every 1 second
-			playouts_stop3 = playouts;
-			if (playouts3 >= playouts_stop3) {
-				playouts3 = 0;
-			}
-			auto playout_rate = (playouts_stop3 - playouts3); // EVEN BETTER playout_rate calc
-																  //myprintf("\n     %d playouts_stop\n", playouts_stop);
-																  //myprintf("\n     %d elapsed_centis - last_update3\n", (elapsed_centis - last_update3));
-																  //myprintf("\n     %d playouts2\n", playouts2);
-			last_update3 = elapsed_centis;
-			last_update3 = (last_update3 - (last_update3 % 100));
-			if (playout_rate >= 10000 || playout_rate <= 100) { // if playout_rate is >= 10000 or <= 100, then set "est_playouts_left" function to (5 * m_maxplayouts) and recalc 1 second later
-				playouts3 = playouts_stop3;
-				const auto time_left2 = ((time_for_move + added_time) - elapsed_centis);
-				//myprintf("\n%d playout_rate\n", static_cast<int>(playout_rate));
-				//myprintf("\n%d time_for_move\n", static_cast<int>(time_for_move));
-				//myprintf("\n%d elapsed_centis\n", static_cast<int>(elapsed_centis));
-				//myprintf("\n%d time_left2\n", static_cast<int>(time_left2));
-				//myprintf("\n%d playout_rate * time_left\n", static_cast<int>(std::ceil(playout_rate * time_left2)));
-				const auto playout_rate_original_calc = 1.0f * playouts3 / elapsed_centis;
-				//myprintf("\n%d playout_rate_original_calc * time_left\n", static_cast<int>(std::ceil(playout_rate_original_calc * time_left2)));
-				const auto my_improved_playout_rate = 1.0f * playout_rate; // / (elapsed_centis - last_update3);
-				//myprintf("\n%d my_improved_playout_rate * time_left / 100 \n", static_cast<int>(std::ceil((playout_rate * time_left2) / 100)));
-				//myprintf("\nover 10k RETURNED %d est_playouts_left\n", static_cast<int>(5 * m_maxplayouts));
-				return (5 * m_maxplayouts); // set this "est_playouts_left" function to return the max ponderable playouts
-			}
-			else if (playout_rate > 100 && playout_rate < 10000) {
-				playouts3 = playouts_stop3;
-				const auto time_left2 = ((time_for_move + added_time) - elapsed_centis);
-				//myprintf("\n%d playout_rate\n", static_cast<int>(playout_rate));
-				//myprintf("\n%d time_for_move\n", static_cast<int>(time_for_move));
-				//myprintf("\n%d elapsed_centis\n", static_cast<int>(elapsed_centis));
-				//myprintf("\n%d time_left2\n", static_cast<int>(time_left2));
-				//myprintf("\n%d playout_rate * time_left\n", static_cast<int>(std::ceil(playout_rate * time_left2)));
-				//const auto playout_rate_original_calc = 1.0f * playouts3 / elapsed_centis;
-				//myprintf("\n%d playout_rate_original_calc * time_left\n", static_cast<int>(std::ceil(playout_rate_original_calc * time_left2)));
-				//const auto my_improved_playout_rate = 1.0f * playout_rate; // / (elapsed_centis - last_update3);
-				//auto my_improved_playout_rate = static_cast<int>(std::ceil((playout_rate * time_left2) / 100));
-				//myprintf("\n%d my_improved_playout_rate\n", my_improved_playout_rate);
-
-				average_counter = average_counter + 1;
-
-				//myprintf("\n%d average_counter\n", average_counter);
-				//if ((my_accumulated_improved_playout_rate / average_counter) <= (2 * playout_rate)) {
-				//	my_accumulated_improved_playout_rate = (my_accumulated_improved_playout_rate + (0.75 * playout_rate));
-				//	myprintf("\nStatement 1\n");
-				//}
-				//else if ((my_accumulated_improved_playout_rate / average_counter) >= (2 * playout_rate)) {
-				//	my_accumulated_improved_playout_rate = (my_accumulated_improved_playout_rate + (1.33 * playout_rate));
-				//	myprintf("\nStatement 2\n");
-				//}
-				//else {
-				//	my_accumulated_improved_playout_rate = (my_accumulated_improved_playout_rate + playout_rate);
-				//	myprintf("\nStatement 3\n");
-				//}
-				if (playout_rate >= 4 * playout_rate_average) {
-					my_accumulated_improved_playout_rate = (my_accumulated_improved_playout_rate + (playout_rate / ((playout_rate / playout_rate_average) - 2)));
-				}
-				else {
-					my_accumulated_improved_playout_rate = (my_accumulated_improved_playout_rate + playout_rate);
-				}
-				//myprintf("\n%d my_accumulated_improved_playout_rate\n", my_accumulated_improved_playout_rate);
-				playout_rate_average = ((my_accumulated_improved_playout_rate) / average_counter);
-				auto est_playouts_left_value = std::min(playouts_left, static_cast<int>(std::ceil((playout_rate_average * time_left2) / 100)));
-				auto est_time_remaining_now = ((1.0f * est_playouts_left_value) / (1.0f * playout_rate_average));
-				myprintf("\n%d/s average -> (%.1fs estimated time left)\n", playout_rate_average, est_time_remaining_now);
-				if (average_counter >= 60) {
-					average_counter = (average_counter - (0.25 * average_counter));
-					my_accumulated_improved_playout_rate = (my_accumulated_improved_playout_rate - (0.25 * my_accumulated_improved_playout_rate));
-				}
-				//myprintf("\n%d playout_rate_average * time_left / 100 \n", static_cast<int>(std::ceil((playout_rate_average * time_left2) / 100)));
-				//myprintf("\nunder 10k RETURNED %d est_playouts_left\n", std::min(playouts_left, static_cast<int>(std::ceil((playout_rate_average * time_left2) / 100))));
-				//if (playout_rate_average % 10) {
-				//	my_accumulated_improved_playout_rate = static_cast<int>(my_accumulated_improved_playout_rate * 0.9);
-				//	playout_rate_average = static_cast<int>(playout_rate_average * 0.9);
-				//}
-				//return std::min(playouts_left, static_cast<int>(std::ceil((playout_rate_average * time_left2) / 100)));
-				return est_playouts_left_value;
-			}
-		}
-	}
-	else {
-		return (5 * m_maxplayouts);
-	}
-}
-
-
-
-
-
-
-
-
-
-size_t UCTSearch::prune_noncontenders(int elapsed_centis, int time_for_move, int original_time_for_move) {
-	auto Nfirst = 1;
-	auto Nfirst_eval = 0.01f;
-	auto Nfirst_score = 0.01f;
-	//auto Nfirst_eval_old = 0.01f;
-	//auto Nfirst_score_old = 0.01f;
-	auto Nsecond = 1;
-	auto Nsecond_eval = 0.01f;
-	auto Nsecond_score = 0.01f;
-	//auto Nsecond_eval_old = 0.01f;
-	//auto Nsecond_score_old = 0.01f;
-	auto est_playouts_left2 = 0;
-	auto est_playouts_left3 = 0;
-	auto min_required_visits = 0;
-	auto min_required_visits2 = 0;
-	int color = m_rootstate.board.get_to_move();
-
-	for (const auto& node : m_root->get_children()) {
-		if (node->valid()) {
-			Nfirst = std::max(Nfirst, node->get_visits());
-			//Nfirst_eval = std::max((Nfirst_eval * 1.00f), (node->get_visits() ? node->get_eval(color)*100.0f : 0.01f));
-			if (node->valid() && node->get_visits() == Nfirst) {
-				Nfirst_eval = std::max((Nfirst_eval * 1.00f), (node->get_visits() ? node->get_eval(color)*100.0f : 0.01f));
-				Nfirst_score = std::max((Nfirst_score * 1.00f), (node->get_visits() ? node->get_score()*100.0f : 0.01f));
-			}
-		}
-	}
-	////node->get_score() * 100.0f
-	for (const auto& node : m_root->get_children()) {
-		if (node->valid() && node->get_visits() < Nfirst) {
-			Nsecond = std::max(Nsecond, node->get_visits());
-			if (node->valid() && node->get_visits() == Nsecond) {
-				Nsecond_eval = std::max((Nsecond_eval * 1.00f), (node->get_visits() ? node->get_eval(color)*100.0f : 0.01f));
-				Nsecond_score = std::max((Nsecond_score * 1.00f), (node->get_visits() ? node->get_score()*100.0f : 0.01f));
-			}
-		}
-    }
-	est_playouts_left2 = est_playouts_left(elapsed_centis, time_for_move, static_cast<int>(m_playouts));
-    min_required_visits = (((3 * Nfirst) + Nsecond) / 4) - est_playouts_left2;
-	if (elapsed_centis > 100 && est_playouts_left3 != est_playouts_left2) {
-		//myprintf("\n%d min_required_visits\n", static_cast<int>(min_required_visits));
-		//myprintf("\n%d Nfirst\n", static_cast<int>(Nfirst));
-		//myprintf("\n%d Nsecond\n", static_cast<int>(Nsecond));
-		auto Nfirst_Nsecond_ratio = (1.0f * (1.0f * (Nfirst)) / (1.0f * (Nsecond)));
-		auto Nfirst_eval_Nsecond_eval_ratio = (1.0f * (1.0f * (Nfirst_eval)) / (1.0f * (Nsecond_eval)));
-		auto Nfirst_score_Nsecond_score_ratio = (1.0f * (1.0f * (Nfirst_score)) / (1.0f * (Nsecond_score)));
-		myprintf("\nVISIT RATIO: %6.1f -> (%d / %d) -> Nfirst / Nsecond\n", (1.0f * Nfirst_Nsecond_ratio), Nfirst, Nsecond);
-		myprintf("\nVALUE RATIO:   %6.2f -> (%5.2f%% / %5.2f%%) -> Nfirst_eval / Nsecond_eval\n", (1.0f * Nfirst_eval_Nsecond_eval_ratio), (1.0f * (Nfirst_eval)), (1.0f * (Nsecond_eval)));
-		myprintf("\nPOLICY RATIO:  %6.2f -> (%5.2f%% / %5.2f%%) -> Nfirst_score / Nsecond_score\n", (1.0f * Nfirst_score_Nsecond_score_ratio), (1.0f * (Nfirst_score)), (1.0f * (Nsecond_score)));
-		//myprintf("\n%d est_playouts_left\n", (1 - static_cast<int>(est_playouts_left2)));
-		//myprintf("\n%d playout_rate_average\n", playout_rate_average);
-		//myprintf("\n%.1fs left\n", (1.0f * (1.0f * (min_required_visits)) / (1.0f * (playout_rate_average))));
-		//myprintf("\n%.1fs time_for_move\n", ((1.0f * (time_for_move)) / 100));
-		//myprintf("\n%.1fs remaining\n", ((1.0f * (time_for_move - elapsed_centis)) / 100));
-
-		//int color = m_rootstate.board.get_to_move();
-		//auto bestscore = first_child->get_eval(color);
-		
-		const auto movenum = m_rootstate.get_movenum();
-		
-		//if (0.99 <= Nfirst_eval_Nsecond_eval_ratio && 1.01 >= Nfirst_eval_Nsecond_eval_ratio && static_cast<int>(m_playouts) > 5000) {
-		
-
-		//////////// UNCOMMENT THE BELOW BLOCK LATER IF I NEED QUICKER MOVES IN EARLY FUSEKI
-		/*   if (0.99 <= Nfirst_eval_Nsecond_eval_ratio && 1.01 >= Nfirst_eval_Nsecond_eval_ratio && movenum <= 19 && static_cast<int>(m_playouts) > 5000) {
-			added_time = (added_time - 300);
-			//myprintf("\n%6.2f -> (%5.2f%% / %5.2f%%) -> Nfirst_eval / Nsecond_eval\n", (1.0f * Nfirst_eval_Nsecond_eval_ratio), (1.0f * (Nfirst_eval)), (1.0f * (Nsecond_eval)));			
-		}
-
-		*/
-
-		if (Nfirst_eval < 40.0 && (added_time + time_for_move + 300) <= original_time_for_move) {
-			added_time = (added_time + 300);
-		}
-		if (1.05 <= Nfirst_eval_Nsecond_eval_ratio && Nfirst_Nsecond_ratio > 100 && static_cast<int>(Nfirst) > 5000) {
-			added_time = (added_time - 300);
-		}
-		if (Nfirst_Nsecond_ratio < 3 && (added_time + time_for_move + 150) <= original_time_for_move) {
-			added_time = (added_time + 150);
-			//myprintf("\n%.1fs + %.1fs now remaining\n", ((1.0f * (time_for_move - elapsed_centis)) / 100), ((1.0f * added_time) / 100));
-			//myprintf("\n%.1fs total added_time\n", ((1.0f * added_time) / 100));
-		}
-		if (Nfirst_Nsecond_ratio > 5 && (added_time > 0) && (added_time + time_for_move) <= original_time_for_move) {
-			added_time = (added_time - 75);
-			//myprintf("\n%.1fs + %.1fs now remaining\n", ((1.0f * (time_for_move - elapsed_centis)) / 100), ((1.0f * added_time) / 100));
-			//myprintf("\n%.1fs total added_time\n", ((1.0f * added_time) / 100));
-		}
-		
-		//////////////////IF SCOREFIRST > SCORESECOND THEN DECREASE PUCT
-
-
-
-
-
-
-
-		
-		/* if (Nfirst_score_Nsecond_score_ratio)
-
-		if (Nfirst_Nsecond_ratio >= 5) {
-			cfg_puct = cfg_puct + 0.10;
-			if (cfg_puct > 1.5) {
-				cfg_puct = 1.5;
-			}
-		}
-		else if (Nfirst_Nsecond_ratio <= 2) {
-			cfg_puct = cfg_puct - 0.10;
-			if (cfg_puct < 0.20) {
-				cfg_puct = 0.20;
-			}
-		}
-		else if ((2 < Nfirst_Nsecond_ratio && Nfirst_Nsecond_ratio < 5)) {
-			cfg_puct = (0.8 + (3 * cfg_puct) / 4);
-		}
-		else {
-			cfg_puct = 0.80;
-		}
-		if (Nfirst_eval_Nsecond_eval_ratio < 1 && static_cast<int>(m_playouts) > 5000) {
-			added_time = (added_time + 150);
-			cfg_puct = cfg_puct - 0.10;
-			if (cfg_puct < 0.20) {
-				cfg_puct = 0.20;
-			}
-		} */
-
-
-
-
-
-
-
-
-		//if (cfg_fpu_reduction < 0 && static_cast<int>(m_playouts) > 1000) {
-		//	cfg_fpu_reduction = (cfg_fpu_reduction / 2) + 1;
-		//}
-
-		//if (cfg_fpu_reduction < 0.50 && static_cast<int>(m_playouts) > 1000 && movenum < 20) {
-		//	cfg_fpu_reduction = cfg_fpu_reduction + 0.05;
-		//}
-		//if (cfg_fpu_reduction > 0.50 && movenum < 20) {
-		//	cfg_fpu_reduction = 0.50;
-		//}
-
-		//added_time = 0;
-
-		//if (Nfirst_eval_Nsecond_eval_ratio < 1 && static_cast<int>(m_playouts) > 5000) {
-		//	added_time = (added_time + 300);
-		//	cfg_fpu_reduction = cfg_fpu_reduction + 0.10;
-		//	if (cfg_fpu_reduction > 0.50) {
-		//		cfg_fpu_reduction = 0.50;
-		//	}
-		//}
-		//if (Nfirst_eval_Nsecond_eval_ratio >= 1.01 && static_cast<int>(m_playouts) > 5000) {
-		//	cfg_fpu_reduction = 0.25;
-		//	if (cfg_fpu_reduction < 0.05) {
-		//		cfg_fpu_reduction = 0.05;
-		//	}
-		//}
-		myprintf("\n%.1fs time pool remaining -> (%.1fs added) -> %4.1f/s max time per move\n", (((1.0f * (time_for_move - elapsed_centis)) / 100) + ((1.0f * added_time) / 100)), ((1.0f * added_time) / 100), ((1.0f * original_time_for_move) / 100));
-		est_playouts_left3 = est_playouts_left2;
-	}
-=======
 int UCTSearch::est_playouts_left(int elapsed_centis, int time_for_move) const {
     auto playouts = m_playouts.load();
     const auto playouts_left =
@@ -882,7 +522,6 @@
     }
     const auto min_required_visits =
         Nfirst - est_playouts_left(elapsed_centis, time_for_move);
->>>>>>> b468adbe
     auto pruned_nodes = size_t{0};
     for (const auto& node : m_root->get_children()) {
         if (node->valid()) {
@@ -900,67 +539,6 @@
     return pruned_nodes;
 }
 
-<<<<<<< HEAD
-bool UCTSearch::stop_thinking(int elapsed_centis, int time_for_move, int playouts) const {
-	//auto playouts = m_playouts.load();
-	//const auto playouts_left = std::min(m_maxplayouts - playouts,
-	//	m_maxvisits - m_root->get_visits());
-
-	// Wait for at least 1 second and 1000 playouts
-	// so we get a reliable playout_rate.
-	//if (elapsed_centis < 100 || playouts < 1000) {
-	//	return playouts_left;
-	//}
-
-	//Time start2;
-	//int playout_rate_stop = playouts_stop - playouts2;
-	playouts_stop = playouts;
-	//Time elapsed2;
-	//int elapsed_centis2 = Time::timediff_centis(start2, elapsed2);
-
-	// check every 1 second whether playout_rate has dropped under 2000 playouts/sec
-	if (elapsed_centis > 99 && playouts_stop > 2000) {
-		if (elapsed_centis - last_update2 >= 100) { // run once every 1 second
-			playouts_stop = playouts;
-			// MOVED THIS UP //auto playouts = m_playouts.load(); // get up to date total playouts for this turn
-			//const auto playout_rate = 1.0f * playouts / elapsed_centis; //calc playout_rate
-			//const auto playout_rate_stop = ((playouts_stop - playouts2) * 100.0) / ((elapsed_centis - last_update2) + 1); // BETTER playout_rate calc
-			auto playout_rate_stop = (playouts_stop - playouts2); // EVEN BETTER playout_rate calc
-			//myprintf("\n%d playouts/sec for last 1 second\n", playout_rate_stop);
-			//myprintf("\n     %d playouts_stop\n", playouts_stop);
-			//myprintf("\n     %d elapsed_centis - last_update2\n", (elapsed_centis - last_update2));
-			//myprintf("\n     %d playouts2\n", playouts2);
-			last_update2 = elapsed_centis;
-			if (playout_rate_stop >= 10000) {//if playout_rate more than 10000, then set playouts2 to playouts_stop and recalc 1 second later
-				playouts2 = playouts_stop;
-				return false;
-			}
-			else if (playout_rate_stop < 10000) {
-				playouts2 = playouts_stop;
-				return m_playouts >= m_maxplayouts
-					|| m_root->get_visits() >= m_maxvisits
-					|| elapsed_centis >= (time_for_move + added_time);
-			}
-		}
-	}
-	else {
-		return false;
-	}
-
-//	const auto playout_rate2 = 0;
-//	const auto playout_rate = 1.0f * playouts / elapsed_centis;
-//	if (playout_rate > 2000) {
-//		const auto playout_rate = 2000;
-//	}
-//	return m_playouts >= m_maxplayouts
-//           || m_root->get_visits() >= m_maxvisits
-//           || elapsed_centis >= time_for_move;
-}
-
-bool UCTSearch::stop_thinking_pondering(int elapsed_centis, int time_for_move, int playouts) const {
-	return m_playouts >= 5 * m_maxplayouts
-		|| m_root->get_visits() >= 5 * m_maxvisits;
-=======
 bool UCTSearch::have_alternate_moves(int elapsed_centis, int time_for_move) {
     if (cfg_timemanage == TimeManagement::OFF) {
         return true;
@@ -997,9 +575,7 @@
     return m_playouts >= m_maxplayouts
            || m_root->get_visits() >= m_maxvisits
            || elapsed_centis >= time_for_move;
->>>>>>> b468adbe
-}
-
+}
 
 void UCTWorker::operator()() {
     do {
@@ -1025,34 +601,10 @@
     update_root();
     // set side to move
     m_rootstate.board.set_to_move(color);
-<<<<<<< HEAD
-	const auto movenum = m_rootstate.get_movenum();
-	//if (movenum <= 19) {
-	//	cfg_fpu_reduction = 0.25;
-	//}
-	//else {
-	//	cfg_fpu_reduction = 0.25;
-	//}
-    // set up timing info
-    Time start;
-
-    m_rootstate.get_timecontrol().set_boardsize(m_rootstate.board.get_boardsize());
-	auto original_time_for_move = m_rootstate.get_timecontrol().max_time_for_move(color);
-    //auto time_for_move = m_rootstate.get_timecontrol().max_time_for_move(color);
-	
-	auto time_for_move = original_time_for_move;
-	if (cfg_timemanage == TimeManagement::ON) {
-		time_for_move = (original_time_for_move / 2);
-	}
-	else {
-		time_for_move = original_time_for_move;
-	}
-=======
 
     m_rootstate.get_timecontrol().set_boardsize(
         m_rootstate.board.get_boardsize());
     auto time_for_move = m_rootstate.get_timecontrol().max_time_for_move(color, m_rootstate.get_movenum());
->>>>>>> b468adbe
 
     myprintf("Thinking at most %.1f seconds...\n", time_for_move/100.0f);
 
@@ -1069,7 +621,6 @@
 
     bool keeprunning = true;
     int last_update = 0;
-	int last_update4 = 0;
     do {
         auto currstate = std::make_unique<GameState>(m_rootstate);
 
@@ -1083,36 +634,11 @@
 
         // output some stats every few seconds
         // check if we should still search
-        if (elapsed_centis - last_update > 99) {
+        if (elapsed_centis - last_update > 250) {
             last_update = elapsed_centis;
-            //dump_analysis(static_cast<int>(m_playouts));
-			dump_stats(m_rootstate, *m_root, 2, 2, false);
-			if (cfg_puct != 0.8 || cfg_fpu_reduction != 0.25) {
-				myprintf("\nThinking... cfg_PUCT: %.2f -> cfg_FPU_reduction: %.2f\n", cfg_puct, cfg_fpu_reduction);
-			}
-			else {
-				myprintf("Thinking...\n");
-			}
+            dump_analysis(static_cast<int>(m_playouts));
         }
         keeprunning  = is_running();
-<<<<<<< HEAD
-		//if ((m_playouts * 100.0) / (elapsed_centis + 1) > 2000) {
-		//	return test;
-		//}
-		Time elapsed4;
-		int elapsed_centis4 = Time::timediff_centis(start, elapsed4);
-        keeprunning &= !stop_thinking(elapsed_centis4, time_for_move, static_cast<int>(m_playouts));
-        if (keeprunning && cfg_timemanage == TimeManagement::ON && elapsed_centis4 - last_update4 > 99) {
-			last_update4 = elapsed_centis4;
-			//myprintf("\n\n\nLAST_UPDATE4_WAS_CALLED.\n\n\n");
-            if (prune_noncontenders(elapsed_centis4, time_for_move, original_time_for_move) == m_root->get_children().size() - 1) {
-                myprintf("Stopped early:  %.1fs left\n", (((time_for_move + added_time) - elapsed_centis4)/100.0f));
-                //myprintf("Stopping early.\n");
-                keeprunning = false;
-            }
-        }
-    } while(keeprunning);
-=======
         keeprunning &= !stop_thinking(elapsed_centis, time_for_move);
         keeprunning &= have_alternate_moves(elapsed_centis, time_for_move);
     } while (keeprunning);
@@ -1120,7 +646,6 @@
     // stop the search
     m_run = false;
     tg.wait_all();
->>>>>>> b468adbe
 
     // reactivate all pruned root children
     for (const auto& node : m_root->get_children()) {
@@ -1134,12 +659,7 @@
 
     // display search info
     myprintf("\n");
-<<<<<<< HEAD
-
-    dump_stats(m_rootstate, *m_root, 10, 50, true);
-=======
     dump_stats(m_rootstate, *m_root);
->>>>>>> b468adbe
     Training::record(m_rootstate, *m_root);
 
     Time elapsed;
@@ -1170,57 +690,27 @@
 
     m_run = true;
     ThreadGroup tg(thread_pool);
-    for (int i = 1; i < cfg_num_threads; i++) {
+    for (int i = 1; i < cpus; i++) {
         tg.add_task(UCTWorker(m_rootstate, this, m_root.get()));
     }
     auto keeprunning = true;
-	int last_update = 0;
     do {
         auto currstate = std::make_unique<GameState>(m_rootstate);
         auto result = play_simulation(*currstate, m_root.get());
         if (result.valid()) {
             increment_playouts();
         }
-
-
-		Time elapsed;
-		int elapsed_centis = Time::timediff_centis(start, elapsed);
-
-		// output some stats every few seconds
-		// check if we should still search
-		if (elapsed_centis - last_update > 99) {
-			last_update = elapsed_centis;
-			//dump_analysis(static_cast<int>(m_playouts));
-			dump_stats(m_rootstate, *m_root, 2, 2, false);
-			if (cfg_puct != 0.8 || cfg_fpu_reduction != 0.25) {
-				myprintf("\nThinking... cfg_PUCT: %.2f -> cfg_FPU_reduction: %.2f\n", cfg_puct, cfg_fpu_reduction);
-			}
-			else {
-				myprintf("\nThinking...");
-			}
-		}
-
-
         keeprunning  = is_running();
-<<<<<<< HEAD
-        keeprunning &= !stop_thinking_pondering(0, 1, static_cast<int>(m_playouts));
-    } while(!Utils::input_pending() && keeprunning);
-=======
         keeprunning &= !stop_thinking(0, 1);
     } while (!Utils::input_pending() && keeprunning);
->>>>>>> b468adbe
 
     // stop the search
     m_run = false;
     tg.wait_all();
-<<<<<<< HEAD
-	pondering_now = false;
-=======
-
->>>>>>> b468adbe
+
     // display search info
     myprintf("\n");
-    dump_stats(m_rootstate, *m_root, 10, 50, true);
+    dump_stats(m_rootstate, *m_root);
 
     myprintf("\n%d visits, %d nodes\n\n", m_root->get_visits(), m_nodes.load());
 
