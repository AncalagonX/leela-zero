--- conflicted
+++ resolved
@@ -64,16 +64,9 @@
         return tmp;
     }
 
-<<<<<<< HEAD
     friend bool operator<(const OutputAnalysisData& a, const OutputAnalysisData& b) {
         if (a.m_winrate == b.m_winrate) {
             return a.m_visits < b.m_visits;
-=======
-    friend bool operator<(const OutputAnalysisData& a,
-                          const OutputAnalysisData& b) {
-        if (a.m_visits == b.m_visits) {
-            return a.m_winrate < b.m_winrate;
->>>>>>> 60f0cff3
         }
         return a.m_winrate < b.m_winrate;
     }
@@ -309,31 +302,30 @@
         FastState tmpstate = state;
         tmpstate.play_move(node->get_move());
         std::string pv = move + " " + get_pv(tmpstate, *node);
-<<<<<<< HEAD
-        auto move_eval = node->get_visits() ?
-                         static_cast<int>(node->get_raw_eval(color) * 10000) : 0; // Default, gives winrate
-						 //static_cast<int>(node->get_lcb_binomial(color) * 10000) : 0; // Gives LCB in place of winrate
-						 //node->get_visits() ? node->get_raw_eval(color)*100.0f : 0.0f,
-						 //node->get_policy() * 100.0f,
-						 //node->get_lcb_binomial(color) * 100.0f,
-		auto move_lcb_eval = node->get_visits() ? 
-						 static_cast<int>(node->get_lcb_binomial(color) * 10000) : 0; // Gives LCB in place of winrate
-		auto lcb_move_eval_spread = node->get_visits() ?
-						 ((move_eval - move_lcb_eval) * 1.0f) : 0; // This should give the spread of uncertainty
-		int visits_div_by_lcb_spread = static_cast<int>((static_cast<int>(node->get_visits()) / lcb_move_eval_spread) * 1000);
-        // Store data in array
-        //sortable_data.emplace_back(move, node->get_visits(), move_eval, pv); // ORIGINAL displays visits
-		sortable_data.emplace_back(move, node->get_visits(), move_lcb_eval, pv); // NEW, this should show LCB in place of winrate
-		//sortable_data.emplace_back(move, lcb_move_eval_spread, move_eval, pv); // NEW, this should show lcb_move_eval_spread instead of visits
-		//sortable_data.emplace_back(move, visits_div_by_lcb_spread, move_eval, pv); // NEW, this should show (visits / lcb_move_eval_spread) instead of visits
-
-=======
-        auto move_eval = node->get_visits() ? node->get_raw_eval(color) : 0.0f;
+        auto move_eval = node->get_visits() ? node->get_raw_eval(color) : 0.0f; // Default, gives winrate
+
+
+		// UPDATE auto move_eval = node->get_visits() ?
+			// UPDATE static_cast<int>(node->get_raw_eval(color) * 10000) : 0; // Default, gives winrate
+			//static_cast<int>(node->get_lcb_binomial(color) * 10000) : 0; // Gives LCB in place of winrate
+			//node->get_visits() ? node->get_raw_eval(color)*100.0f : 0.0f,
+			//node->get_policy() * 100.0f,
+			//node->get_lcb_binomial(color) * 100.0f,
+		// UPDATE auto move_lcb_eval = node->get_visits() ?
+			// UPDATE static_cast<int>(node->get_lcb_binomial(color) * 10000) : 0; // Gives LCB in place of winrate
+		// UPDATE auto lcb_move_eval_spread = node->get_visits() ?
+			// UPDATE ((move_eval - move_lcb_eval) * 1.0f) : 0; // This should give the spread of uncertainty
+		// UPDATE int visits_div_by_lcb_spread = static_cast<int>((static_cast<int>(node->get_visits()) / lcb_move_eval_spread) * 1000);
+
+
         auto policy = node->get_policy();
         // Store data in array
         sortable_data.emplace_back(move, node->get_visits(),
-                                   move_eval, policy, pv);
->>>>>>> 60f0cff3
+                                   move_eval, policy, pv); // NEW Original
+		//sortable_data.emplace_back(move, node->get_visits(), move_eval, pv); // ORIGINAL displays visits
+		// UPDATE sortable_data.emplace_back(move, node->get_visits(), move_lcb_eval, pv); // NEW, this should show LCB in place of winrate
+		//sortable_data.emplace_back(move, lcb_move_eval_spread, move_eval, pv); // NEW, this should show lcb_move_eval_spread instead of visits
+		//sortable_data.emplace_back(move, visits_div_by_lcb_spread, move_eval, pv); // NEW, this should show (visits / lcb_move_eval_spread) instead of visits
     }
     // Sort array to decide order
     std::stable_sort(rbegin(sortable_data), rend(sortable_data));
