/*
    This file is part of Leela Zero.
    Copyright (C) 2017-2018 Gian-Carlo Pascutto and contributors

    Leela Zero is free software: you can redistribute it and/or modify
    it under the terms of the GNU General Public License as published by
    the Free Software Foundation, either version 3 of the License, or
    (at your option) any later version.

    Leela Zero is distributed in the hope that it will be useful,
    but WITHOUT ANY WARRANTY; without even the implied warranty of
    MERCHANTABILITY or FITNESS FOR A PARTICULAR PURPOSE.  See the
    GNU General Public License for more details.

    You should have received a copy of the GNU General Public License
    along with Leela Zero.  If not, see <http://www.gnu.org/licenses/>.
*/

#include "config.h"
#include "UCTSearch.h"

#include <cassert>
#include <cmath>
#include <cstddef>
#include <limits>
#include <memory>
#include <type_traits>
#include <algorithm>
<<<<<<< HEAD
=======
#include <boost/math/distributions/binomial.hpp>
#include <boost/math/distributions/normal.hpp>
>>>>>>> 303d4050

#include "FastBoard.h"
#include "FastState.h"
#include "FullBoard.h"
#include "GTP.h"
#include "GameState.h"
#include "TimeControl.h"
#include "Timing.h"
#include "Training.h"
#include "Utils.h"

using namespace Utils;
using namespace boost::math;

constexpr int UCTSearch::UNLIMITED_PLAYOUTS;

class OutputAnalysisData {
public:
    OutputAnalysisData(const std::string& move, int visits, int winrate, std::string pv) :
        m_move(move), m_visits(visits), m_winrate(winrate), m_pv(pv) {};

    std::string get_info_string(int order) const {
        auto tmp = "info move " + m_move + " visits " + std::to_string(m_visits) +
                          " winrate " + std::to_string(m_winrate);
        if (order >= 0) {
            tmp += " order " + std::to_string(order);
        }
        tmp += " pv " + m_pv;
        return tmp;
    }

    friend bool operator<(const OutputAnalysisData& a, const OutputAnalysisData& b) {
<<<<<<< HEAD
        if (a.m_visits == b.m_visits) {
            return a.m_winrate < b.m_winrate;
        }
        return a.m_visits < b.m_visits;
=======
        if (a.m_winrate == b.m_winrate) {
            return a.m_visits < b.m_visits;
        }
        return a.m_winrate < b.m_winrate;
>>>>>>> 303d4050
    }

private:
    std::string m_move;
    int m_visits;
    int m_winrate;
    std::string m_pv;
};


UCTSearch::UCTSearch(GameState& g)
    : m_rootstate(g) {
    set_playout_limit(cfg_max_playouts);
    set_visit_limit(cfg_max_visits);
    m_root = std::make_unique<UCTNode>(FastBoard::PASS, 0.0f);
}

bool UCTSearch::advance_to_new_rootstate() {
    if (!m_root || !m_last_rootstate) {
        // No current state
        return false;
    }

    if (m_rootstate.get_komi() != m_last_rootstate->get_komi()) {
        return false;
    }

    auto depth =
        int(m_rootstate.get_movenum() - m_last_rootstate->get_movenum());

    if (depth < 0) {
        return false;
    }


    auto test = std::make_unique<GameState>(m_rootstate);
    for (auto i = 0; i < depth; i++) {
        test->undo_move();
    }

    if (m_last_rootstate->board.get_hash() != test->board.get_hash()) {
        // m_rootstate and m_last_rootstate don't match
        return false;
    }

    // Make sure that the nodes we destroyed the previous move are
    // in fact destroyed.
    while (!m_delete_futures.empty()) {
        m_delete_futures.front().wait_all();
        m_delete_futures.pop_front();
    }

    // Try to replay moves advancing m_root
    for (auto i = 0; i < depth; i++) {
        ThreadGroup tg(thread_pool);

        test->forward_move();
        const auto move = test->get_last_move();

        auto oldroot = std::move(m_root);
        m_root = oldroot->find_child(move);

        // Lazy tree destruction.  Instead of calling the destructor of the
        // old root node on the main thread, send the old root to a separate
        // thread and destroy it from the child thread.  This will save a
        // bit of time when dealing with large trees.
        auto p = oldroot.release();
        tg.add_task([p]() { delete p; });
        m_delete_futures.push_back(std::move(tg));

        if (!m_root) {
            // Tree hasn't been expanded this far
            return false;
        }
        m_last_rootstate->play_move(move);
    }

    assert(m_rootstate.get_movenum() == m_last_rootstate->get_movenum());

    if (m_last_rootstate->board.get_hash() != test->board.get_hash()) {
        // Can happen if user plays multiple moves in a row by same player
        return false;
    }

    return true;
}

void UCTSearch::update_root() {
    // Definition of m_playouts is playouts per search call.
    // So reset this count now.
    m_playouts = 0;

#ifndef NDEBUG
    auto start_nodes = m_root->count_nodes();
#endif

    if (!advance_to_new_rootstate() || !m_root) {
        m_root = std::make_unique<UCTNode>(FastBoard::PASS, 0.0f);
    }
    // Clear last_rootstate to prevent accidental use.
    m_last_rootstate.reset(nullptr);

    // Check how big our search tree (reused or new) is.
    m_nodes = m_root->count_nodes();

#ifndef NDEBUG
    if (m_nodes > 0) {
        myprintf("update_root, %d -> %d nodes (%.1f%% reused)\n",
            start_nodes, m_nodes.load(), 100.0 * m_nodes.load() / start_nodes);
    }
#endif
}

float UCTSearch::get_min_psa_ratio() const {
    const auto mem_full = m_nodes / static_cast<float>(MAX_TREE_SIZE);
    // If we are halfway through our memory budget, start trimming
    // moves with very low policy priors.
    if (mem_full > 0.5f) {
        // Memory is almost exhausted, trim more aggressively.
        if (mem_full > 0.95f) {
            return 0.01f;
        }
        return 0.001f;
    }
    return 0.0f;
}

SearchResult UCTSearch::play_simulation(GameState & currstate,
                                        UCTNode* const node) {
    const auto color = currstate.get_to_move();
    auto result = SearchResult{};

    node->virtual_loss();

    if (node->expandable()) {
        if (currstate.get_passes() >= 2) {
            auto score = currstate.final_score();
            result = SearchResult::from_score(score);
            node->update(result.eval());
        } else if (m_nodes < MAX_TREE_SIZE) {
            float eval;
            const auto had_children = node->has_children();
            const auto success =
                node->create_children(m_nodes, currstate, eval,
                                      get_min_psa_ratio());
            if (!had_children && success) {
                result = SearchResult::from_eval(eval);
            }
        }
    }

    if (node->has_children() && !result.valid()) {
        auto next = node->uct_select_child(color, node == m_root.get());
        auto move = next->get_move();

        currstate.play_move(move);
        if (move != FastBoard::PASS && currstate.superko()) {
            next->invalidate();
        } else {
            result = play_simulation(currstate, next);
            if (result.valid()) {
                node->update(result.eval());
            }
        }
    }


    node->virtual_loss_undo();

    return result;
}

void UCTSearch::dump_stats(FastState & state, UCTNode & parent) {
    if (cfg_quiet || !parent.has_children()) {
        return;
    }

    const int color = state.get_to_move();

    // sort children, put best move on top
    parent.sort_children(color);

    if (parent.get_first_child()->first_visit()) {
        return;
    }

    int movecount = 0;
    for (const auto& node : parent.get_children()) {
        // Always display at least two moves. In the case there is
        // only one move searched the user could get an idea why.
        if (++movecount > 2 && !node->get_visits()) break;

        std::string move = state.move_to_text(node->get_move());
        FastState tmpstate = state;
        tmpstate.play_move(node->get_move());
        std::string pv = move + " " + get_pv(tmpstate, *node);

        myprintf("%4s -> %7d (V: %5.2f%%) (N: %5.2f%%) PV: %s\n",
            move.c_str(),
            node->get_visits(),
			node->get_visits() ? node->get_pure_eval(color)*100.0f : 0.0f,
            node->get_score() * 100.0f,
            pv.c_str());
    }

// ==================================================
// ==================================================
	//The following section could replace the above, to show roy7's full stats output:

	//myprintf("%4s -> %7d (V: %5.2f%%) (N: %5.2f%%) (LCB-N: %5.2f%%) (UCB-N: %5.2f%%) (LCB-Bi: %5.2f%%) (UCB-Bi: %5.2f%%) PV: %s\n",
	//	move.c_str(),
	//	node->get_visits(),
	//	node->get_visits() ? node->get_pure_eval(color)*100.0f : 0.0f,
	//	node->get_score() * 100.0f,
	//	node->get_lcb_normal(color) * 100.0f,
	//	node->get_ucb_normal(color) * 100.0f,
	//	node->get_lcb_binomial(color) * 100.0f,
	//	node->get_ucb_binomial(color) * 100.0f,
	//	node->get_variance() * 100.0f,
	//	pv.c_str());
// ==================================================
// ==================================================
    tree_stats(parent);
}

void UCTSearch::output_analysis(FastState & state, UCTNode & parent) {
    // We need to make a copy of the data before sorting
    auto sortable_data = std::vector<OutputAnalysisData>();

    if (!parent.has_children()) {
        return;
    }

    const int color = state.get_to_move();

    for (const auto& node : parent.get_children()) {
		// Only send variations with visits
		if (!node->get_visits()) continue;

        std::string move = state.move_to_text(node->get_move());
        FastState tmpstate = state;
        tmpstate.play_move(node->get_move());
        std::string pv = move + " " + get_pv(tmpstate, *node);
        auto move_eval = node->get_visits() ?
<<<<<<< HEAD
                         static_cast<int>(node->get_pure_eval(color) * 10000) : 0;
=======
// ==================================================
//      WHY WAS THIS FOLLOWING CODE SECTION HERE? THE SECTION BELOW IS FROM ROY7'S CODE
//      THIS SECTION FROM ROY7'S CODE REPLACED EVERYTHING FROM ___RIGHT HERE___ TO THE ENDING BRACKET MENTIONED BELOW IN A //COMMENT
//      THE ENDING BRACKET IS EXACTLY 26 DOWN-ARROWS BELOW ___THIS___ LINE <------ THIS LINE! 26 DOWN-ARROWS DOWN.
// ==================================================
			//static_cast<int>(node->get_pure_eval(color) * 10000) : 0;
		//gtp_printf_raw("info %s %s %s %d %s %d %s %s\n",
			//"move", move.c_str(),
			//"visits", node->get_visits(),
			//"winrate", move_eval,
			//"pv", pv.c_str());
// ==================================================
// ==================================================
                         //static_cast<int>(node->get_pure_eval(color) * 10000) : 0; // Default lined before I changed it below.
						 static_cast<int>(node->get_lcb_binomial(color) * 10000) : 0; // Adds LCB display instead of winrate to Lizzie output.
>>>>>>> 303d4050
        // Store data in array
        sortable_data.emplace_back(move, node->get_visits(), move_eval, pv);

    }
    // Sort array to decide order
    std::stable_sort(rbegin(sortable_data), rend(sortable_data));

    auto i = 0;
    // Output analysis data in gtp stream
    for (const auto& node : sortable_data) {
        if (i > 0) {
            gtp_printf_raw(" ");
        }
        gtp_printf_raw(node.get_info_string(i).c_str());
        i++;
<<<<<<< HEAD
    }
=======
    } // THIS IS THE ENDING BRACKET I MENTIONED ABOVE
>>>>>>> 303d4050
    gtp_printf_raw("\n");
}

void tree_stats_helper(const UCTNode& node, size_t depth,
                       size_t& nodes, size_t& non_leaf_nodes,
                       size_t& depth_sum, size_t& max_depth,
                       size_t& children_count) {
    nodes += 1;
    non_leaf_nodes += node.get_visits() > 1;
    depth_sum += depth;
    if (depth > max_depth) max_depth = depth;

    for (const auto& child : node.get_children()) {
        if (child.get_visits() > 0) {
            children_count += 1;
            tree_stats_helper(*(child.get()), depth+1,
                              nodes, non_leaf_nodes, depth_sum,
                              max_depth, children_count);
        } else {
            nodes += 1;
            depth_sum += depth+1;
            if (depth+1 > max_depth) max_depth = depth+1;
        }
    }
}

void UCTSearch::tree_stats(const UCTNode& node) {
    size_t nodes = 0;
    size_t non_leaf_nodes = 0;
    size_t depth_sum = 0;
    size_t max_depth = 0;
    size_t children_count = 0;
    tree_stats_helper(node, 0,
                      nodes, non_leaf_nodes, depth_sum,
                      max_depth, children_count);

    if (nodes > 0) {
        myprintf("%.1f average depth, %d max depth\n",
                 (1.0f*depth_sum) / nodes, max_depth);
        myprintf("%d non leaf nodes, %.2f average children\n",
                 non_leaf_nodes, (1.0f*children_count) / non_leaf_nodes);
    }
}

bool UCTSearch::should_resign(passflag_t passflag, float bestscore) {
    if (passflag & UCTSearch::NORESIGN) {
        // resign not allowed
        return false;
    }

    if (cfg_resignpct == 0) {
        // resign not allowed
        return false;
    }

    const size_t board_squares = m_rootstate.board.get_boardsize()
                               * m_rootstate.board.get_boardsize();
    const auto move_threshold = board_squares / 4;
    const auto movenum = m_rootstate.get_movenum();
    if (movenum <= move_threshold) {
        // too early in game to resign
        return false;
    }

    const auto color = m_rootstate.board.get_to_move();

    const auto is_default_cfg_resign = cfg_resignpct < 0;
    const auto resign_threshold =
        0.01f * (is_default_cfg_resign ? 10 : cfg_resignpct);
    if (bestscore > resign_threshold) {
        // eval > cfg_resign
        return false;
    }

    if ((m_rootstate.get_handicap() > 0)
            && (color == FastBoard::WHITE)
            && is_default_cfg_resign) {
        const auto handicap_resign_threshold =
            resign_threshold / (1 + m_rootstate.get_handicap());

        // Blend the thresholds for the first ~215 moves.
        auto blend_ratio = std::min(1.0f, movenum / (0.6f * board_squares));
        auto blended_resign_threshold = blend_ratio * resign_threshold
            + (1 - blend_ratio) * handicap_resign_threshold;
        if (bestscore > blended_resign_threshold) {
            // Allow lower eval for white in handicap games
            // where opp may fumble.
            return false;
        }
    }

    return true;
}

int UCTSearch::get_best_move(passflag_t passflag) {
    int color = m_rootstate.board.get_to_move();

    // Make sure best is first
    m_root->sort_children(color);

    // Check whether to randomize the best move proportional
    // to the playout counts, early game only.
    auto movenum = int(m_rootstate.get_movenum());
    if (movenum < cfg_random_cnt) {
        m_root->randomize_first_proportionally();
    }

    auto first_child = m_root->get_first_child();
    assert(first_child != nullptr);

    auto bestmove = first_child->get_move();
    auto bestscore = first_child->first_visit() ? 0.5f : first_child->get_pure_eval(color);

    // do we want to fiddle with the best move because of the rule set?
    if (passflag & UCTSearch::NOPASS) {
        // were we going to pass?
        if (bestmove == FastBoard::PASS) {
            UCTNode * nopass = m_root->get_nopass_child(m_rootstate);

            if (nopass != nullptr) {
                myprintf("Preferring not to pass.\n");
                bestmove = nopass->get_move();
                if (nopass->first_visit()) {
                    bestscore = 1.0f;
                } else {
                    bestscore = nopass->get_pure_eval(color);
                }
            } else {
                myprintf("Pass is the only acceptable move.\n");
            }
        }
    } else if (!cfg_dumbpass) {
        const auto relative_score = (color == FastBoard::BLACK ? 1 : -1) * m_rootstate.final_score();
        if (bestmove == FastBoard::PASS) {
            // Either by forcing or coincidence passing is
            // on top...check whether passing loses instantly
            // do full count including dead stones.
            // In a reinforcement learning setup, it is possible for the
            // network to learn that, after passing in the tree, the two last
            // positions are identical, and this means the position is only won
            // if there are no dead stones in our own territory (because we use
            // Trump-Taylor scoring there). So strictly speaking, the next
            // heuristic isn't required for a pure RL network, and we have
            // a commandline option to disable the behavior during learning.
            // On the other hand, with a supervised learning setup, we fully
            // expect that the engine will pass out anything that looks like
            // a finished game even with dead stones on the board (because the
            // training games were using scoring with dead stone removal).
            // So in order to play games with a SL network, we need this
            // heuristic so the engine can "clean up" the board. It will still
            // only clean up the bare necessity to win. For full dead stone
            // removal, kgs-genmove_cleanup and the NOPASS mode must be used.

            // Do we lose by passing?
            if (relative_score < 0.0f) {
                myprintf("Passing loses :-(\n");
                // Find a valid non-pass move.
                UCTNode * nopass = m_root->get_nopass_child(m_rootstate);
                if (nopass != nullptr) {
                    myprintf("Avoiding pass because it loses.\n");
                    bestmove = nopass->get_move();
                    if (nopass->first_visit()) {
                        bestscore = 1.0f;
                    } else {
                        bestscore = nopass->get_pure_eval(color);
                    }
                } else {
                    myprintf("No alternative to passing.\n");
                }
            } else if (relative_score > 0.0f) {
                myprintf("Passing wins :-)\n");
            } else {
                myprintf("Passing draws :-|\n");
                // Find a valid non-pass move.
                const auto nopass = m_root->get_nopass_child(m_rootstate);
                if (nopass != nullptr && !nopass->first_visit()) {
                    const auto nopass_eval = nopass->get_pure_eval(color);
                    if (nopass_eval > 0.5f) {
                        myprintf("Avoiding pass because there could be a winning alternative.\n");
                        bestmove = nopass->get_move();
                        bestscore = nopass_eval;
                    }
                }
                if (bestmove == FastBoard::PASS) {
                    myprintf("No seemingly better alternative to passing.\n");
                }
            }
        } else if (m_rootstate.get_last_move() == FastBoard::PASS) {
            // Opponents last move was passing.
            // We didn't consider passing. Should we have and
            // end the game immediately?

            // do we lose by passing?
            if (relative_score < 0.0f) {
                myprintf("Passing loses, I'll play on.\n");
            } else if (relative_score > 0.0f) {
                myprintf("Passing wins, I'll pass out.\n");
                bestmove = FastBoard::PASS;
            } else {
                myprintf("Passing draws, make it depend on evaluation.\n");
                if (bestscore < 0.5f) {
                    bestmove = FastBoard::PASS;
                }
            }
        }
    }

    // if we aren't passing, should we consider resigning?
    if (bestmove != FastBoard::PASS) {
        if (should_resign(passflag, bestscore)) {
            myprintf("Eval (%.2f%%) looks bad. Resigning.\n",
                     100.0f * bestscore);
            bestmove = FastBoard::RESIGN;
        }
    }

    return bestmove;
}

std::string UCTSearch::get_pv(FastState & state, UCTNode& parent) {
    if (!parent.has_children()) {
        return std::string();
    }

    auto& best_child = parent.get_best_root_child(state.get_to_move());
    if (best_child.first_visit()) {
        return std::string();
    }
    auto best_move = best_child.get_move();
    auto res = state.move_to_text(best_move);

    state.play_move(best_move);

    auto next = get_pv(state, best_child);
    if (!next.empty()) {
        res.append(" ").append(next);
    }
    return res;
}

void UCTSearch::dump_analysis(int playouts) {
    if (cfg_quiet) {
        return;
    }

    FastState tempstate = m_rootstate;
    int color = tempstate.board.get_to_move();

    std::string pvstring = get_pv(tempstate, *m_root);
    float winrate = 100.0f * m_root->get_pure_eval(color);
    myprintf("Playouts: %d, Win: %5.2f%%, PV: %s\n",
             playouts, winrate, pvstring.c_str());
}

bool UCTSearch::is_running() const {
    return m_run && m_nodes < MAX_TREE_SIZE;
}

int UCTSearch::est_playouts_left(int elapsed_centis, int time_for_move) const {
    auto playouts = m_playouts.load();
    const auto playouts_left =
        std::max(0, std::min(m_maxplayouts - playouts,
                             m_maxvisits - m_root->get_visits()));

    // Wait for at least 1 second and 100 playouts
    // so we get a reliable playout_rate.
    if (elapsed_centis < 100 || playouts < 100) {
        return playouts_left;
    }
    const auto playout_rate = 1.0f * playouts / elapsed_centis;
    const auto time_left = std::max(0, time_for_move - elapsed_centis);
    return std::min(playouts_left,
                    static_cast<int>(std::ceil(playout_rate * time_left)));
}

size_t UCTSearch::prune_noncontenders(int elapsed_centis, int time_for_move, bool prune) {
    auto Nfirst = 0;
    // There are no cases where the root's children vector gets modified
    // during a multithreaded search, so it is safe to walk it here without
    // taking the (root) node lock.
    for (const auto& node : m_root->get_children()) {
        if (node->valid()) {
            Nfirst = std::max(Nfirst, node->get_visits());
        }
    }
    const auto min_required_visits =
        Nfirst - est_playouts_left(elapsed_centis, time_for_move);
    auto pruned_nodes = size_t{0};
    for (const auto& node : m_root->get_children()) {
        if (node->valid()) {
            const auto has_enough_visits =
                node->get_visits() >= min_required_visits;

            if (prune) {
                node->set_active(has_enough_visits);
            }
            if (!has_enough_visits) {
                ++pruned_nodes;
            }
        }
    }

    assert(pruned_nodes < m_root->get_children().size());
    return pruned_nodes;
}

bool UCTSearch::have_alternate_moves(int elapsed_centis, int time_for_move) {
    if (cfg_timemanage == TimeManagement::OFF) {
        return true;
    }
    // For self play use. Disables pruning of non-contenders to not bias the training data.
    auto prune = cfg_timemanage != TimeManagement::NO_PRUNING;
    auto pruned = prune_noncontenders(elapsed_centis, time_for_move, prune);
    if (pruned < m_root->get_children().size() - 1) {
        return true;
    }
    // If we cannot save up time anyway, use all of it. This
    // behavior can be overruled by setting "fast" time management,
    // which will cause Leela to quickly respond to obvious/forced moves.
    // That comes at the cost of some playing strength as she now cannot
    // think ahead about her next moves in the remaining time.
    auto my_color = m_rootstate.get_to_move();
    auto tc = m_rootstate.get_timecontrol();
    if (!tc.can_accumulate_time(my_color)
        || m_maxplayouts < UCTSearch::UNLIMITED_PLAYOUTS) {
        if (cfg_timemanage != TimeManagement::FAST) {
            return true;
        }
    }
    // In a timed search we will essentially always exit because
    // the remaining time is too short to let another move win, so
    // avoid spamming this message every move. We'll print it if we
    // save at least half a second.
    if (time_for_move - elapsed_centis > 50) {
        myprintf("%.1fs left, stopping early.\n",
                    (time_for_move - elapsed_centis) / 100.0f);
    }
    return false;
}

bool UCTSearch::stop_thinking(int elapsed_centis, int time_for_move) const {
    return m_playouts >= m_maxplayouts
           || m_root->get_visits() >= m_maxvisits
           || elapsed_centis >= time_for_move;
}

void UCTWorker::operator()() {
    do {
        auto currstate = std::make_unique<GameState>(m_rootstate);
        auto result = m_search->play_simulation(*currstate, m_root);
        if (result.valid()) {
            m_search->increment_playouts();
        }
    } while (m_search->is_running());
}

void UCTSearch::increment_playouts() {
    m_playouts++;
}

int UCTSearch::think(int color, passflag_t passflag) {
    // Start counting time for us
    m_rootstate.start_clock(color);

    // set up timing info
    Time start;

    update_root();
    // set side to move
    m_rootstate.board.set_to_move(color);

    auto time_for_move =
        m_rootstate.get_timecontrol().max_time_for_move(
            m_rootstate.board.get_boardsize(),
            color, m_rootstate.get_movenum());

    myprintf("Thinking at most %.1f seconds...\n", time_for_move/100.0f);

    // create a sorted list of legal moves (make sure we
    // play something legal and decent even in time trouble)
    m_root->prepare_root_node(color, m_nodes, m_rootstate);

    m_run = true;
    int cpus = cfg_num_threads;
    ThreadGroup tg(thread_pool);
    for (int i = 1; i < cpus; i++) {
        tg.add_task(UCTWorker(m_rootstate, this, m_root.get()));
    }

    auto keeprunning = true;
    auto last_update = 0;
    auto last_output = 0;
    do {
        auto currstate = std::make_unique<GameState>(m_rootstate);

        auto result = play_simulation(*currstate, m_root.get());
        if (result.valid()) {
            increment_playouts();
        }

        Time elapsed;
        int elapsed_centis = Time::timediff_centis(start, elapsed);

        if (cfg_analyze_interval_centis &&
            elapsed_centis - last_output > cfg_analyze_interval_centis) {
            last_output = elapsed_centis;
            output_analysis(m_rootstate, *m_root);
        }

        // output some stats every few seconds
        // check if we should still search
        if (elapsed_centis - last_update > 250) {
            last_update = elapsed_centis;
            dump_analysis(static_cast<int>(m_playouts));
        }
        keeprunning  = is_running();
        keeprunning &= !stop_thinking(elapsed_centis, time_for_move);
        keeprunning &= have_alternate_moves(elapsed_centis, time_for_move);
    } while (keeprunning);

    // stop the search
    m_run = false;
    tg.wait_all();

    // reactivate all pruned root children
    for (const auto& node : m_root->get_children()) {
        node->set_active(true);
    }

    m_rootstate.stop_clock(color);
    if (!m_root->has_children()) {
        return FastBoard::PASS;
    }

    // display search info
    myprintf("\n");
    dump_stats(m_rootstate, *m_root);
    Training::record(m_rootstate, *m_root);

    Time elapsed;
    int elapsed_centis = Time::timediff_centis(start, elapsed);
    if (elapsed_centis+1 > 0) {
        myprintf("%d visits, %d nodes, %d playouts, %.0f n/s\n\n",
                 m_root->get_visits(),
                 static_cast<int>(m_nodes),
                 static_cast<int>(m_playouts),
                 (m_playouts * 100.0) / (elapsed_centis+1));
    }
    int bestmove = get_best_move(passflag);

    // Copy the root state. Use to check for tree re-use in future calls.
    m_last_rootstate = std::make_unique<GameState>(m_rootstate);
    return bestmove;
}

void UCTSearch::ponder() {
    update_root();

    m_root->prepare_root_node(m_rootstate.board.get_to_move(),
                              m_nodes, m_rootstate);

    m_run = true;
    ThreadGroup tg(thread_pool);
    for (int i = 1; i < cfg_num_threads; i++) {
        tg.add_task(UCTWorker(m_rootstate, this, m_root.get()));
    }
    Time start;
    auto keeprunning = true;
    auto last_output = 0;
    do {
        auto currstate = std::make_unique<GameState>(m_rootstate);
        auto result = play_simulation(*currstate, m_root.get());
        if (result.valid()) {
            increment_playouts();
        }
        if (cfg_analyze_interval_centis) {
            Time elapsed;
            int elapsed_centis = Time::timediff_centis(start, elapsed);
            if (elapsed_centis - last_output > cfg_analyze_interval_centis) {
                last_output = elapsed_centis;
                output_analysis(m_rootstate, *m_root);
            }
        }
        keeprunning  = is_running();
        keeprunning &= !stop_thinking(0, 1);
    } while (!Utils::input_pending() && keeprunning);

    // stop the search
    m_run = false;
    tg.wait_all();

    // display search info
    myprintf("\n");
    dump_stats(m_rootstate, *m_root);

    myprintf("\n%d visits, %d nodes\n\n", m_root->get_visits(), m_nodes.load());

    // Copy the root state. Use to check for tree re-use in future calls.
    m_last_rootstate = std::make_unique<GameState>(m_rootstate);
}

void UCTSearch::set_playout_limit(int playouts) {
    static_assert(std::is_convertible<decltype(playouts),
                                      decltype(m_maxplayouts)>::value,
                  "Inconsistent types for playout amount.");
    m_maxplayouts = std::min(playouts, UNLIMITED_PLAYOUTS);
}

void UCTSearch::set_visit_limit(int visits) {
    static_assert(std::is_convertible<decltype(visits),
                                      decltype(m_maxvisits)>::value,
                  "Inconsistent types for visits amount.");
    // Limit to type max / 2 to prevent overflow when multithreading.
    m_maxvisits = std::min(visits, UNLIMITED_PLAYOUTS);
}<|MERGE_RESOLUTION|>--- conflicted
+++ resolved
@@ -26,11 +26,8 @@
 #include <memory>
 #include <type_traits>
 #include <algorithm>
-<<<<<<< HEAD
-=======
 #include <boost/math/distributions/binomial.hpp>
 #include <boost/math/distributions/normal.hpp>
->>>>>>> 303d4050
 
 #include "FastBoard.h"
 #include "FastState.h"
@@ -63,17 +60,10 @@
     }
 
     friend bool operator<(const OutputAnalysisData& a, const OutputAnalysisData& b) {
-<<<<<<< HEAD
-        if (a.m_visits == b.m_visits) {
-            return a.m_winrate < b.m_winrate;
-        }
-        return a.m_visits < b.m_visits;
-=======
         if (a.m_winrate == b.m_winrate) {
             return a.m_visits < b.m_visits;
         }
         return a.m_winrate < b.m_winrate;
->>>>>>> 303d4050
     }
 
 private:
@@ -318,9 +308,6 @@
         tmpstate.play_move(node->get_move());
         std::string pv = move + " " + get_pv(tmpstate, *node);
         auto move_eval = node->get_visits() ?
-<<<<<<< HEAD
-                         static_cast<int>(node->get_pure_eval(color) * 10000) : 0;
-=======
 // ==================================================
 //      WHY WAS THIS FOLLOWING CODE SECTION HERE? THE SECTION BELOW IS FROM ROY7'S CODE
 //      THIS SECTION FROM ROY7'S CODE REPLACED EVERYTHING FROM ___RIGHT HERE___ TO THE ENDING BRACKET MENTIONED BELOW IN A //COMMENT
@@ -336,7 +323,6 @@
 // ==================================================
                          //static_cast<int>(node->get_pure_eval(color) * 10000) : 0; // Default lined before I changed it below.
 						 static_cast<int>(node->get_lcb_binomial(color) * 10000) : 0; // Adds LCB display instead of winrate to Lizzie output.
->>>>>>> 303d4050
         // Store data in array
         sortable_data.emplace_back(move, node->get_visits(), move_eval, pv);
 
@@ -352,11 +338,7 @@
         }
         gtp_printf_raw(node.get_info_string(i).c_str());
         i++;
-<<<<<<< HEAD
-    }
-=======
     } // THIS IS THE ENDING BRACKET I MENTIONED ABOVE
->>>>>>> 303d4050
     gtp_printf_raw("\n");
 }
 
