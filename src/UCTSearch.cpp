--- conflicted
+++ resolved
@@ -49,13 +49,9 @@
 #include "Timing.h"
 #include "Training.h"
 #include "Utils.h"
-<<<<<<< HEAD
-#include "OpenCLScheduler.h"
-=======
 #ifdef USE_OPENCL
 #include "OpenCLScheduler.h"
 #endif
->>>>>>> e542dd0d
 
 using namespace Utils;
 
@@ -327,19 +323,11 @@
     const auto color = state.get_to_move();
 
     auto max_visits = 0;
-<<<<<<< HEAD
     for (const auto& node : parent.get_children()) {
         max_visits = std::max(max_visits, node->get_visits());
     }
 
     for (const auto& node : parent.get_children()) {
-=======
-    for (const auto& node : parent.get_children()) {
-        max_visits = std::max(max_visits, node->get_visits());
-    }
-
-    for (const auto& node : parent.get_children()) {
->>>>>>> e542dd0d
         // Send only variations with visits, unless more moves were
         // requested explicitly.
         if (!node->get_visits()
