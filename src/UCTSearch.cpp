/*
    This file is part of Leela Zero.
    Copyright (C) 2017-2018 Gian-Carlo Pascutto and contributors

    Leela Zero is free software: you can redistribute it and/or modify
    it under the terms of the GNU General Public License as published by
    the Free Software Foundation, either version 3 of the License, or
    (at your option) any later version.

    Leela Zero is distributed in the hope that it will be useful,
    but WITHOUT ANY WARRANTY; without even the implied warranty of
    MERCHANTABILITY or FITNESS FOR A PARTICULAR PURPOSE.  See the
    GNU General Public License for more details.

    You should have received a copy of the GNU General Public License
    along with Leela Zero.  If not, see <http://www.gnu.org/licenses/>.
*/

#include "config.h"
#include "UCTSearch.h"

#include <cassert>
#include <cmath>
#include <cstddef>
#include <limits>
#include <memory>
#include <type_traits>
#include <algorithm>
#include <boost/math/distributions/binomial.hpp>
#include <boost/math/distributions/normal.hpp>

#include "FastBoard.h"
#include "FastState.h"
#include "FullBoard.h"
#include "GTP.h"
#include "GameState.h"
#include "TimeControl.h"
#include "Timing.h"
#include "Training.h"
#include "Utils.h"

using namespace Utils;
using namespace boost::math;

constexpr int UCTSearch::UNLIMITED_PLAYOUTS;

class OutputAnalysisData {
public:
    OutputAnalysisData(const std::string& move, int visits, int winrate, std::string pv) :
        m_move(move), m_visits(visits), m_winrate(winrate), m_pv(pv) {};

    std::string get_info_string(int order) const {
        auto tmp = "info move " + m_move + " visits " + std::to_string(m_visits) +
                          " winrate " + std::to_string(m_winrate);
        if (order >= 0) {
            tmp += " order " + std::to_string(order);
        }
        tmp += " pv " + m_pv;
        return tmp;
    }

    friend bool operator<(const OutputAnalysisData& a, const OutputAnalysisData& b) {
        if (a.m_winrate == b.m_winrate) {
            return a.m_visits < b.m_visits;
        }
        return a.m_winrate < b.m_winrate;
    }

private:
    std::string m_move;
    int m_visits;
    int m_winrate;
    std::string m_pv;
};


UCTSearch::UCTSearch(GameState& g, Network& network)
    : m_rootstate(g), m_network(network) {
    set_playout_limit(cfg_max_playouts);
    set_visit_limit(cfg_max_visits);

    m_root = std::make_unique<UCTNode>(FastBoard::PASS, 0.0f);
}

bool UCTSearch::advance_to_new_rootstate() {
    if (!m_root || !m_last_rootstate) {
        // No current state
        return false;
    }

    if (m_rootstate.get_komi() != m_last_rootstate->get_komi()) {
        return false;
    }

    auto depth =
        int(m_rootstate.get_movenum() - m_last_rootstate->get_movenum());

    if (depth < 0) {
        return false;
    }


    auto test = std::make_unique<GameState>(m_rootstate);
    for (auto i = 0; i < depth; i++) {
        test->undo_move();
    }

    if (m_last_rootstate->board.get_hash() != test->board.get_hash()) {
        // m_rootstate and m_last_rootstate don't match
        return false;
    }

    // Make sure that the nodes we destroyed the previous move are
    // in fact destroyed.
    while (!m_delete_futures.empty()) {
        m_delete_futures.front().wait_all();
        m_delete_futures.pop_front();
    }

    // Try to replay moves advancing m_root
    for (auto i = 0; i < depth; i++) {
        ThreadGroup tg(thread_pool);

        test->forward_move();
        const auto move = test->get_last_move();

        auto oldroot = std::move(m_root);
        m_root = oldroot->find_child(move);

        // Lazy tree destruction.  Instead of calling the destructor of the
        // old root node on the main thread, send the old root to a separate
        // thread and destroy it from the child thread.  This will save a
        // bit of time when dealing with large trees.
        auto p = oldroot.release();
        tg.add_task([p]() { delete p; });
        m_delete_futures.push_back(std::move(tg));

        if (!m_root) {
            // Tree hasn't been expanded this far
            return false;
        }
        m_last_rootstate->play_move(move);
    }

    assert(m_rootstate.get_movenum() == m_last_rootstate->get_movenum());

    if (m_last_rootstate->board.get_hash() != test->board.get_hash()) {
        // Can happen if user plays multiple moves in a row by same player
        return false;
    }

    return true;
}

void UCTSearch::update_root() {
    // Definition of m_playouts is playouts per search call.
    // So reset this count now.
    m_playouts = 0;

#ifndef NDEBUG
    auto start_nodes = m_root->count_nodes();
#endif

    if (!advance_to_new_rootstate() || !m_root) {
        m_root = std::make_unique<UCTNode>(FastBoard::PASS, 0.0f);
    }
    // Clear last_rootstate to prevent accidental use.
    m_last_rootstate.reset(nullptr);

    // Check how big our search tree (reused or new) is.
    m_nodes = m_root->count_nodes();

#ifndef NDEBUG
    if (m_nodes > 0) {
        myprintf("update_root, %d -> %d nodes (%.1f%% reused)\n",
            start_nodes, m_nodes.load(), 100.0 * m_nodes.load() / start_nodes);
    }
#endif
}

float UCTSearch::get_min_psa_ratio() const {
    const auto mem_full = m_nodes / static_cast<float>(MAX_TREE_SIZE);
    // If we are halfway through our memory budget, start trimming
    // moves with very low policy priors.
    if (mem_full > 0.5f) {
        // Memory is almost exhausted, trim more aggressively.
        if (mem_full > 0.95f) {
            return 0.01f;
        }
        return 0.001f;
    }
    return 0.0f;
}

SearchResult UCTSearch::play_simulation(GameState & currstate,
                                        UCTNode* const node) {
    const auto color = currstate.get_to_move();
	const auto movenum_now = m_rootstate.get_movenum();
    auto result = SearchResult{};

    node->virtual_loss();

    if (node->expandable()) {
        if (currstate.get_passes() >= 2) {
            auto score = currstate.final_score();
            result = SearchResult::from_score(score);
            node->update(result.eval());
        } else if (m_nodes < MAX_TREE_SIZE) {
            float eval;
            const auto had_children = node->has_children();
            const auto success =
                node->create_children(m_network, m_nodes, currstate, eval,
                                      get_min_psa_ratio());
            if (!had_children && success) {
                result = SearchResult::from_eval(eval);
            }
        }
    }


    if (node->has_children() && !result.valid()) {
        auto next = node->uct_select_child(color, node == m_root.get(), movenum_now);
        auto move = next->get_move();

        currstate.play_move(move);
        if (move != FastBoard::PASS && currstate.superko()) {
            next->invalidate();
        } else {
            result = play_simulation(currstate, next);
            if (result.valid()) {
                node->update(result.eval());
            }
        }
    }


    node->virtual_loss_undo();

    return result;
}

void UCTSearch::dump_stats(FastState & state, UCTNode & parent) {
    if (cfg_quiet || !parent.has_children()) {
        return;
    }

    const int color = state.get_to_move();

    // sort children, put best move on top
    parent.sort_children(color);

    if (parent.get_first_child()->first_visit()) {
        return;
    }

    int movecount = 0;
    for (const auto& node : parent.get_children()) {
        // Always display at least two moves. In the case there is
        // only one move searched the user could get an idea why.
        if (++movecount > 2 && !node->get_visits()) break;

        std::string move = state.move_to_text(node->get_move());
        FastState tmpstate = state;
        tmpstate.play_move(node->get_move());
        std::string pv = move + " " + get_pv(tmpstate, *node);

        myprintf("%4s -> %7d (V: %5.2f%%) (N: %5.2f%%) PV: %s\n",
            move.c_str(),
            node->get_visits(),
<<<<<<< HEAD
            node->get_visits() ? node->get_raw_eval(color)*100.0f : 0.0f,
            node->get_policy() * 100.0f,
=======
			node->get_visits() ? node->get_pure_eval(color)*100.0f : 0.0f,
            node->get_score() * 100.0f,
>>>>>>> f3736604
            pv.c_str());
    }

// ==================================================
// ==================================================
	//The following section could replace the above, to show roy7's full stats output:

	//myprintf("%4s -> %7d (V: %5.2f%%) (N: %5.2f%%) (LCB-N: %5.2f%%) (UCB-N: %5.2f%%) (LCB-Bi: %5.2f%%) (UCB-Bi: %5.2f%%) PV: %s\n",
	//	move.c_str(),
	//	node->get_visits(),
	//	node->get_visits() ? node->get_pure_eval(color)*100.0f : 0.0f,
	//	node->get_score() * 100.0f,
	//	node->get_lcb_normal(color) * 100.0f,
	//	node->get_ucb_normal(color) * 100.0f,
	//	node->get_lcb_binomial(color) * 100.0f,
	//	node->get_ucb_binomial(color) * 100.0f,
	//	node->get_variance() * 100.0f,
	//	pv.c_str());
// ==================================================
// ==================================================
    tree_stats(parent);
}

void UCTSearch::output_analysis(FastState & state, UCTNode & parent) {
    // We need to make a copy of the data before sorting
    auto sortable_data = std::vector<OutputAnalysisData>();

    if (!parent.has_children()) {
        return;
    }

    const int color = state.get_to_move();

    for (const auto& node : parent.get_children()) {
		// Only send variations with visits
		if (!node->get_visits()) continue;

        std::string move = state.move_to_text(node->get_move());
        FastState tmpstate = state;
        tmpstate.play_move(node->get_move());
        std::string pv = move + " " + get_pv(tmpstate, *node);
        auto move_eval = node->get_visits() ?
<<<<<<< HEAD
                         static_cast<int>(node->get_raw_eval(color) * 10000) : 0;
=======
// ==================================================
//      WHY WAS THIS FOLLOWING CODE SECTION HERE? THE SECTION BELOW IS FROM ROY7'S CODE
//      THIS SECTION FROM ROY7'S CODE REPLACED EVERYTHING FROM ___RIGHT HERE___ TO THE ENDING BRACKET MENTIONED BELOW IN A //COMMENT
//      THE ENDING BRACKET IS EXACTLY 26 DOWN-ARROWS BELOW ___THIS___ LINE <------ THIS LINE! 26 DOWN-ARROWS DOWN.
// ==================================================
			//static_cast<int>(node->get_pure_eval(color) * 10000) : 0;
		//gtp_printf_raw("info %s %s %s %d %s %d %s %s\n",
			//"move", move.c_str(),
			//"visits", node->get_visits(),
			//"winrate", move_eval,
			//"pv", pv.c_str());
// ==================================================
// ==================================================
                         static_cast<int>(node->get_pure_eval(color) * 10000) : 0; // Default lined before I changed it below.
						 //static_cast<int>(node->get_lcb_binomial(color) * 10000) : 0; // Adds LCB display instead of winrate to Lizzie output.
>>>>>>> f3736604
        // Store data in array
        sortable_data.emplace_back(move, node->get_visits(), move_eval, pv);

    }
    // Sort array to decide order
    std::stable_sort(rbegin(sortable_data), rend(sortable_data));

    auto i = 0;
    // Output analysis data in gtp stream
    for (const auto& node : sortable_data) {
        if (i > 0) {
            gtp_printf_raw(" ");
        }
        gtp_printf_raw(node.get_info_string(i).c_str());
        i++;
    } // THIS IS THE ENDING BRACKET I MENTIONED ABOVE
    gtp_printf_raw("\n");
}

void tree_stats_helper(const UCTNode& node, size_t depth,
                       size_t& nodes, size_t& non_leaf_nodes,
                       size_t& depth_sum, size_t& max_depth,
                       size_t& children_count) {
    nodes += 1;
    non_leaf_nodes += node.get_visits() > 1;
    depth_sum += depth;
    if (depth > max_depth) max_depth = depth;

    for (const auto& child : node.get_children()) {
        if (child.get_visits() > 0) {
            children_count += 1;
            tree_stats_helper(*(child.get()), depth+1,
                              nodes, non_leaf_nodes, depth_sum,
                              max_depth, children_count);
        } else {
            nodes += 1;
            depth_sum += depth+1;
            if (depth+1 > max_depth) max_depth = depth+1;
        }
    }
}

void UCTSearch::tree_stats(const UCTNode& node) {
    size_t nodes = 0;
    size_t non_leaf_nodes = 0;
    size_t depth_sum = 0;
    size_t max_depth = 0;
    size_t children_count = 0;
    tree_stats_helper(node, 0,
                      nodes, non_leaf_nodes, depth_sum,
                      max_depth, children_count);

    if (nodes > 0) {
        myprintf("%.1f average depth, %d max depth\n",
                 (1.0f*depth_sum) / nodes, max_depth);
        myprintf("%d non leaf nodes, %.2f average children\n",
                 non_leaf_nodes, (1.0f*children_count) / non_leaf_nodes);
    }
}

bool UCTSearch::should_resign(passflag_t passflag, float besteval) {
    if (passflag & UCTSearch::NORESIGN) {
        // resign not allowed
        return false;
    }

    if (cfg_resignpct == 0) {
        // resign not allowed
        return false;
    }

    const size_t board_squares = m_rootstate.board.get_boardsize()
                               * m_rootstate.board.get_boardsize();
    const auto move_threshold = board_squares / 4;
    const auto movenum = m_rootstate.get_movenum();
    if (movenum <= move_threshold) {
        // too early in game to resign
        return false;
    }

    const auto color = m_rootstate.board.get_to_move();

    const auto is_default_cfg_resign = cfg_resignpct < 0;
    const auto resign_threshold =
        0.01f * (is_default_cfg_resign ? 10 : cfg_resignpct);
    if (besteval > resign_threshold) {
        // eval > cfg_resign
        return false;
    }

    if ((m_rootstate.get_handicap() > 0)
            && (color == FastBoard::WHITE)
            && is_default_cfg_resign) {
        const auto handicap_resign_threshold =
            resign_threshold / (1 + m_rootstate.get_handicap());

        // Blend the thresholds for the first ~215 moves.
        auto blend_ratio = std::min(1.0f, movenum / (0.6f * board_squares));
        auto blended_resign_threshold = blend_ratio * resign_threshold
            + (1 - blend_ratio) * handicap_resign_threshold;
        if (besteval > blended_resign_threshold) {
            // Allow lower eval for white in handicap games
            // where opp may fumble.
            return false;
        }
    }

    return true;
}

int UCTSearch::get_best_move(passflag_t passflag) {
    int color = m_rootstate.board.get_to_move();

    // Make sure best is first
    m_root->sort_children(color);

    // Check whether to randomize the best move proportional
    // to the playout counts, early game only.
    auto movenum = int(m_rootstate.get_movenum());
    if (movenum < cfg_random_cnt) {
        m_root->randomize_first_proportionally();
    }

    auto first_child = m_root->get_first_child();
    assert(first_child != nullptr);

    auto bestmove = first_child->get_move();
    auto besteval = first_child->first_visit() ? 0.5f : first_child->get_raw_eval(color);

    // do we want to fiddle with the best move because of the rule set?
    if (passflag & UCTSearch::NOPASS) {
        // were we going to pass?
        if (bestmove == FastBoard::PASS) {
            UCTNode * nopass = m_root->get_nopass_child(m_rootstate);

            if (nopass != nullptr) {
                myprintf("Preferring not to pass.\n");
                bestmove = nopass->get_move();
                if (nopass->first_visit()) {
                    besteval = 1.0f;
                } else {
                    besteval = nopass->get_raw_eval(color);
                }
            } else {
                myprintf("Pass is the only acceptable move.\n");
            }
        }
    } else if (!cfg_dumbpass) {
        const auto relative_score = (color == FastBoard::BLACK ? 1 : -1) * m_rootstate.final_score();
        if (bestmove == FastBoard::PASS) {
            // Either by forcing or coincidence passing is
            // on top...check whether passing loses instantly
            // do full count including dead stones.
            // In a reinforcement learning setup, it is possible for the
            // network to learn that, after passing in the tree, the two last
            // positions are identical, and this means the position is only won
            // if there are no dead stones in our own territory (because we use
            // Trump-Taylor scoring there). So strictly speaking, the next
            // heuristic isn't required for a pure RL network, and we have
            // a commandline option to disable the behavior during learning.
            // On the other hand, with a supervised learning setup, we fully
            // expect that the engine will pass out anything that looks like
            // a finished game even with dead stones on the board (because the
            // training games were using scoring with dead stone removal).
            // So in order to play games with a SL network, we need this
            // heuristic so the engine can "clean up" the board. It will still
            // only clean up the bare necessity to win. For full dead stone
            // removal, kgs-genmove_cleanup and the NOPASS mode must be used.

            // Do we lose by passing?
            if (relative_score < 0.0f) {
                myprintf("Passing loses :-(\n");
                // Find a valid non-pass move.
                UCTNode * nopass = m_root->get_nopass_child(m_rootstate);
                if (nopass != nullptr) {
                    myprintf("Avoiding pass because it loses.\n");
                    bestmove = nopass->get_move();
                    if (nopass->first_visit()) {
                        besteval = 1.0f;
                    } else {
                        besteval = nopass->get_raw_eval(color);
                    }
                } else {
                    myprintf("No alternative to passing.\n");
                }
            } else if (relative_score > 0.0f) {
                myprintf("Passing wins :-)\n");
            } else {
                myprintf("Passing draws :-|\n");
                // Find a valid non-pass move.
                const auto nopass = m_root->get_nopass_child(m_rootstate);
                if (nopass != nullptr && !nopass->first_visit()) {
                    const auto nopass_eval = nopass->get_raw_eval(color);
                    if (nopass_eval > 0.5f) {
                        myprintf("Avoiding pass because there could be a winning alternative.\n");
                        bestmove = nopass->get_move();
                        besteval = nopass_eval;
                    }
                }
                if (bestmove == FastBoard::PASS) {
                    myprintf("No seemingly better alternative to passing.\n");
                }
            }
        } else if (m_rootstate.get_last_move() == FastBoard::PASS) {
            // Opponents last move was passing.
            // We didn't consider passing. Should we have and
            // end the game immediately?

            // do we lose by passing?
            if (relative_score < 0.0f) {
                myprintf("Passing loses, I'll play on.\n");
            } else if (relative_score > 0.0f) {
                myprintf("Passing wins, I'll pass out.\n");
                bestmove = FastBoard::PASS;
            } else {
                myprintf("Passing draws, make it depend on evaluation.\n");
                if (besteval < 0.5f) {
                    bestmove = FastBoard::PASS;
                }
            }
        }
    }

    // if we aren't passing, should we consider resigning?
    if (bestmove != FastBoard::PASS) {
        if (should_resign(passflag, besteval)) {
            myprintf("Eval (%.2f%%) looks bad. Resigning.\n",
                     100.0f * besteval);
            bestmove = FastBoard::RESIGN;
        }
    }

    return bestmove;
}

std::string UCTSearch::get_pv(FastState & state, UCTNode& parent) {
    if (!parent.has_children()) {
        return std::string();
    }

    auto& best_child = parent.get_best_root_child(state.get_to_move());
    if (best_child.first_visit()) {
        return std::string();
    }
    auto best_move = best_child.get_move();
    auto res = state.move_to_text(best_move);

    state.play_move(best_move);

    auto next = get_pv(state, best_child);
    if (!next.empty()) {
        res.append(" ").append(next);
    }
    return res;
}

void UCTSearch::dump_analysis(int playouts) {
    if (cfg_quiet) {
        return;
    }

    FastState tempstate = m_rootstate;
    int color = tempstate.board.get_to_move();

    std::string pvstring = get_pv(tempstate, *m_root);
    float winrate = 100.0f * m_root->get_raw_eval(color);
    myprintf("Playouts: %d, Win: %5.2f%%, PV: %s\n",
             playouts, winrate, pvstring.c_str());
}

bool UCTSearch::is_running() const {
    return m_run && m_nodes < MAX_TREE_SIZE;
}

int UCTSearch::est_playouts_left(int elapsed_centis, int time_for_move) const {
    auto playouts = m_playouts.load();
    const auto playouts_left =
        std::max(0, std::min(m_maxplayouts - playouts,
                             m_maxvisits - m_root->get_visits()));

    // Wait for at least 1 second and 100 playouts
    // so we get a reliable playout_rate.
    if (elapsed_centis < 100 || playouts < 100) {
        return playouts_left;
    }
    const auto playout_rate = 1.0f * playouts / elapsed_centis;
    const auto time_left = std::max(0, time_for_move - elapsed_centis);
    return std::min(playouts_left,
                    static_cast<int>(std::ceil(playout_rate * time_left)));
}

size_t UCTSearch::prune_noncontenders(int elapsed_centis, int time_for_move, bool prune) {
    auto Nfirst = 0;
    // There are no cases where the root's children vector gets modified
    // during a multithreaded search, so it is safe to walk it here without
    // taking the (root) node lock.
    for (const auto& node : m_root->get_children()) {
        if (node->valid()) {
            Nfirst = std::max(Nfirst, node->get_visits());
        }
    }
    const auto min_required_visits =
        Nfirst - est_playouts_left(elapsed_centis, time_for_move);
    auto pruned_nodes = size_t{0};
    for (const auto& node : m_root->get_children()) {
        if (node->valid()) {
            const auto has_enough_visits =
                node->get_visits() >= min_required_visits;

            if (prune) {
                node->set_active(has_enough_visits);
            }
            if (!has_enough_visits) {
                ++pruned_nodes;
            }
        }
    }

    assert(pruned_nodes < m_root->get_children().size());
    return pruned_nodes;
}

bool UCTSearch::have_alternate_moves(int elapsed_centis, int time_for_move) {
    if (cfg_timemanage == TimeManagement::OFF) {
        return true;
    }
    // For self play use. Disables pruning of non-contenders to not bias the training data.
    auto prune = cfg_timemanage != TimeManagement::NO_PRUNING;
    auto pruned = prune_noncontenders(elapsed_centis, time_for_move, prune);
    if (pruned < m_root->get_children().size() - 1) {
        return true;
    }
    // If we cannot save up time anyway, use all of it. This
    // behavior can be overruled by setting "fast" time management,
    // which will cause Leela to quickly respond to obvious/forced moves.
    // That comes at the cost of some playing strength as she now cannot
    // think ahead about her next moves in the remaining time.
    auto my_color = m_rootstate.get_to_move();
    auto tc = m_rootstate.get_timecontrol();
    if (!tc.can_accumulate_time(my_color)
        || m_maxplayouts < UCTSearch::UNLIMITED_PLAYOUTS) {
        if (cfg_timemanage != TimeManagement::FAST) {
            return true;
        }
    }
    // In a timed search we will essentially always exit because
    // the remaining time is too short to let another move win, so
    // avoid spamming this message every move. We'll print it if we
    // save at least half a second.
    if (time_for_move - elapsed_centis > 50) {
        myprintf("%.1fs left, stopping early.\n",
                    (time_for_move - elapsed_centis) / 100.0f);
    }
    return false;
}

bool UCTSearch::stop_thinking(int elapsed_centis, int time_for_move) const {
    return m_playouts >= m_maxplayouts
           || m_root->get_visits() >= m_maxvisits
           || elapsed_centis >= time_for_move;
}

void UCTWorker::operator()() {
    do {
        auto currstate = std::make_unique<GameState>(m_rootstate);
        auto result = m_search->play_simulation(*currstate, m_root);
        if (result.valid()) {
            m_search->increment_playouts();
        }
    } while (m_search->is_running());
}

void UCTSearch::increment_playouts() {
    m_playouts++;
}

int UCTSearch::think(int color, passflag_t passflag) {
    // Start counting time for us
    m_rootstate.start_clock(color);

    // set up timing info
    Time start;

    update_root();
    // set side to move
    m_rootstate.board.set_to_move(color);

    auto time_for_move =
        m_rootstate.get_timecontrol().max_time_for_move(
            m_rootstate.board.get_boardsize(),
            color, m_rootstate.get_movenum());

    myprintf("Thinking at most %.1f seconds...\n", time_for_move/100.0f);

    // create a sorted list of legal moves (make sure we
    // play something legal and decent even in time trouble)
    m_root->prepare_root_node(m_network, color, m_nodes, m_rootstate);

    m_run = true;
    int cpus = cfg_num_threads;
    ThreadGroup tg(thread_pool);
    for (int i = 1; i < cpus; i++) {
        tg.add_task(UCTWorker(m_rootstate, this, m_root.get()));
    }

    auto keeprunning = true;
    auto last_update = 0;
    auto last_output = 0;
    do {
        auto currstate = std::make_unique<GameState>(m_rootstate);

        auto result = play_simulation(*currstate, m_root.get());
        if (result.valid()) {
            increment_playouts();
        }

        Time elapsed;
        int elapsed_centis = Time::timediff_centis(start, elapsed);

        if (cfg_analyze_interval_centis &&
            elapsed_centis - last_output > cfg_analyze_interval_centis) {
            last_output = elapsed_centis;
            output_analysis(m_rootstate, *m_root);
        }

        // output some stats every few seconds
        // check if we should still search
        if (elapsed_centis - last_update > 250) {
            last_update = elapsed_centis;
            dump_analysis(static_cast<int>(m_playouts));
        }
        keeprunning  = is_running();
        keeprunning &= !stop_thinking(elapsed_centis, time_for_move);
        keeprunning &= have_alternate_moves(elapsed_centis, time_for_move);
    } while (keeprunning);

    // stop the search
    m_run = false;
    tg.wait_all();

    // reactivate all pruned root children
    for (const auto& node : m_root->get_children()) {
        node->set_active(true);
    }

    m_rootstate.stop_clock(color);
    if (!m_root->has_children()) {
        return FastBoard::PASS;
    }

    // display search info
    myprintf("\n");
    dump_stats(m_rootstate, *m_root);
    Training::record(m_network, m_rootstate, *m_root);

    Time elapsed;
    int elapsed_centis = Time::timediff_centis(start, elapsed);
    if (elapsed_centis+1 > 0) {
        myprintf("%d visits, %d nodes, %d playouts, %.0f n/s\n\n",
                 m_root->get_visits(),
                 static_cast<int>(m_nodes),
                 static_cast<int>(m_playouts),
                 (m_playouts * 100.0) / (elapsed_centis+1));
    }
    int bestmove = get_best_move(passflag);

    // Copy the root state. Use to check for tree re-use in future calls.
    m_last_rootstate = std::make_unique<GameState>(m_rootstate);
    return bestmove;
}

void UCTSearch::ponder() {
    update_root();

    m_root->prepare_root_node(m_network, m_rootstate.board.get_to_move(),
                              m_nodes, m_rootstate);

    m_run = true;
    ThreadGroup tg(thread_pool);
    for (int i = 1; i < cfg_num_threads; i++) {
        tg.add_task(UCTWorker(m_rootstate, this, m_root.get()));
    }
    Time start;
    auto keeprunning = true;
    auto last_output = 0;
    do {
        auto currstate = std::make_unique<GameState>(m_rootstate);
        auto result = play_simulation(*currstate, m_root.get());
        if (result.valid()) {
            increment_playouts();
        }
        if (cfg_analyze_interval_centis) {
            Time elapsed;
            int elapsed_centis = Time::timediff_centis(start, elapsed);
            if (elapsed_centis - last_output > cfg_analyze_interval_centis) {
                last_output = elapsed_centis;
                output_analysis(m_rootstate, *m_root);
            }
        }
        keeprunning  = is_running();
        keeprunning &= !stop_thinking(0, 1);
    } while (!Utils::input_pending() && keeprunning);

    // stop the search
    m_run = false;
    tg.wait_all();

    // display search info
    myprintf("\n");
    dump_stats(m_rootstate, *m_root);

    myprintf("\n%d visits, %d nodes\n\n", m_root->get_visits(), m_nodes.load());

    // Copy the root state. Use to check for tree re-use in future calls.
    m_last_rootstate = std::make_unique<GameState>(m_rootstate);
}

void UCTSearch::set_playout_limit(int playouts) {
    static_assert(std::is_convertible<decltype(playouts),
                                      decltype(m_maxplayouts)>::value,
                  "Inconsistent types for playout amount.");
    m_maxplayouts = std::min(playouts, UNLIMITED_PLAYOUTS);
}

void UCTSearch::set_visit_limit(int visits) {
    static_assert(std::is_convertible<decltype(visits),
                                      decltype(m_maxvisits)>::value,
                  "Inconsistent types for visits amount.");
    // Limit to type max / 2 to prevent overflow when multithreading.
    m_maxvisits = std::min(visits, UNLIMITED_PLAYOUTS);
}<|MERGE_RESOLUTION|>--- conflicted
+++ resolved
@@ -267,13 +267,8 @@
         myprintf("%4s -> %7d (V: %5.2f%%) (N: %5.2f%%) PV: %s\n",
             move.c_str(),
             node->get_visits(),
-<<<<<<< HEAD
-            node->get_visits() ? node->get_raw_eval(color)*100.0f : 0.0f,
-            node->get_policy() * 100.0f,
-=======
 			node->get_visits() ? node->get_pure_eval(color)*100.0f : 0.0f,
             node->get_score() * 100.0f,
->>>>>>> f3736604
             pv.c_str());
     }
 
@@ -316,25 +311,9 @@
         tmpstate.play_move(node->get_move());
         std::string pv = move + " " + get_pv(tmpstate, *node);
         auto move_eval = node->get_visits() ?
-<<<<<<< HEAD
-                         static_cast<int>(node->get_raw_eval(color) * 10000) : 0;
-=======
-// ==================================================
-//      WHY WAS THIS FOLLOWING CODE SECTION HERE? THE SECTION BELOW IS FROM ROY7'S CODE
-//      THIS SECTION FROM ROY7'S CODE REPLACED EVERYTHING FROM ___RIGHT HERE___ TO THE ENDING BRACKET MENTIONED BELOW IN A //COMMENT
-//      THE ENDING BRACKET IS EXACTLY 26 DOWN-ARROWS BELOW ___THIS___ LINE <------ THIS LINE! 26 DOWN-ARROWS DOWN.
-// ==================================================
-			//static_cast<int>(node->get_pure_eval(color) * 10000) : 0;
-		//gtp_printf_raw("info %s %s %s %d %s %d %s %s\n",
-			//"move", move.c_str(),
-			//"visits", node->get_visits(),
-			//"winrate", move_eval,
-			//"pv", pv.c_str());
-// ==================================================
-// ==================================================
+
                          static_cast<int>(node->get_pure_eval(color) * 10000) : 0; // Default lined before I changed it below.
 						 //static_cast<int>(node->get_lcb_binomial(color) * 10000) : 0; // Adds LCB display instead of winrate to Lizzie output.
->>>>>>> f3736604
         // Store data in array
         sortable_data.emplace_back(move, node->get_visits(), move_eval, pv);
 
@@ -350,7 +329,7 @@
         }
         gtp_printf_raw(node.get_info_string(i).c_str());
         i++;
-    } // THIS IS THE ENDING BRACKET I MENTIONED ABOVE
+    }
     gtp_printf_raw("\n");
 }
 
@@ -600,7 +579,7 @@
     int color = tempstate.board.get_to_move();
 
     std::string pvstring = get_pv(tempstate, *m_root);
-    float winrate = 100.0f * m_root->get_raw_eval(color);
+    float winrate = 100.0f * m_root->get_pure_eval(color);
     myprintf("Playouts: %d, Win: %5.2f%%, PV: %s\n",
              playouts, winrate, pvstring.c_str());
 }
