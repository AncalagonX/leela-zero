/*
    This file is part of Leela Zero.
    Copyright (C) 2017 Gian-Carlo Pascutto

    Leela Zero is free software: you can redistribute it and/or modify
    it under the terms of the GNU General Public License as published by
    the Free Software Foundation, either version 3 of the License, or
    (at your option) any later version.

    Leela Zero is distributed in the hope that it will be useful,
    but WITHOUT ANY WARRANTY; without even the implied warranty of
    MERCHANTABILITY or FITNESS FOR A PARTICULAR PURPOSE.  See the
    GNU General Public License for more details.

    You should have received a copy of the GNU General Public License
    along with Leela Zero.  If not, see <http://www.gnu.org/licenses/>.
*/

#include "config.h"
#include "UCTSearch.h"

#include <cassert>
#include <cstddef>
#include <limits>
#include <memory>
#include <type_traits>
#include <boost/math/distributions/binomial.hpp>

#include "FastBoard.h"
#include "FullBoard.h"
#include "GTP.h"
#include "GameState.h"
#include "KoState.h"
#include "ThreadPool.h"
#include "TimeControl.h"
#include "Timing.h"
#include "Training.h"
#include "Utils.h"

using namespace Utils;
using namespace boost::math;

UCTSearch::UCTSearch(GameState& g)
    : m_rootstate(g) {
    set_playout_limit(cfg_max_playouts);
    set_visit_limit(cfg_max_visits);
    m_root = std::make_unique<UCTNode>(FastBoard::PASS, 0.0f);
}

bool UCTSearch::advance_to_new_rootstate() {
    if (!m_root || !m_last_rootstate) {
        // No current state
        return false;
    }

    if (m_rootstate.get_komi() != m_last_rootstate->get_komi()) {
        return false;
    }

    auto depth =
        (int) (m_rootstate.get_movenum() - m_last_rootstate->get_movenum());

    if (depth < 0) {
        return false;
    }

    auto test = std::make_unique<GameState>(m_rootstate);
    for (auto i = 0; i < depth; i++) {
        test->undo_move();
    }

    if (m_last_rootstate->board.get_hash() != test->board.get_hash()) {
        // m_rootstate and m_last_rootstate don't match
        return false;
    }

    // Try to replay moves advancing m_root
    for (auto i = 0; i < depth; i++) {
        test->forward_move();
        const auto move = test->get_last_move();
        m_root = m_root->find_child(move);
        if (!m_root) {
            // Tree hasn't been expanded this far
            return false;
        }
        m_last_rootstate->play_move(move);
    }

    assert(m_rootstate.get_movenum() == m_last_rootstate->get_movenum());

    if (m_last_rootstate->board.get_hash() != test->board.get_hash()) {
        // Can happen if user plays multiple moves in a row by same player
        return false;
    }

    return true;
}

void UCTSearch::update_root() {
    // Definition of m_playouts is playouts per search call.
    // So reset this count now.
    m_playouts = 0;

#ifndef NDEBUG
    auto start_nodes = m_root->count_nodes();
#endif

    if (!advance_to_new_rootstate() || !m_root) {
        m_root = std::make_unique<UCTNode>(FastBoard::PASS, 0.0f);
    }
    // Clear last_rootstate to prevent accidental use.
    m_last_rootstate.reset(nullptr);

    // Check how big our search tree (reused or new) is.
    m_nodes = m_root->count_nodes();

#ifndef NDEBUG
    if (m_nodes > 0) {
        myprintf("update_root, %d -> %d nodes (%.1f%% reused)\n",
            start_nodes, m_nodes.load(), 100.0 * m_nodes.load() / start_nodes);
    }
#endif
}

SearchResult UCTSearch::play_simulation(GameState & currstate,
                                        UCTNode* const node) {
    const auto color = currstate.get_to_move();
    auto result = SearchResult{};

    node->virtual_loss();

    if (!node->has_children()) {
        if (currstate.get_passes() >= 2) {
            auto score = currstate.final_score();
            result = SearchResult::from_score(score);
        } else if (m_nodes < MAX_TREE_SIZE) {
            float eval;
            auto success = node->create_children(m_nodes, currstate, eval);
            if (success) {
                result = SearchResult::from_eval(eval);
            }
        } else {
            auto eval = node->eval_state(currstate);
            result = SearchResult::from_eval(eval);
        }
    }

    if (node->has_children() && !result.valid()) {
        auto next = node->uct_select_child(color);

        if (next != nullptr) {
            auto move = next->get_move();

            currstate.play_move(move);
            if (move != FastBoard::PASS && currstate.superko()) {
                next->invalidate();
            } else {
                result = play_simulation(currstate, next);
            }
        }
    }

    if (result.valid()) {
        node->update(result.eval());
    }
    node->virtual_loss_undo();

    return result;
}

void UCTSearch::dump_stats(KoState & state, UCTNode & parent) {
    if (cfg_quiet || !parent.has_children()) {
        return;
    }

    const int color = state.get_to_move();

    // sort children, put best move on top
    parent.sort_children(color);


    if (parent.get_first_child()->first_visit()) {
        return;
    }

    int movecount = 0;
    for (const auto& node : parent.get_children()) {
        // Always display at least two moves. In the case there is
        // only one move searched the user could get an idea why.
        if (++movecount > 2 && !node->get_visits()) break;

        std::string tmp = state.move_to_text(node->get_move());
        std::string pvstring(tmp);

        myprintf("%4s -> %7d (V: %5.2f%%) (N: %5.2f%%) (LCB: %5.2f%%) (UCB: %5.2f%%) PV: ",
            tmp.c_str(),
            node->get_visits(),
<<<<<<< HEAD
            node->get_eval(color)*100.0f,
            node->get_score() * 100.0f,
            binomial_distribution<>::find_lower_bound_on_p( node->get_visits(), floor(node->get_eval(color) * node->get_visits()), CI_ALPHA) * 100.0f,
            binomial_distribution<>::find_upper_bound_on_p( node->get_visits(), floor(node->get_eval(color) * node->get_visits()), CI_ALPHA) * 100.0f
            );
=======
            node->get_visits() ? node->get_eval(color)*100.0f : 0.0f,
            node->get_score() * 100.0f);
>>>>>>> 7d637415

        KoState tmpstate = state;

        tmpstate.play_move(node->get_move());
        pvstring += " " + get_pv(tmpstate, *node);

        myprintf("%s\n", pvstring.c_str());
    }
}

bool UCTSearch::should_resign(passflag_t passflag, float bestscore) {
    if (passflag & UCTSearch::NORESIGN) {
        // resign not allowed
        return false;
    }

    if (cfg_resignpct == 0) {
        // resign not allowed
        return false;
    }

    const auto visits = m_root->get_visits();
    if (visits < std::min(500, cfg_max_playouts))  {
        // low visits
        return false;
    }

    const size_t board_squares = m_rootstate.board.get_boardsize()
                               * m_rootstate.board.get_boardsize();
    const auto move_threshold = board_squares / 4;
    const auto movenum = m_rootstate.get_movenum();
    if (movenum <= move_threshold) {
        // too early in game to resign
        return false;
    }

    const auto color = m_rootstate.board.get_to_move();

    const auto is_default_cfg_resign = cfg_resignpct < 0;
    const auto resign_threshold =
        0.01f * (is_default_cfg_resign ? 10 : cfg_resignpct);
    if (bestscore > resign_threshold) {
        // eval > cfg_resign
        return false;
    }

    if ((m_rootstate.get_handicap() > 0)
            && (color == FastBoard::WHITE)
            && is_default_cfg_resign) {
        const auto handicap_resign_threshold =
            resign_threshold / (1 + m_rootstate.get_handicap());

        // Blend the thresholds for the first ~215 moves.
        auto blend_ratio = std::min(1.0f, movenum / (0.6f * board_squares));
        auto blended_resign_threshold = blend_ratio * resign_threshold
            + (1 - blend_ratio) * handicap_resign_threshold;
        if (bestscore > blended_resign_threshold) {
            // Allow lower eval for white in handicap games
            // where opp may fumble.
            return false;
        }
    }

    return true;
}

int UCTSearch::get_best_move(passflag_t passflag) {
    int color = m_rootstate.board.get_to_move();

    // Make sure best is first
    m_root->sort_children(color);

    // Check whether to randomize the best move proportional
    // to the playout counts, early game only.
    auto movenum = int(m_rootstate.get_movenum());
    if (movenum < cfg_random_cnt) {
        m_root->randomize_first_proportionally();
    }

    auto first_child = m_root->get_first_child();
    assert(first_child != nullptr);

    auto bestmove = first_child->get_move();
    auto bestscore = first_child->get_eval(color);

    // do we want to fiddle with the best move because of the rule set?
    if (passflag & UCTSearch::NOPASS) {
        // were we going to pass?
        if (bestmove == FastBoard::PASS) {
            UCTNode * nopass = m_root->get_nopass_child(m_rootstate);

            if (nopass != nullptr) {
                myprintf("Preferring not to pass.\n");
                bestmove = nopass->get_move();
                if (nopass->first_visit()) {
                    bestscore = 1.0f;
                } else {
                    bestscore = nopass->get_eval(color);
                }
            } else {
                myprintf("Pass is the only acceptable move.\n");
            }
        }
    } else {
        if (!cfg_dumbpass && bestmove == FastBoard::PASS) {
            // Either by forcing or coincidence passing is
            // on top...check whether passing loses instantly
            // do full count including dead stones.
            // In a reinforcement learning setup, it is possible for the
            // network to learn that, after passing in the tree, the two last
            // positions are identical, and this means the position is only won
            // if there are no dead stones in our own territory (because we use
            // Trump-Taylor scoring there). So strictly speaking, the next
            // heuristic isn't required for a pure RL network, and we have
            // a commandline option to disable the behavior during learning.
            // On the other hand, with a supervised learning setup, we fully
            // expect that the engine will pass out anything that looks like
            // a finished game even with dead stones on the board (because the
            // training games were using scoring with dead stone removal).
            // So in order to play games with a SL network, we need this
            // heuristic so the engine can "clean up" the board. It will still
            // only clean up the bare necessity to win. For full dead stone
            // removal, kgs-genmove_cleanup and the NOPASS mode must be used.
            float score = m_rootstate.final_score();
            // Do we lose by passing?
            if ((score > 0.0f && color == FastBoard::WHITE)
                ||
                (score < 0.0f && color == FastBoard::BLACK)) {
                myprintf("Passing loses :-(\n");
                // Find a valid non-pass move.
                UCTNode * nopass = m_root->get_nopass_child(m_rootstate);
                if (nopass != nullptr) {
                    myprintf("Avoiding pass because it loses.\n");
                    bestmove = nopass->get_move();
                    if (nopass->first_visit()) {
                        bestscore = 1.0f;
                    } else {
                        bestscore = nopass->get_eval(color);
                    }
                } else {
                    myprintf("No alternative to passing.\n");
                }
            } else {
                myprintf("Passing wins :-)\n");
            }
        } else if (!cfg_dumbpass
                   && m_rootstate.get_last_move() == FastBoard::PASS) {
            // Opponents last move was passing.
            // We didn't consider passing. Should we have and
            // end the game immediately?
            float score = m_rootstate.final_score();
            // do we lose by passing?
            if ((score > 0.0f && color == FastBoard::WHITE)
                ||
                (score < 0.0f && color == FastBoard::BLACK)) {
                myprintf("Passing loses, I'll play on.\n");
            } else {
                myprintf("Passing wins, I'll pass out.\n");
                bestmove = FastBoard::PASS;
            }
        }
    }

    // if we aren't passing, should we consider resigning?
    if (bestmove != FastBoard::PASS) {
        if (should_resign(passflag, bestscore)) {
            myprintf("Eval (%.2f%%) looks bad. Resigning.\n",
                     100.0f * bestscore);
            bestmove = FastBoard::RESIGN;
        }
    }

    return bestmove;
}

std::string UCTSearch::get_pv(KoState & state, UCTNode& parent) {
    if (!parent.has_children()) {
        return std::string();
    }

    auto& best_child = parent.get_best_root_child(state.get_to_move());
    if (best_child.first_visit()) {
        return std::string();
    }
    auto best_move = best_child.get_move();
    auto res = state.move_to_text(best_move);

    state.play_move(best_move);

    auto next = get_pv(state, best_child);
    if (!next.empty()) {
        res.append(" ").append(next);
    }
    return res;
}

void UCTSearch::dump_analysis(int playouts) {
    if (cfg_quiet) {
        return;
    }

    GameState tempstate = m_rootstate;
    int color = tempstate.board.get_to_move();

    std::string pvstring = get_pv(tempstate, *m_root);
    float winrate = 100.0f * m_root->get_eval(color);
    myprintf("Playouts: %d, Win: %5.2f%%, PV: %s\n",
             playouts, winrate, pvstring.c_str());
}

bool UCTSearch::is_running() const {
    return m_run;
}

bool UCTSearch::stop_thinking(int elapsed_centis, int time_for_move) const {
    auto visits = m_root->get_visits();
    auto playouts = static_cast<int>(m_playouts);
    auto stop = playouts >= m_maxplayouts
                || visits >= m_maxvisits
                || elapsed_centis >= time_for_move;

    if (stop || cfg_timemanage == TimeManagement::OFF) {
        return stop;
    }

    auto Nfirst = 0;
    auto Nsecond = 0;
    for (const auto& node : m_root->get_children()) {
        if (node->valid()) {
             auto N = node->get_visits();
             if (N > Nfirst) {
                 Nsecond = Nfirst;
                 Nfirst = N;
             } else if (N > Nsecond) {
                 Nsecond = N;
             }
        }
    }
    if ((m_maxplayouts - playouts < Nfirst - Nsecond)
        || (m_maxvisits - visits < Nfirst - Nsecond)) {
        stop = true;
    } else if (elapsed_centis > 100 && playouts > 100) {
        // Wait for at least 1 second and 100 playouts
        // so we get a reliable playout_rate.
        auto playout_rate = 1.0f * playouts / elapsed_centis;
        auto time_left = time_for_move - elapsed_centis;
        auto est_playouts_left = playout_rate * time_left;
        if (est_playouts_left < Nfirst - Nsecond) {
            stop = true;
            myprintf("%.1fs left\n", time_left/100.0f);
        }
    }
    if (stop) {
        myprintf("Stopping early.\n");
    }
    return stop;
}

void UCTWorker::operator()() {
    do {
        auto currstate = std::make_unique<GameState>(m_rootstate);
        auto result = m_search->play_simulation(*currstate, m_root);
        if (result.valid()) {
            m_search->increment_playouts();
        }
    } while(m_search->is_running());
}

void UCTSearch::increment_playouts() {
    m_playouts++;
}

int UCTSearch::think(int color, passflag_t passflag) {
    // Start counting time for us
    m_rootstate.start_clock(color);

    update_root();
    // set side to move
    m_rootstate.board.set_to_move(color);

    // set up timing info
    Time start;

    m_rootstate.get_timecontrol().set_boardsize(m_rootstate.board.get_boardsize());
    auto time_for_move = m_rootstate.get_timecontrol().max_time_for_move(color);

    myprintf("Thinking at most %.1f seconds...\n", time_for_move/100.0f);

    // create a sorted list off legal moves (make sure we
    // play something legal and decent even in time trouble)
    float root_eval;
    if (!m_root->has_children()) {
        m_root->create_children(m_nodes, m_rootstate, root_eval);
        m_root->update(root_eval);
    } else {
        root_eval = m_root->get_eval(color);
    }
    m_root->kill_superkos(m_rootstate);
    if (cfg_noise) {
        m_root->dirichlet_noise(0.25f, 0.03f);
    }

    myprintf("NN eval=%f\n",
             (color == FastBoard::BLACK ? root_eval : 1.0f - root_eval));

    m_run = true;
    int cpus = cfg_num_threads;
    ThreadGroup tg(thread_pool);
    for (int i = 1; i < cpus; i++) {
        tg.add_task(UCTWorker(m_rootstate, this, m_root.get()));
    }

    bool keeprunning = true;
    int last_update = 0;
    do {
        auto currstate = std::make_unique<GameState>(m_rootstate);

        auto result = play_simulation(*currstate, m_root.get());
        if (result.valid()) {
            increment_playouts();
        }

        Time elapsed;
        int elapsed_centis = Time::timediff_centis(start, elapsed);

        // output some stats every few seconds
        // check if we should still search
        if (elapsed_centis - last_update > 250) {
            last_update = elapsed_centis;
            dump_analysis(static_cast<int>(m_playouts));
        }
        keeprunning  = is_running();
        keeprunning &= !stop_thinking(elapsed_centis, time_for_move);
    } while(keeprunning);

    // stop the search
    m_run = false;
    tg.wait_all();
    m_rootstate.stop_clock(color);
    if (!m_root->has_children()) {
        return FastBoard::PASS;
    }

    // display search info
    myprintf("\n");

    dump_stats(m_rootstate, *m_root);
    Training::record(m_rootstate, *m_root);

    Time elapsed;
    int elapsed_centis = Time::timediff_centis(start, elapsed);
    if (elapsed_centis+1 > 0) {
        myprintf("%d visits, %d nodes, %d playouts, %d n/s\n\n",
                 m_root->get_visits(),
                 static_cast<int>(m_nodes),
                 static_cast<int>(m_playouts),
                 (m_playouts * 100) / (elapsed_centis+1));
    }
    int bestmove = get_best_move(passflag);

    // Copy the root state. Use to check for tree re-use in future calls.
    m_last_rootstate = std::make_unique<GameState>(m_rootstate);
    return bestmove;
}

void UCTSearch::ponder() {
    update_root();

    m_run = true;
    int cpus = cfg_num_threads;
    ThreadGroup tg(thread_pool);
    for (int i = 1; i < cpus; i++) {
        tg.add_task(UCTWorker(m_rootstate, this, m_root.get()));
    }
    do {
        auto currstate = std::make_unique<GameState>(m_rootstate);
        auto result = play_simulation(*currstate, m_root.get());
        if (result.valid()) {
            increment_playouts();
        }
    } while(!Utils::input_pending() && is_running());

    // stop the search
    m_run = false;
    tg.wait_all();
    // display search info
    myprintf("\n");
    dump_stats(m_rootstate, *m_root);

    myprintf("\n%d visits, %d nodes\n\n", m_root->get_visits(), m_nodes.load());
}

void UCTSearch::set_playout_limit(int playouts) {
    static_assert(std::is_convertible<decltype(playouts),
                                      decltype(m_maxplayouts)>::value,
                  "Inconsistent types for playout amount.");
    if (playouts == 0) {
        m_maxplayouts = std::numeric_limits<decltype(m_maxplayouts)>::max();
    } else {
        m_maxplayouts = playouts;
    }
}

void UCTSearch::set_visit_limit(int visits) {
    static_assert(std::is_convertible<decltype(visits),
                                      decltype(m_maxvisits)>::value,
                  "Inconsistent types for visits amount.");
    if (visits == 0) {
        m_maxvisits = std::numeric_limits<decltype(m_maxvisits)>::max();
    } else {
        m_maxvisits = visits;
    }
}<|MERGE_RESOLUTION|>--- conflicted
+++ resolved
@@ -195,16 +195,11 @@
         myprintf("%4s -> %7d (V: %5.2f%%) (N: %5.2f%%) (LCB: %5.2f%%) (UCB: %5.2f%%) PV: ",
             tmp.c_str(),
             node->get_visits(),
-<<<<<<< HEAD
-            node->get_eval(color)*100.0f,
+            node->get_visits() ? node->get_eval(color)*100.0f : 0.0f,
             node->get_score() * 100.0f,
             binomial_distribution<>::find_lower_bound_on_p( node->get_visits(), floor(node->get_eval(color) * node->get_visits()), CI_ALPHA) * 100.0f,
             binomial_distribution<>::find_upper_bound_on_p( node->get_visits(), floor(node->get_eval(color) * node->get_visits()), CI_ALPHA) * 100.0f
             );
-=======
-            node->get_visits() ? node->get_eval(color)*100.0f : 0.0f,
-            node->get_score() * 100.0f);
->>>>>>> 7d637415
 
         KoState tmpstate = state;
 
