--- conflicted
+++ resolved
@@ -227,13 +227,9 @@
     }
 
     if (node->has_children() && !result.valid()) {
-<<<<<<< HEAD
 		auto depth =
 			int(currstate.get_movenum()- m_rootstate.get_movenum());
-        auto next = node->uct_select_child(color, node == m_root.get(), (depth == 1), ((depth % 2) != 0));
-=======
-        auto next = node->uct_select_child(color, node == m_root.get(), movenum_now);
->>>>>>> 6ba3c9c3
+        auto next = node->uct_select_child(color, node == m_root.get(), movenum_now, (depth == 1), ((depth % 2) != 0));
         auto move = next->get_move();
 
         currstate.play_move(move);
