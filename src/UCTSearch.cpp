/*
    This file is part of Leela Zero.
    Copyright (C) 2017 Gian-Carlo Pascutto

    Leela Zero is free software: you can redistribute it and/or modify
    it under the terms of the GNU General Public License as published by
    the Free Software Foundation, either version 3 of the License, or
    (at your option) any later version.

    Leela Zero is distributed in the hope that it will be useful,
    but WITHOUT ANY WARRANTY; without even the implied warranty of
    MERCHANTABILITY or FITNESS FOR A PARTICULAR PURPOSE.  See the
    GNU General Public License for more details.

    You should have received a copy of the GNU General Public License
    along with Leela Zero.  If not, see <http://www.gnu.org/licenses/>.
*/

#include "config.h"
#include "UCTSearch.h"

#include <cassert>
#include <cmath>
#include <cstddef>
#include <limits>
#include <memory>
#include <type_traits>
#include <boost/math/distributions/binomial.hpp>

#include "FastBoard.h"
#include "FastState.h"
#include "FullBoard.h"
#include "GTP.h"
#include "GameState.h"
#include "ThreadPool.h"
#include "TimeControl.h"
#include "Timing.h"
#include "Training.h"
#include "Utils.h"

using namespace Utils;
using namespace boost::math;

UCTSearch::UCTSearch(GameState& g)
    : m_rootstate(g) {
    set_playout_limit(cfg_max_playouts);
    set_visit_limit(cfg_max_visits);
    m_root = std::make_unique<UCTNode>(FastBoard::PASS, 0.0f);
}

bool UCTSearch::advance_to_new_rootstate() {
    if (!m_root || !m_last_rootstate) {
        // No current state
        return false;
    }

    if (m_rootstate.get_komi() != m_last_rootstate->get_komi()) {
        return false;
    }

    auto depth =
        int(m_rootstate.get_movenum() - m_last_rootstate->get_movenum());

    if (depth < 0) {
        return false;
    }

    auto test = std::make_unique<GameState>(m_rootstate);
    for (auto i = 0; i < depth; i++) {
        test->undo_move();
    }

    if (m_last_rootstate->board.get_hash() != test->board.get_hash()) {
        // m_rootstate and m_last_rootstate don't match
        return false;
    }

    // Try to replay moves advancing m_root
    for (auto i = 0; i < depth; i++) {
        test->forward_move();
        const auto move = test->get_last_move();
        m_root = m_root->find_child(move);
        if (!m_root) {
            // Tree hasn't been expanded this far
            return false;
        }
        m_last_rootstate->play_move(move);
    }

    assert(m_rootstate.get_movenum() == m_last_rootstate->get_movenum());

    if (m_last_rootstate->board.get_hash() != test->board.get_hash()) {
        // Can happen if user plays multiple moves in a row by same player
        return false;
    }

    return true;
}

void UCTSearch::update_root() {
    // Definition of m_playouts is playouts per search call.
    // So reset this count now.
    m_playouts = 0;

#ifndef NDEBUG
    auto start_nodes = m_root->count_nodes();
#endif

    if (!advance_to_new_rootstate() || !m_root) {
        m_root = std::make_unique<UCTNode>(FastBoard::PASS, 0.0f);
    }
    // Clear last_rootstate to prevent accidental use.
    m_last_rootstate.reset(nullptr);

    // Check how big our search tree (reused or new) is.
    m_nodes = m_root->count_nodes();

#ifndef NDEBUG
    if (m_nodes > 0) {
        myprintf("update_root, %d -> %d nodes (%.1f%% reused)\n",
            start_nodes, m_nodes.load(), 100.0 * m_nodes.load() / start_nodes);
    }
#endif
}

SearchResult UCTSearch::play_simulation(GameState & currstate,
                                        UCTNode* const node) {
    const auto color = currstate.get_to_move();
    auto result = SearchResult{};

    node->virtual_loss();

    if (!node->has_children()) {
        if (currstate.get_passes() >= 2) {
            auto score = currstate.final_score();
            result = SearchResult::from_score(score);
        } else if (m_nodes < MAX_TREE_SIZE) {
            auto mem_full_pct = m_nodes / static_cast<float>(MAX_TREE_SIZE);
            float eval;
            auto success =
                node->create_children(m_nodes, currstate, eval, mem_full_pct);
            if (success) {
                result = SearchResult::from_eval(eval);
                node->update_sig(result.eval());
            }
        }
    }

    if (node->has_children() && !result.valid()) {
        auto next = node->uct_select_child(color, node == m_root.get());

        if (next != nullptr) {
            auto move = next->get_move();

            currstate.play_move(move);
            if (move != FastBoard::PASS && currstate.superko()) {
                next->invalidate();
            } else {
                result = play_simulation(currstate, next);

                const auto current_best_child = node->get_best_lcb_child();

                if (result.valid()) {
                    if (current_best_child == nullptr) {
                        // First expanded child, so it's the best child.
                        node->set_best_lcb_child(next);
                        node->update_sig(result.eval());
                    } else if (current_best_child == next) {
                        // Already working on best child
                        node->update_sig(result.eval());

                        // TODO: It's possible our LCB has moved higher and someone's UCB is too low now.
                        // Must be a quicker way to handle this than recalculating every time.
                        // Store ucb/lcb info in a heap? But larger Nodes use a lot of ram.
//myprintf("Recalc: (%s) node->get_best_lcb_child() == next\n", currstate.move_to_text(next->get_move()).c_str());
                        node->recalculate_sig(color);
                    } else if (next->get_lcb(color) > current_best_child->get_lcb(color)) {
                        // New best child.
                        node->set_best_lcb_child(next);
                        node->update_sig(result.eval());

                        // Recalculate significant evals and visits.
//myprintf("Recalc: (%s) next->get_lcb(color) > node->get_best_lcb_child()->get_lcb(color)\n", currstate.move_to_text(next->get_move()).c_str());
                        node->recalculate_sig(color);
                    } else if (next->get_ucb(color) >= current_best_child->get_lcb(color)) {
                        // Should redo this with a Chi-squared test
                        node->update_sig(result.eval());
                    } else {
                        // Results from this node not significant. Ignore them.
                        // If the node was significant previously, we need to recalculate.
                        // TODO For now just recalculate all the time. Gotta start somewhere!
//myprintf("Recalc: (%s) else\n", currstate.move_to_text(next->get_move()).c_str());
                        node->recalculate_sig(color);
                    }
                }
            }
        }
    }

    if (result.valid()) {
        node->update(result.eval());
    }
    node->virtual_loss_undo();

    return result;
}

void UCTSearch::dump_stats(FastState & state, UCTNode & parent, int depth) {
    if (cfg_quiet || !parent.has_children()) {
        return;
    }

    const int color = state.get_to_move();

    // sort children, put best move on top
    parent.sort_children(color);

    if (parent.get_first_child()->first_visit()) {
        return;
    }

    int movecount = 0;
    for (const auto& node : parent.get_children()) {
        // Always display at least two moves. In the case there is
        // only one move searched the user could get an idea why.
        if (++movecount > 2 && !node->get_visits()) break;

        std::string move = state.move_to_text(node->get_move());
        FastState tmpstate = state;
        tmpstate.play_move(node->get_move());
        FastState tmpstate2 = tmpstate;
        std::string pv = move + " " + get_pv(tmpstate, *node);

        if (depth > 0) {
            myprintf("%d ", depth);
        }

        myprintf("%4s -> %7d/%7d (V: %5.2f%%/%5.2f%%) (N: %5.2f%%) (LCB: %5.2f%%) (UCB: %5.2f%%) PV: %s\n",
            move.c_str(),
            node->get_visits_sig(),
            node->get_visits(),
            node->get_visits() ? node->get_eval_sig(color)*100.0f : 0.0f,
            node->get_visits() ? node->get_eval(color)*100.0f : 0.0f,
            node->get_score() * 100.0f,
            node->get_lcb(color) * 100.0f,
            node->get_ucb(color) * 100.0f,
            pv.c_str());

        if (depth) {
            dump_stats(tmpstate2, *node, depth - 1);
        }
    }
    tree_stats(parent);
}

void tree_stats_helper(const UCTNode& node, size_t depth,
                       size_t& nodes, size_t& non_leaf_nodes,
                       size_t& depth_sum, size_t& max_depth,
                       size_t& children_count) {
    nodes += 1;
    non_leaf_nodes += node.get_visits() > 1;
    depth_sum += depth;
    if (depth > max_depth) max_depth = depth;

    for (const auto& child : node.get_children()) {
        if (child.get_visits() > 0) {
            children_count += 1;
            tree_stats_helper(*(child.get()), depth+1,
                              nodes, non_leaf_nodes, depth_sum,
                              max_depth, children_count);
        } else {
            nodes += 1;
            depth_sum += depth+1;
            if (depth+1 > max_depth) max_depth = depth+1;
        }
    }
}

void UCTSearch::tree_stats(const UCTNode& node) {
    size_t nodes = 0;
    size_t non_leaf_nodes = 0;
    size_t depth_sum = 0;
    size_t max_depth = 0;
    size_t children_count = 0;
    tree_stats_helper(node, 0,
                      nodes, non_leaf_nodes, depth_sum,
                      max_depth, children_count);

    if (nodes > 0) {
        myprintf("%.1f average depth, %d max depth\n",
                 (1.0f*depth_sum) / nodes, max_depth);
        myprintf("%d non leaf nodes, %.2f average children\n",
                 non_leaf_nodes, (1.0f*children_count) / non_leaf_nodes);
    }
}

bool UCTSearch::should_resign(passflag_t passflag, float bestscore) {
    if (passflag & UCTSearch::NORESIGN) {
        // resign not allowed
        return false;
    }

    if (cfg_resignpct == 0) {
        // resign not allowed
        return false;
    }

    const size_t board_squares = m_rootstate.board.get_boardsize()
                               * m_rootstate.board.get_boardsize();
    const auto move_threshold = board_squares / 4;
    const auto movenum = m_rootstate.get_movenum();
    if (movenum <= move_threshold) {
        // too early in game to resign
        return false;
    }

    const auto color = m_rootstate.board.get_to_move();

    const auto is_default_cfg_resign = cfg_resignpct < 0;
    const auto resign_threshold =
        0.01f * (is_default_cfg_resign ? 10 : cfg_resignpct);
    if (bestscore > resign_threshold) {
        // eval > cfg_resign
        return false;
    }

    if ((m_rootstate.get_handicap() > 0)
            && (color == FastBoard::WHITE)
            && is_default_cfg_resign) {
        const auto handicap_resign_threshold =
            resign_threshold / (1 + m_rootstate.get_handicap());

        // Blend the thresholds for the first ~215 moves.
        auto blend_ratio = std::min(1.0f, movenum / (0.6f * board_squares));
        auto blended_resign_threshold = blend_ratio * resign_threshold
            + (1 - blend_ratio) * handicap_resign_threshold;
        if (bestscore > blended_resign_threshold) {
            // Allow lower eval for white in handicap games
            // where opp may fumble.
            return false;
        }
    }

    return true;
}

int UCTSearch::get_best_move(passflag_t passflag) {
    int color = m_rootstate.board.get_to_move();

    // Make sure best is first
    m_root->sort_children(color);

    // Check whether to randomize the best move proportional
    // to the playout counts, early game only.
    auto movenum = int(m_rootstate.get_movenum());
    if (movenum < cfg_random_cnt) {
        m_root->randomize_first_proportionally();
    }

    auto first_child = m_root->get_first_child();
    assert(first_child != nullptr);

    auto bestmove = first_child->get_move();
    auto bestscore = first_child->get_eval(color);

    // do we want to fiddle with the best move because of the rule set?
    if (passflag & UCTSearch::NOPASS) {
        // were we going to pass?
        if (bestmove == FastBoard::PASS) {
            UCTNode * nopass = m_root->get_nopass_child(m_rootstate);

            if (nopass != nullptr) {
                myprintf("Preferring not to pass.\n");
                bestmove = nopass->get_move();
                if (nopass->first_visit()) {
                    bestscore = 1.0f;
                } else {
                    bestscore = nopass->get_eval(color);
                }
            } else {
                myprintf("Pass is the only acceptable move.\n");
            }
        }
    } else {
        if (!cfg_dumbpass && bestmove == FastBoard::PASS) {
            // Either by forcing or coincidence passing is
            // on top...check whether passing loses instantly
            // do full count including dead stones.
            // In a reinforcement learning setup, it is possible for the
            // network to learn that, after passing in the tree, the two last
            // positions are identical, and this means the position is only won
            // if there are no dead stones in our own territory (because we use
            // Trump-Taylor scoring there). So strictly speaking, the next
            // heuristic isn't required for a pure RL network, and we have
            // a commandline option to disable the behavior during learning.
            // On the other hand, with a supervised learning setup, we fully
            // expect that the engine will pass out anything that looks like
            // a finished game even with dead stones on the board (because the
            // training games were using scoring with dead stone removal).
            // So in order to play games with a SL network, we need this
            // heuristic so the engine can "clean up" the board. It will still
            // only clean up the bare necessity to win. For full dead stone
            // removal, kgs-genmove_cleanup and the NOPASS mode must be used.
            float score = m_rootstate.final_score();
            // Do we lose by passing?
            if ((score > 0.0f && color == FastBoard::WHITE)
                ||
                (score < 0.0f && color == FastBoard::BLACK)) {
                myprintf("Passing loses :-(\n");
                // Find a valid non-pass move.
                UCTNode * nopass = m_root->get_nopass_child(m_rootstate);
                if (nopass != nullptr) {
                    myprintf("Avoiding pass because it loses.\n");
                    bestmove = nopass->get_move();
                    if (nopass->first_visit()) {
                        bestscore = 1.0f;
                    } else {
                        bestscore = nopass->get_eval(color);
                    }
                } else {
                    myprintf("No alternative to passing.\n");
                }
            } else {
                myprintf("Passing wins :-)\n");
            }
        } else if (!cfg_dumbpass
                   && m_rootstate.get_last_move() == FastBoard::PASS) {
            // Opponents last move was passing.
            // We didn't consider passing. Should we have and
            // end the game immediately?
            float score = m_rootstate.final_score();
            // do we lose by passing?
            if ((score > 0.0f && color == FastBoard::WHITE)
                ||
                (score < 0.0f && color == FastBoard::BLACK)) {
                myprintf("Passing loses, I'll play on.\n");
            } else {
                myprintf("Passing wins, I'll pass out.\n");
                bestmove = FastBoard::PASS;
            }
        }
    }

    // if we aren't passing, should we consider resigning?
    if (bestmove != FastBoard::PASS) {
        if (should_resign(passflag, bestscore)) {
            myprintf("Eval (%.2f%%) looks bad. Resigning.\n",
                     100.0f * bestscore);
            bestmove = FastBoard::RESIGN;
        }
    }

    return bestmove;
}

std::string UCTSearch::get_pv(FastState & state, UCTNode& parent) {
    if (!parent.has_children()) {
        return std::string();
    }

    auto& best_child = parent.get_best_root_child(state.get_to_move());
    if (best_child.first_visit()) {
        return std::string();
    }
    auto best_move = best_child.get_move();
    auto res = state.move_to_text(best_move);

    state.play_move(best_move);

    auto next = get_pv(state, best_child);
    if (!next.empty()) {
        res.append(" ").append(next);
    }
    return res;
}

void UCTSearch::dump_analysis(int playouts) {
    if (cfg_quiet) {
        return;
    }

    FastState tempstate = m_rootstate;
    int color = tempstate.board.get_to_move();

    std::string pvstring = get_pv(tempstate, *m_root);
    float winrate = 100.0f * m_root->get_eval(color);
    myprintf("Playouts: %d, Win: %5.2f%%, PV: %s\n",
             playouts, winrate, pvstring.c_str());
}

bool UCTSearch::is_running() const {
    return m_run && m_nodes < MAX_TREE_SIZE;
}

int UCTSearch::est_playouts_left(int elapsed_centis, int time_for_move) const {
    auto playouts = m_playouts.load();
    const auto playouts_left =
        std::max(0, std::min(m_maxplayouts - playouts,
                             m_maxvisits - m_root->get_visits()));

    // Wait for at least 1 second and 100 playouts
    // so we get a reliable playout_rate.
    if (elapsed_centis < 100 || playouts < 100) {
        return playouts_left;
    }
    const auto playout_rate = 1.0f * playouts / elapsed_centis;
    const auto time_left = std::max(0, time_for_move - elapsed_centis);
    return std::min(playouts_left,
                    static_cast<int>(std::ceil(playout_rate * time_left)));
}

size_t UCTSearch::prune_noncontenders(int elapsed_centis, int time_for_move) {
    auto Nfirst = 0;
    // There are no cases where the root's children vector gets modified
    // during a multithreaded search, so it is safe to walk it here without
    // taking the (root) node lock.
    for (const auto& node : m_root->get_children()) {
        if (node->valid()) {
            Nfirst = std::max(Nfirst, node->get_visits());
        }
    }
    const auto min_required_visits =
        Nfirst - est_playouts_left(elapsed_centis, time_for_move);
    auto pruned_nodes = size_t{0};
    for (const auto& node : m_root->get_children()) {
        if (node->valid()) {
            const auto has_enough_visits =
                node->get_visits() >= min_required_visits;

            node->set_active(has_enough_visits);
            if (!has_enough_visits) {
                ++pruned_nodes;
            }
        }
    }

    assert(pruned_nodes < m_root->get_children().size());
    return pruned_nodes;
}

bool UCTSearch::have_alternate_moves(int elapsed_centis, int time_for_move) {
    if (cfg_timemanage != TimeManagement::ON) {
        return true;
    }
    auto pruned = prune_noncontenders(elapsed_centis, time_for_move);
    if (pruned == m_root->get_children().size() - 1) {
        // In a timed search we will essentially always exit because
        // the remaining time is too short to let another move win, so
        // avoid spamming this message every move. We'll print it if we
        // save at least half a second.
        if (time_for_move - elapsed_centis > 50) {
            myprintf("%.1fs left, stopping early.\n",
                     (time_for_move - elapsed_centis) / 100.0f);
        }
        return false;
    }
    return true;
}

bool UCTSearch::stop_thinking(int elapsed_centis, int time_for_move) const {
    return m_playouts >= m_maxplayouts
           || m_root->get_visits() >= m_maxvisits
           || elapsed_centis >= time_for_move;
}

void UCTWorker::operator()() {
    do {
        auto currstate = std::make_unique<GameState>(m_rootstate);
        auto result = m_search->play_simulation(*currstate, m_root);
        if (result.valid()) {
            m_search->increment_playouts();
        }
    } while(m_search->is_running());
}

void UCTSearch::increment_playouts() {
    m_playouts++;
}

int UCTSearch::think(int color, passflag_t passflag) {
    // Start counting time for us
    m_rootstate.start_clock(color);

    update_root();
    // set side to move
    m_rootstate.board.set_to_move(color);

    // set up timing info
    Time start;

    m_rootstate.get_timecontrol().set_boardsize(
        m_rootstate.board.get_boardsize());
    auto time_for_move = m_rootstate.get_timecontrol().max_time_for_move(color);

    myprintf("Thinking at most %.1f seconds...\n", time_for_move/100.0f);

    // create a sorted list off legal moves (make sure we
    // play something legal and decent even in time trouble)
    float root_eval;
    if (!m_root->has_children()) {
        m_root->create_children(m_nodes, m_rootstate, root_eval);
        m_root->update(root_eval);
        m_root->update_sig(root_eval);
    } else {
        root_eval = m_root->get_eval(color);
    }

    // Now that the new root is installed, there are a lot of special
    // cases where root node assumes all childs are inflated.
    m_root->inflate_all_children();

    m_root->kill_superkos(m_rootstate);
    if (cfg_noise) {
        // Adjust the Dirichlet noise's alpha constant to the board size
        auto alpha = 0.03f * 361.0f / BOARD_SQUARES;
        m_root->dirichlet_noise(0.25f, alpha);
    }

    myprintf("NN eval=%f\n",
             (color == FastBoard::BLACK ? root_eval : 1.0f - root_eval));

    m_run = true;
    int cpus = cfg_num_threads;
    ThreadGroup tg(thread_pool);
    for (int i = 1; i < cpus; i++) {
        tg.add_task(UCTWorker(m_rootstate, this, m_root.get()));
    }

    bool keeprunning = true;
    int last_update = 0;
    do {
        auto currstate = std::make_unique<GameState>(m_rootstate);

        auto result = play_simulation(*currstate, m_root.get());
        if (result.valid()) {
            increment_playouts();
        }

        Time elapsed;
        int elapsed_centis = Time::timediff_centis(start, elapsed);

        // output some stats every few seconds
        // check if we should still search
        if (elapsed_centis - last_update > 250) {
            last_update = elapsed_centis;
            dump_analysis(static_cast<int>(m_playouts));
        }
        keeprunning  = is_running();
        keeprunning &= !stop_thinking(elapsed_centis, time_for_move);
        keeprunning &= have_alternate_moves(elapsed_centis, time_for_move);
    } while(keeprunning);

    // stop the search
    m_run = false;
    tg.wait_all();

    // reactivate all pruned root children
    for (const auto& node : m_root->get_children()) {
        node->set_active(true);
    }

    m_rootstate.stop_clock(color);
    if (!m_root->has_children()) {
        return FastBoard::PASS;
    }

    // display search info
    myprintf("\n");
<<<<<<< HEAD

    dump_stats(m_rootstate, *m_root, 0);
=======
    dump_stats(m_rootstate, *m_root);
>>>>>>> 04400465
    Training::record(m_rootstate, *m_root);

    Time elapsed;
    int elapsed_centis = Time::timediff_centis(start, elapsed);
    if (elapsed_centis+1 > 0) {
        myprintf("%d visits, %d nodes, %d playouts, %.0f n/s\n\n",
                 m_root->get_visits(),
                 static_cast<int>(m_nodes),
                 static_cast<int>(m_playouts),
                 (m_playouts * 100.0) / (elapsed_centis+1));
    }
    int bestmove = get_best_move(passflag);

    // Copy the root state. Use to check for tree re-use in future calls.
    m_last_rootstate = std::make_unique<GameState>(m_rootstate);
    return bestmove;
}

void UCTSearch::ponder() {
    update_root();

    m_run = true;
    int cpus = cfg_num_threads;

    // There are a lot of special cases where the root node assumes all
    // childen are inflated.
    m_root->inflate_all_children();

    ThreadGroup tg(thread_pool);
    for (int i = 1; i < cpus; i++) {
        tg.add_task(UCTWorker(m_rootstate, this, m_root.get()));
    }
    auto keeprunning = true;
    do {
        auto currstate = std::make_unique<GameState>(m_rootstate);
        auto result = play_simulation(*currstate, m_root.get());
        if (result.valid()) {
            increment_playouts();
        }
        keeprunning  = is_running();
        keeprunning &= !stop_thinking(0, 1);
    } while(!Utils::input_pending() && keeprunning);

    // stop the search
    m_run = false;
    tg.wait_all();

    // display search info
    myprintf("\n");
    dump_stats(m_rootstate, *m_root);

    myprintf("\n%d visits, %d nodes\n\n", m_root->get_visits(), m_nodes.load());
}

void UCTSearch::set_playout_limit(int playouts) {
    static_assert(std::is_convertible<decltype(playouts),
                                      decltype(m_maxplayouts)>::value,
                  "Inconsistent types for playout amount.");
    if (playouts == 0) {
        // Divide max by 2 to prevent overflow when multithreading.
        m_maxplayouts = std::numeric_limits<decltype(m_maxplayouts)>::max()
                        / 2;
    } else {
        m_maxplayouts = playouts;
    }
}

void UCTSearch::set_visit_limit(int visits) {
    static_assert(std::is_convertible<decltype(visits),
                                      decltype(m_maxvisits)>::value,
                  "Inconsistent types for visits amount.");
    if (visits == 0) {
        // Divide max by 2 to prevent overflow when multithreading.
        m_maxvisits = std::numeric_limits<decltype(m_maxvisits)>::max()
                      / 2;
    } else {
        m_maxvisits = visits;
    }
}<|MERGE_RESOLUTION|>--- conflicted
+++ resolved
@@ -666,12 +666,7 @@
 
     // display search info
     myprintf("\n");
-<<<<<<< HEAD
-
     dump_stats(m_rootstate, *m_root, 0);
-=======
-    dump_stats(m_rootstate, *m_root);
->>>>>>> 04400465
     Training::record(m_rootstate, *m_root);
 
     Time elapsed;
