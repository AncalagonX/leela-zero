--- conflicted
+++ resolved
@@ -70,11 +70,8 @@
 
     void create_z_table();
     float cached_t_quantile(int v);
-<<<<<<< HEAD
-=======
 
     float erfinv_approx(float x);
->>>>>>> 72c2e1ac
 }
 
 #endif