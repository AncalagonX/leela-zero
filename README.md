[![Linux Build Status](https://travis-ci.org/leela-zero/leela-zero.svg?branch=next)](https://travis-ci.org/leela-zero/leela-zero)
[![Windows Build Status](https://ci.appveyor.com/api/projects/status/dcvp31x1e0yavrtf/branch/next?svg=true)](https://ci.appveyor.com/project/gcp/leela-zero-8arv1/branch/next)

# What

A Go program with no human provided knowledge. Using MCTS (but without
Monte Carlo playouts) and a deep residual convolutional neural network stack.

This is a fairly faithful reimplementation of the system described
in the Alpha Go Zero paper "[Mastering the Game of Go without Human Knowledge](https://deepmind.com/documents/119/agz_unformatted_nature.pdf)".
For all intents and purposes, it is an open source AlphaGo Zero.

# Wait, what?

If you are wondering what the catch is: you still need the network weights.
No network weights are in this repository. If you manage to obtain the
AlphaGo Zero weights, this program will be about as strong, provided you
also obtain a few Tensor Processing Units. Lacking those TPUs, I'd recommend
a top of the line GPU - it's not exactly the same, but the result would still
be an engine that is far stronger than the top humans.

# Gimme the weights

Recomputing the AlphaGo Zero weights will [take about 1700 years on commodity hardware](http://computer-go.org/pipermail/computer-go/2017-October/010307.html).

One reason for publishing this program is that we are running a public,
distributed effort to repeat the work. Working together, and especially
when starting on a smaller scale, it will take less than 1700 years to get
a good network (which you can feed into this program, suddenly making it strong).

# I want to help

## Using your own hardware

You need a PC with a GPU, i.e. a discrete graphics card made by NVIDIA or AMD,
preferably not too old, and with the most recent drivers installed.

It is possible to run the program without a GPU, but performance will be much
lower. If your CPU is not *very* recent (Haswell or newer, Ryzen or newer),
performance will be outright bad, and it's probably of no use trying to join
the distributed effort. But you can still play, especially if you are patient.

### Windows

Head to the Github releases page at https://github.com/leela-zero/leela-zero/releases,
download the latest release, unzip, and launch autogtp.exe. It will connect to
the server automatically and do its work in the background, uploading results
after each game. You can just close the autogtp window to stop it.

### macOS and Linux

Follow the instructions below to compile the leelaz and autogtp binaries in
the build subdirectory. Then run autogtp as explained in the
[contributing](#contributing) instructions below.
Contributing will start when you run autogtp.

## Using a Cloud provider

Many cloud companies offer free trials (or paid solutions, not discussed here)
that are usable for helping the leela-zero project.

There are community maintained instructions available here:
* [Running Leela Zero client on a Tesla V100 GPU for free (Google Cloud Free Trial)](https://docs.google.com/document/d/1P_c-RbeLKjv1umc4rMEgvIVrUUZSeY0WAtYHjaxjD64/edit?usp=sharing)
<<<<<<< HEAD

* [Running Leela Zero client on a Tesla V100 GPU for free (Microsoft Azure Cloud Free Trial)](https://docs.google.com/document/d/1DMpi16Aq9yXXvGj0OOw7jbd7k2A9LHDUDxxWPNHIRPQ/edit?usp=sharing)

# I just want to play with Leela Zero right now

Download the best known network weights file from [here](https://zero.sjeng.org/best-network), or, if you prefer a more human style,
a (weaker) network trained from human games [here](https://sjeng.org/zero/best_v1.txt.zip).

If you are on Windows, download an official release from [here](https://github.com/leela-zero/leela-zero/releases) and head to the [Usage](#usage-for-playing-or-analyzing-games)
section of this README.

If you are on Unix or macOS, you have to compile the program yourself. Follow
=======

* [Running Leela Zero client on a Tesla V100 GPU for free (Microsoft Azure Cloud Free Trial)](https://docs.google.com/document/d/1DMpi16Aq9yXXvGj0OOw7jbd7k2A9LHDUDxxWPNHIRPQ/edit?usp=sharing)

# I just want to play with Leela Zero right now

Download the best known network weights file from [here](https://zero.sjeng.org/best-network), or, if you prefer a more human style,
a (weaker) network trained from human games [here](https://sjeng.org/zero/best_v1.txt.zip).

If you are on Windows, download an official release from [here](https://github.com/leela-zero/leela-zero/releases) and head to the [Usage](#usage-for-playing-or-analyzing-games)
section of this README.

If you are on macOS, Leela Zero is available through [Homebrew](https://homebrew.sh), the de facto standard
package manager. You can install it with:
```
brew install leela-zero
```

If you are on Unix, you have to compile the program yourself. Follow
>>>>>>> e542dd0d
the compilation instructions below and then read the [Usage](#usage-for-playing-or-analyzing-games) section.

# Compiling AutoGTP and/or Leela Zero

## Requirements

* GCC, Clang or MSVC, any C++14 compiler
* Boost 1.58.x or later, headers and program_options, filesystem and system libraries (libboost-dev, libboost-program-options-dev and libboost-filesystem-dev on Debian/Ubuntu)
* zlib library (zlib1g & zlib1g-dev on Debian/Ubuntu)
* Standard OpenCL C headers (opencl-headers on Debian/Ubuntu, or at
https://github.com/KhronosGroup/OpenCL-Headers/tree/master/CL)
* OpenCL ICD loader (ocl-icd-libopencl1 on Debian/Ubuntu, or reference implementation at https://github.com/KhronosGroup/OpenCL-ICD-Loader)
* An OpenCL capable device, preferably a very, very fast GPU, with recent
drivers is strongly recommended (OpenCL 1.1 support is enough). Don't
forget to install the OpenCL driver if this part is packaged seperately
by the Linux distribution (e.g. nvidia-opencl-icd).
If you do not have a GPU, add the define "USE_CPU_ONLY", for example
by adding -DUSE_CPU_ONLY=1 to the cmake command line.
* Optional: BLAS Library: OpenBLAS (libopenblas-dev) or Intel MKL
* The program has been tested on Windows, Linux and macOS.

## Example of compiling - Ubuntu & similar

    # Test for OpenCL support & compatibility
    sudo apt install clinfo && clinfo

    # Clone github repo
    git clone https://github.com/leela-zero/leela-zero
    cd leela-zero
    git submodule update --init --recursive

    # Install build depedencies
    sudo apt install libboost-dev libboost-program-options-dev libboost-filesystem-dev opencl-headers ocl-icd-libopencl1 ocl-icd-opencl-dev zlib1g-dev

    # Use a stand alone build directory to keep source dir clean
    mkdir build && cd build

    # Compile leelaz and autogtp in build subdirectory with cmake
    cmake ..
    cmake --build .

    # Optional: test if your build works correctly
    ./tests

## Example of compiling - macOS

    # Clone github repo
    git clone https://github.com/leela-zero/leela-zero
    cd leela-zero
    git submodule update --init --recursive

    # Install build depedencies
    brew install boost cmake zlib

    # Use a stand alone build directory to keep source dir clean
    mkdir build && cd build

    # Compile leelaz and autogtp in build subdirectory with cmake
    cmake ..
    cmake --build .

    # Optional: test if your build works correctly
    ./tests

## Example of compiling - Windows

    # Clone github repo
    git clone https://github.com/leela-zero/leela-zero
    cd leela-zero
    git submodule update --init --recursive

    cd msvc
    Double-click the leela-zero2015.sln or leela-zero2017.sln corresponding
    to the Visual Studio version you have.
    # Build from Visual Studio 2015 or 2017

# Contributing

For Windows, you can use a release package, see ["I want to help"](#windows).

Unix and macOS, after finishing the compile and while in the build directory:

    # Copy leelaz binary to autogtp subdirectory
    cp leelaz autogtp

    # Run AutoGTP to start contributing
    ./autogtp/autogtp


# Usage for playing or analyzing games

Leela Zero is not meant to be used directly. You need a graphical interface
for it, which will interface with Leela Zero through the GTP protocol.

The engine supports the [GTP protocol, version 2](https://www.lysator.liu.se/~gunnar/gtp/gtp2-spec-draft2/gtp2-spec.html).

[Lizzie](https://github.com/featurecat/lizzie/releases) is a client specifically
for Leela Zero which shows live search probilities, a win rate graph, and has
an automatic game analysis mode. Has binaries for Windows, Mac, and Linux.

[Sabaki](http://sabaki.yichuanshen.de/) is a very nice looking GUI with GTP 2
capability.

[LeelaSabaki](https://github.com/SabakiHQ/LeelaSabaki) is modified to
show variations and winning statistics in the game tree, as well as a heatmap
on the game board.

[GoReviewPartner](https://github.com/pnprog/goreviewpartner) is a tool for
automated review and analysis of games using bots (saved as .rsgf files),
Leela Zero is supported.

A lot of go software can interface to an engine via GTP,
so look around.

Add the --gtp commandline option on the engine command line to enable Leela
Zero's GTP support. You will need a weights file, specify that with the -w option.

All required commands are supported, as well as the tournament subset, and
"loadsgf". The full set can be seen with "list_commands". The time control
can be specified over GTP via the time\_settings command. The kgs-time\_settings
extension is also supported. These have to be supplied by the GTP 2 interface,
not via the command line!

# Weights format

The weights file is a text file with each line containing a row of coefficients.
The layout of the network is as in the AlphaGo Zero paper, but any number of
residual blocks is allowed, and any number of outputs (filters) per layer,
as long as the latter is the same for all layers. The program will autodetect
the amounts on startup. The first line contains a version number.

* Convolutional layers have 2 weight rows:
    1) convolution weights
    2) channel biases
* Batchnorm layers have 2 weight rows:
    1) batchnorm means
    2) batchnorm variances
* Innerproduct (fully connected) layers have 2 weight rows:
    1) layer weights
    2) output biases

The convolution weights are in [output, input, filter\_size, filter\_size]
order, the fully connected layer weights are in [output, input] order.
The residual tower is first, followed by the policy head, and then the value
head. All convolution filters are 3x3 except for the ones at the start of the policy and value head, which are 1x1 (as in the paper).

There are 18 inputs to the first layer, instead of 17 as in the paper. The
original AlphaGo Zero design has a slight imbalance in that it is easier
for the black player to see the board edge (due to how padding works in
neural networks). This has been fixed in Leela Zero. The inputs are:

```
1) Side to move stones at time T=0
2) Side to move stones at time T=-1  (0 if T=0)
...
8) Side to move stones at time T=-7  (0 if T<=6)
9) Other side stones at time T=0
10) Other side stones at time T=-1   (0 if T=0)
...
16) Other side stones at time T=-7   (0 if T<=6)
17) All 1 if black is to move, 0 otherwise
18) All 1 if white is to move, 0 otherwise
```

Each of these forms a 19 x 19 bit plane.

In the training/caffe directory there is a zero.prototxt file which contains a
description of the full 40 residual block design, in (NVIDIA)-Caffe protobuff
format. It can be used to set up nv-caffe for training a suitable network.
The zero\_mini.prototxt file describes a smaller 12 residual block case. The
training/tf directory contains the network construction in TensorFlow format,
in the tfprocess.py file.

Expert note: the channel biases seem redundant in the network topology
because they are followed by a batchnorm layer, which is supposed to normalize
the mean. In reality, they encode "beta" parameters from a center/scale
operation in the batchnorm layer, corrected for the effect of the batchnorm mean/variance adjustment. At inference time, Leela Zero will fuse the channel
bias into the batchnorm mean, thereby offsetting it and performing the center operation. This roundabout construction exists solely for backwards
compatibility. If this paragraph does not make any sense to you, ignore its
existence and just add the channel bias layer as you normally would, output
will be correct.

# Training

## Getting the data

At the end of the game, you can send Leela Zero a "dump\_training" command,
followed by the winner of the game (either "white" or "black") and a filename,
e.g:

    dump_training white train.txt

This will save (append) the training data to disk, in the format described below,
and compressed with gzip.

Training data is reset on a new game.

## Supervised learning

Leela can convert a database of concatenated SGF games into a datafile suitable
for learning:

    dump_supervised sgffile.sgf train.txt

This will cause a sequence of gzip compressed files to be generated,
starting with the name train.txt and containing training data generated from
the specified SGF, suitable for use in a Deep Learning framework.

## Training data format

The training data consists of files with the following data, all in text
format:

* 16 lines of hexadecimal strings, each 361 bits longs, corresponding to the
first 16 input planes from the previous section
* 1 line with 1 number indicating who is to move, 0=black, 1=white, from which
the last 2 input planes can be reconstructed
* 1 line with 362 (19x19 + 1) floating point numbers, indicating the search probabilities
(visit counts) at the end of the search for the move in question. The last
number is the probability of passing.
* 1 line with either 1 or -1, corresponding to the outcome of the game for the
player to move

## Running the training

For training a new network, you can use an existing framework (Caffe,
TensorFlow, PyTorch, Theano), with a set of training data as described above.
You still need to contruct a model description (2 examples are provided for
Caffe), parse the input file format, and outputs weights in the proper format.

There is a complete implementation for TensorFlow in the training/tf directory.

### Supervised learning with TensorFlow

This requires a working installation of TensorFlow 1.4 or later:

    src/leelaz -w weights.txt
    dump_supervised bigsgf.sgf train.out
    exit
    training/tf/parse.py train.out

This will run and regularly dump Leela Zero weight files to disk, as
well as snapshots of the learning state numbered by the batch number.
If interrupted, training can be resumed with:

    training/tf/parse.py train.out leelaz-model-batchnumber

# Todo

- [ ] Further optimize Winograd transformations.
<<<<<<< HEAD
- [ ] Implement GPU batching in the search.
=======
- [ ] Improve GPU batching in the search.
>>>>>>> e542dd0d
- [ ] Root filtering for handicap play.
- More backends:
- [ ] MKL-DNN based backend.
- [ ] CUDA specific version using cuDNN or cuBLAS.
- [ ] AMD specific version using MIOpen/ROCm.

# Related links

* Status page of the distributed effort:
https://zero.sjeng.org
* GUI and study tool for Leela Zero:
https://github.com/featurecat/lizzie
* Watch Leela Zero's training games live in a GUI:
https://github.com/fsparv/LeelaWatcher
* Original Alpha Go (Lee Sedol) paper:
https://storage.googleapis.com/deepmind-media/alphago/AlphaGoNaturePaper.pdf
* Alpha Go Zero paper:
https://deepmind.com/documents/119/agz_unformatted_nature.pdf
* Alpha Zero (Go, Chess, Shogi) paper:
https://arxiv.org/pdf/1712.01815.pdf
* AlphaGo Zero Explained In One Diagram:
https://medium.com/applied-data-science/alphago-zero-explained-in-one-diagram-365f5abf67e0
* Stockfish chess engine ported to Leela Zero framework:
https://github.com/LeelaChessZero/lczero
* Leela Chess Zero (chess optimized client)
https://github.com/LeelaChessZero/lc0

# License

The code is released under the GPLv3 or later, except for ThreadPool.h, cl2.hpp, half.hpp and the eigen and clblast_level3 subdirs, which have specific licenses (compatible with GPLv3) mentioned in those files.

Additional permission under GNU GPL version 3 section 7

If you modify this Program, or any covered work, by linking or
combining it with NVIDIA Corporation's libraries from the
NVIDIA CUDA Toolkit and/or the NVIDIA CUDA Deep Neural
Network library and/or the NVIDIA TensorRT inference library
(or a modified version of those libraries), containing parts covered
by the terms of the respective license agreement, the licensors of
this Program grant you additional permission to convey the resulting
work.<|MERGE_RESOLUTION|>--- conflicted
+++ resolved
@@ -61,20 +61,6 @@
 
 There are community maintained instructions available here:
 * [Running Leela Zero client on a Tesla V100 GPU for free (Google Cloud Free Trial)](https://docs.google.com/document/d/1P_c-RbeLKjv1umc4rMEgvIVrUUZSeY0WAtYHjaxjD64/edit?usp=sharing)
-<<<<<<< HEAD
-
-* [Running Leela Zero client on a Tesla V100 GPU for free (Microsoft Azure Cloud Free Trial)](https://docs.google.com/document/d/1DMpi16Aq9yXXvGj0OOw7jbd7k2A9LHDUDxxWPNHIRPQ/edit?usp=sharing)
-
-# I just want to play with Leela Zero right now
-
-Download the best known network weights file from [here](https://zero.sjeng.org/best-network), or, if you prefer a more human style,
-a (weaker) network trained from human games [here](https://sjeng.org/zero/best_v1.txt.zip).
-
-If you are on Windows, download an official release from [here](https://github.com/leela-zero/leela-zero/releases) and head to the [Usage](#usage-for-playing-or-analyzing-games)
-section of this README.
-
-If you are on Unix or macOS, you have to compile the program yourself. Follow
-=======
 
 * [Running Leela Zero client on a Tesla V100 GPU for free (Microsoft Azure Cloud Free Trial)](https://docs.google.com/document/d/1DMpi16Aq9yXXvGj0OOw7jbd7k2A9LHDUDxxWPNHIRPQ/edit?usp=sharing)
 
@@ -93,7 +79,6 @@
 ```
 
 If you are on Unix, you have to compile the program yourself. Follow
->>>>>>> e542dd0d
 the compilation instructions below and then read the [Usage](#usage-for-playing-or-analyzing-games) section.
 
 # Compiling AutoGTP and/or Leela Zero
@@ -344,11 +329,7 @@
 # Todo
 
 - [ ] Further optimize Winograd transformations.
-<<<<<<< HEAD
-- [ ] Implement GPU batching in the search.
-=======
 - [ ] Improve GPU batching in the search.
->>>>>>> e542dd0d
 - [ ] Root filtering for handicap play.
 - More backends:
 - [ ] MKL-DNN based backend.
