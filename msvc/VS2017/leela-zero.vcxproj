--- conflicted
+++ resolved
@@ -199,10 +199,7 @@
       <AdditionalOptions>/DUSE_HALF=1 %(AdditionalOptions)</AdditionalOptions>
       <FloatingPointModel>Fast</FloatingPointModel>
       <BufferSecurityCheck>false</BufferSecurityCheck>
-<<<<<<< HEAD
-=======
       <ControlFlowGuard>false</ControlFlowGuard>
->>>>>>> 303d4050
     </ClCompile>
     <Link>
       <SubSystem>Console</SubSystem>
