<?xml version="1.0" encoding="utf-8"?>
<Project DefaultTargets="Build" ToolsVersion="15.0" xmlns="http://schemas.microsoft.com/developer/msbuild/2003">
  <ItemGroup Label="ProjectConfigurations">
    <ProjectConfiguration Include="Debug|Win32">
      <Configuration>Debug</Configuration>
      <Platform>Win32</Platform>
    </ProjectConfiguration>
    <ProjectConfiguration Include="Release|Win32">
      <Configuration>Release</Configuration>
      <Platform>Win32</Platform>
    </ProjectConfiguration>
    <ProjectConfiguration Include="Debug|x64">
      <Configuration>Debug</Configuration>
      <Platform>x64</Platform>
    </ProjectConfiguration>
    <ProjectConfiguration Include="Release|x64">
      <Configuration>Release</Configuration>
      <Platform>x64</Platform>
    </ProjectConfiguration>
  </ItemGroup>
  <ItemGroup>
    <ClInclude Include="..\..\src\CL\cl2.hpp" />
    <ClInclude Include="..\..\src\config.h" />
    <ClInclude Include="..\..\src\FastBoard.h" />
    <ClInclude Include="..\..\src\FastState.h" />
    <ClInclude Include="..\..\src\FullBoard.h" />
    <ClInclude Include="..\..\src\GameState.h" />
    <ClInclude Include="..\..\src\GTP.h" />
    <ClInclude Include="..\..\src\Im2Col.h" />
    <ClInclude Include="..\..\src\KoState.h" />
    <ClInclude Include="..\..\src\Network.h" />
    <ClInclude Include="..\..\src\NNCache.h" />
    <ClInclude Include="..\..\src\OpenCL.h" />
    <ClInclude Include="..\..\src\OpenCLScheduler.h" />
    <ClInclude Include="..\..\src\Random.h" />
    <ClInclude Include="..\..\src\SGFParser.h" />
    <ClInclude Include="..\..\src\SGFTree.h" />
    <ClInclude Include="..\..\src\SMP.h" />
    <ClInclude Include="..\..\src\ThreadPool.h" />
    <ClInclude Include="..\..\src\TimeControl.h" />
    <ClInclude Include="..\..\src\Timing.h" />
    <ClInclude Include="..\..\src\Training.h" />
    <ClInclude Include="..\..\src\Tuner.h" />
    <ClInclude Include="..\..\src\UCTNode.h" />
    <ClInclude Include="..\..\src\UCTNodePointer.h" />
    <ClInclude Include="..\..\src\UCTSearch.h" />
    <ClInclude Include="..\..\src\Utils.h" />
    <ClInclude Include="..\..\src\Zobrist.h" />
  </ItemGroup>
  <ItemGroup>
    <None Include="packages.config" />
    <ClCompile Include="..\..\src\FastBoard.cpp" />
    <ClCompile Include="..\..\src\FastState.cpp" />
    <ClCompile Include="..\..\src\FullBoard.cpp" />
    <ClCompile Include="..\..\src\GameState.cpp" />
    <ClCompile Include="..\..\src\GTP.cpp" />
    <ClCompile Include="..\..\src\KoState.cpp" />
    <ClCompile Include="..\..\src\Leela.cpp" />
    <ClCompile Include="..\..\src\Network.cpp" />
    <ClCompile Include="..\..\src\NNCache.cpp" />
    <ClCompile Include="..\..\src\OpenCL.cpp" />
    <ClCompile Include="..\..\src\OpenCLScheduler.cpp" />
    <ClCompile Include="..\..\src\Random.cpp" />
    <ClCompile Include="..\..\src\SGFParser.cpp" />
    <ClCompile Include="..\..\src\SGFTree.cpp" />
    <ClCompile Include="..\..\src\SMP.cpp" />
    <ClCompile Include="..\..\src\TimeControl.cpp" />
    <ClCompile Include="..\..\src\Timing.cpp" />
    <ClCompile Include="..\..\src\Training.cpp" />
    <ClCompile Include="..\..\src\Tuner.cpp" />
    <ClCompile Include="..\..\src\UCTNode.cpp" />
    <ClCompile Include="..\..\src\UCTNodePointer.cpp" />
    <ClCompile Include="..\..\src\UCTNodeRoot.cpp" />
    <ClCompile Include="..\..\src\UCTSearch.cpp" />
    <ClCompile Include="..\..\src\Utils.cpp" />
    <ClCompile Include="..\..\src\Zobrist.cpp" />
  </ItemGroup>
  <PropertyGroup Label="Globals">
    <VCProjectVersion>15.0</VCProjectVersion>
    <ProjectGuid>{7B887BFE-8D2C-46CD-B139-5213434BF218}</ProjectGuid>
    <Keyword>Win32Proj</Keyword>
    <RootNamespace>leelazero</RootNamespace>
    <WindowsTargetPlatformVersion>10.0.16299.0</WindowsTargetPlatformVersion>
  </PropertyGroup>
  <Import Project="$(VCTargetsPath)\Microsoft.Cpp.Default.props" />
  <PropertyGroup Condition="'$(Configuration)|$(Platform)'=='Debug|Win32'" Label="Configuration">
    <ConfigurationType>Application</ConfigurationType>
    <UseDebugLibraries>true</UseDebugLibraries>
    <PlatformToolset>v141</PlatformToolset>
    <CharacterSet>Unicode</CharacterSet>
  </PropertyGroup>
  <PropertyGroup Condition="'$(Configuration)|$(Platform)'=='Release|Win32'" Label="Configuration">
    <ConfigurationType>Application</ConfigurationType>
    <UseDebugLibraries>false</UseDebugLibraries>
    <PlatformToolset>v141</PlatformToolset>
    <WholeProgramOptimization>true</WholeProgramOptimization>
    <CharacterSet>Unicode</CharacterSet>
  </PropertyGroup>
  <PropertyGroup Condition="'$(Configuration)|$(Platform)'=='Debug|x64'" Label="Configuration">
    <ConfigurationType>Application</ConfigurationType>
    <UseDebugLibraries>true</UseDebugLibraries>
    <PlatformToolset>v141</PlatformToolset>
    <CharacterSet>Unicode</CharacterSet>
  </PropertyGroup>
  <PropertyGroup Condition="'$(Configuration)|$(Platform)'=='Release|x64'" Label="Configuration">
    <ConfigurationType>Application</ConfigurationType>
    <UseDebugLibraries>false</UseDebugLibraries>
    <PlatformToolset>v141</PlatformToolset>
    <WholeProgramOptimization>true</WholeProgramOptimization>
    <CharacterSet>Unicode</CharacterSet>
  </PropertyGroup>
  <Import Project="$(VCTargetsPath)\Microsoft.Cpp.props" />
  <ImportGroup Label="ExtensionSettings">
  </ImportGroup>
  <ImportGroup Label="Shared">
  </ImportGroup>
  <ImportGroup Label="PropertySheets" Condition="'$(Configuration)|$(Platform)'=='Debug|Win32'">
    <Import Project="$(UserRootDir)\Microsoft.Cpp.$(Platform).user.props" Condition="exists('$(UserRootDir)\Microsoft.Cpp.$(Platform).user.props')" Label="LocalAppDataPlatform" />
  </ImportGroup>
  <ImportGroup Label="PropertySheets" Condition="'$(Configuration)|$(Platform)'=='Release|Win32'">
    <Import Project="$(UserRootDir)\Microsoft.Cpp.$(Platform).user.props" Condition="exists('$(UserRootDir)\Microsoft.Cpp.$(Platform).user.props')" Label="LocalAppDataPlatform" />
  </ImportGroup>
  <ImportGroup Label="PropertySheets" Condition="'$(Configuration)|$(Platform)'=='Debug|x64'">
    <Import Project="$(UserRootDir)\Microsoft.Cpp.$(Platform).user.props" Condition="exists('$(UserRootDir)\Microsoft.Cpp.$(Platform).user.props')" Label="LocalAppDataPlatform" />
  </ImportGroup>
  <ImportGroup Label="PropertySheets" Condition="'$(Configuration)|$(Platform)'=='Release|x64'">
    <Import Project="$(UserRootDir)\Microsoft.Cpp.$(Platform).user.props" Condition="exists('$(UserRootDir)\Microsoft.Cpp.$(Platform).user.props')" Label="LocalAppDataPlatform" />
  </ImportGroup>
  <PropertyGroup Label="UserMacros" />
  <PropertyGroup Condition="'$(Configuration)|$(Platform)'=='Debug|Win32'">
    <LinkIncremental>true</LinkIncremental>
  </PropertyGroup>
  <PropertyGroup Condition="'$(Configuration)|$(Platform)'=='Debug|x64'">
    <LinkIncremental>true</LinkIncremental>
  </PropertyGroup>
  <PropertyGroup Condition="'$(Configuration)|$(Platform)'=='Release|Win32'">
    <LinkIncremental>false</LinkIncremental>
  </PropertyGroup>
  <PropertyGroup Condition="'$(Configuration)|$(Platform)'=='Release|x64'">
    <LinkIncremental>false</LinkIncremental>
    <TargetName>leelaz_custom59_fiftypercent</TargetName>
    <IntDir>$(Platform)\$(Configuration)\leelaz\</IntDir>
    <ExtensionsToDeleteOnClean>*.dll;$(ExtensionsToDeleteOnClean)</ExtensionsToDeleteOnClean>
  </PropertyGroup>
  <ItemDefinitionGroup Condition="'$(Configuration)|$(Platform)'=='Debug|Win32'">
    <ClCompile>
      <PrecompiledHeader>Use</PrecompiledHeader>
      <WarningLevel>Level3</WarningLevel>
      <Optimization>Disabled</Optimization>
      <SDLCheck>true</SDLCheck>
      <PreprocessorDefinitions>WIN32;_DEBUG;_CONSOLE;%(PreprocessorDefinitions)</PreprocessorDefinitions>
    </ClCompile>
    <Link>
      <SubSystem>Console</SubSystem>
      <GenerateDebugInformation>true</GenerateDebugInformation>
    </Link>
  </ItemDefinitionGroup>
  <ItemDefinitionGroup Condition="'$(Configuration)|$(Platform)'=='Debug|x64'">
    <ClCompile>
      <PrecompiledHeader>NotUsing</PrecompiledHeader>
      <WarningLevel>Level3</WarningLevel>
      <Optimization>Disabled</Optimization>
      <SDLCheck>true</SDLCheck>
      <PreprocessorDefinitions>_DEBUG;_CONSOLE;%(PreprocessorDefinitions)</PreprocessorDefinitions>
    </ClCompile>
    <Link>
      <SubSystem>Console</SubSystem>
      <GenerateDebugInformation>true</GenerateDebugInformation>
    </Link>
  </ItemDefinitionGroup>
  <ItemDefinitionGroup Condition="'$(Configuration)|$(Platform)'=='Release|Win32'">
    <ClCompile>
      <PrecompiledHeader>Use</PrecompiledHeader>
      <WarningLevel>Level3</WarningLevel>
      <Optimization>MaxSpeed</Optimization>
      <FunctionLevelLinking>true</FunctionLevelLinking>
      <IntrinsicFunctions>true</IntrinsicFunctions>
      <SDLCheck>true</SDLCheck>
      <PreprocessorDefinitions>WIN32;NDEBUG;_CONSOLE;%(PreprocessorDefinitions)</PreprocessorDefinitions>
    </ClCompile>
    <Link>
      <SubSystem>Console</SubSystem>
      <EnableCOMDATFolding>true</EnableCOMDATFolding>
      <OptimizeReferences>true</OptimizeReferences>
      <GenerateDebugInformation>true</GenerateDebugInformation>
    </Link>
  </ItemDefinitionGroup>
  <ItemDefinitionGroup Condition="'$(Configuration)|$(Platform)'=='Release|x64'">
    <ClCompile>
      <PrecompiledHeader>NotUsing</PrecompiledHeader>
      <WarningLevel>Level3</WarningLevel>
      <Optimization>MaxSpeed</Optimization>
      <FunctionLevelLinking>true</FunctionLevelLinking>
      <IntrinsicFunctions>true</IntrinsicFunctions>
      <SDLCheck>true</SDLCheck>
      <PreprocessorDefinitions>NDEBUG;_CONSOLE;%(PreprocessorDefinitions)</PreprocessorDefinitions>
<<<<<<< HEAD
      <FavorSizeOrSpeed>Neither</FavorSizeOrSpeed>
=======
      <FavorSizeOrSpeed>Speed</FavorSizeOrSpeed>
      <EnableEnhancedInstructionSet>AdvancedVectorExtensions</EnableEnhancedInstructionSet>
      <AdditionalOptions>/DUSE_HALF=1 %(AdditionalOptions)</AdditionalOptions>
      <FloatingPointModel>Fast</FloatingPointModel>
>>>>>>> b468adbe
    </ClCompile>
    <Link>
      <SubSystem>Console</SubSystem>
      <EnableCOMDATFolding>true</EnableCOMDATFolding>
      <OptimizeReferences>true</OptimizeReferences>
      <GenerateDebugInformation>true</GenerateDebugInformation>
    </Link>
  </ItemDefinitionGroup>
  <Import Project="$(VCTargetsPath)\Microsoft.Cpp.targets" />
  <ImportGroup Label="ExtensionTargets">
    <Import Project="..\packages\boost.1.65.1.0\build\native\boost.targets" Condition="Exists('..\packages\boost.1.65.1.0\build\native\boost.targets')" />
    <Import Project="..\packages\boost_system-vc141.1.65.1.0\build\native\boost_system-vc141.targets" Condition="Exists('..\packages\boost_system-vc141.1.65.1.0\build\native\boost_system-vc141.targets')" />
    <Import Project="..\packages\boost_program_options-vc141.1.65.1.0\build\native\boost_program_options-vc141.targets" Condition="Exists('..\packages\boost_program_options-vc141.1.65.1.0\build\native\boost_program_options-vc141.targets')" />
    <Import Project="..\packages\OpenBLAS.0.2.14.1\build\native\openblas.targets" Condition="Exists('..\packages\OpenBLAS.0.2.14.1\build\native\openblas.targets')" />
    <Import Project="..\packages\opencl-nug.0.777.12\build\native\opencl-nug.targets" Condition="Exists('..\packages\opencl-nug.0.777.12\build\native\opencl-nug.targets')" />
    <Import Project="..\packages\zlib-msvc14-x64.1.2.11.7795\build\native\zlib-msvc14-x64.targets" Condition="Exists('..\packages\zlib-msvc14-x64.1.2.11.7795\build\native\zlib-msvc14-x64.targets')" />
  </ImportGroup>
  <Target Name="EnsureNuGetPackageBuildImports" BeforeTargets="PrepareForBuild">
    <PropertyGroup>
      <ErrorText>This project references NuGet package(s) that are missing on this computer. Use NuGet Package Restore to download them.  For more information, see http://go.microsoft.com/fwlink/?LinkID=322105. The missing file is {0}.</ErrorText>
    </PropertyGroup>
    <Error Condition="!Exists('..\packages\boost.1.65.1.0\build\native\boost.targets')" Text="$([System.String]::Format('$(ErrorText)', '..\packages\boost.1.65.1.0\build\native\boost.targets'))" />
    <Error Condition="!Exists('..\packages\boost_system-vc141.1.65.1.0\build\native\boost_system-vc141.targets')" Text="$([System.String]::Format('$(ErrorText)', '..\packages\boost_system-vc141.1.65.1.0\build\native\boost_system-vc141.targets'))" />
    <Error Condition="!Exists('..\packages\boost_program_options-vc141.1.65.1.0\build\native\boost_program_options-vc141.targets')" Text="$([System.String]::Format('$(ErrorText)', '..\packages\boost_program_options-vc141.1.65.1.0\build\native\boost_program_options-vc141.targets'))" />
    <Error Condition="!Exists('..\packages\OpenBLAS.0.2.14.1\build\native\openblas.targets')" Text="$([System.String]::Format('$(ErrorText)', '..\packages\OpenBLAS.0.2.14.1\build\native\openblas.targets'))" />
    <Error Condition="!Exists('..\packages\opencl-nug.0.777.12\build\native\opencl-nug.targets')" Text="$([System.String]::Format('$(ErrorText)', '..\packages\opencl-nug.0.777.12\build\native\opencl-nug.targets'))" />
    <Error Condition="!Exists('..\packages\zlib-msvc14-x64.1.2.11.7795\build\native\zlib-msvc14-x64.targets')" Text="$([System.String]::Format('$(ErrorText)', '..\packages\zlib-msvc14-x64.1.2.11.7795\build\native\zlib-msvc14-x64.targets'))" />
  </Target>
</Project><|MERGE_RESOLUTION|>--- conflicted
+++ resolved
@@ -194,14 +194,10 @@
       <IntrinsicFunctions>true</IntrinsicFunctions>
       <SDLCheck>true</SDLCheck>
       <PreprocessorDefinitions>NDEBUG;_CONSOLE;%(PreprocessorDefinitions)</PreprocessorDefinitions>
-<<<<<<< HEAD
-      <FavorSizeOrSpeed>Neither</FavorSizeOrSpeed>
-=======
       <FavorSizeOrSpeed>Speed</FavorSizeOrSpeed>
       <EnableEnhancedInstructionSet>AdvancedVectorExtensions</EnableEnhancedInstructionSet>
       <AdditionalOptions>/DUSE_HALF=1 %(AdditionalOptions)</AdditionalOptions>
       <FloatingPointModel>Fast</FloatingPointModel>
->>>>>>> b468adbe
     </ClCompile>
     <Link>
       <SubSystem>Console</SubSystem>
