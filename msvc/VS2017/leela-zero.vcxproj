--- conflicted
+++ resolved
@@ -83,10 +83,7 @@
     <ProjectGuid>{7B887BFE-8D2C-46CD-B139-5213434BF218}</ProjectGuid>
     <Keyword>Win32Proj</Keyword>
     <RootNamespace>leelazero</RootNamespace>
-<<<<<<< HEAD
     <WindowsTargetPlatformVersion>10.0.17134.0</WindowsTargetPlatformVersion>
-=======
->>>>>>> 60f0cff3
   </PropertyGroup>
   <Import Project="$(VCTargetsPath)\Microsoft.Cpp.Default.props" />
   <PropertyGroup Condition="'$(Configuration)|$(Platform)'=='Debug|Win32'" Label="Configuration">
@@ -199,13 +196,8 @@
       <Optimization>MaxSpeed</Optimization>
       <FunctionLevelLinking>true</FunctionLevelLinking>
       <IntrinsicFunctions>true</IntrinsicFunctions>
-      <SDLCheck>false</SDLCheck>
+      <SDLCheck>true</SDLCheck>
       <PreprocessorDefinitions>NDEBUG;_CONSOLE;%(PreprocessorDefinitions)</PreprocessorDefinitions>
-      <FavorSizeOrSpeed>Speed</FavorSizeOrSpeed>
-      <BufferSecurityCheck>false</BufferSecurityCheck>
-      <ControlFlowGuard>false</ControlFlowGuard>
-      <EnableEnhancedInstructionSet>AdvancedVectorExtensions</EnableEnhancedInstructionSet>
-      <FloatingPointModel>Fast</FloatingPointModel>
     </ClCompile>
     <Link>
       <SubSystem>Console</SubSystem>
