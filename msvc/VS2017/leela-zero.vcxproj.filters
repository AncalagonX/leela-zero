﻿<?xml version="1.0" encoding="utf-8"?>
<Project ToolsVersion="4.0" xmlns="http://schemas.microsoft.com/developer/msbuild/2003">
  <ItemGroup>
    <Filter Include="Source Files">
      <UniqueIdentifier>{4FC737F1-C7A5-4376-A066-2A32D752A2FF}</UniqueIdentifier>
      <Extensions>cpp;c;cc;cxx;def;odl;idl;hpj;bat;asm;asmx</Extensions>
    </Filter>
    <Filter Include="Header Files">
      <UniqueIdentifier>{93995380-89BD-4b04-88EB-625FBE52EBFB}</UniqueIdentifier>
      <Extensions>h;hh;hpp;hxx;hm;inl;inc;xsd</Extensions>
    </Filter>
    <Filter Include="Resource Files">
      <UniqueIdentifier>{67DA6AB6-F800-4c08-8B7A-83BB121AAD01}</UniqueIdentifier>
      <Extensions>rc;ico;cur;bmp;dlg;rc2;rct;bin;rgs;gif;jpg;jpeg;jpe;resx;tiff;tif;png;wav;mfcribbon-ms</Extensions>
    </Filter>
  </ItemGroup>
  <ItemGroup>
    <ClInclude Include="..\..\src\config.h">
      <Filter>Header Files</Filter>
    </ClInclude>
    <ClInclude Include="..\..\src\FastBoard.h">
      <Filter>Header Files</Filter>
    </ClInclude>
    <ClInclude Include="..\..\src\FastState.h">
      <Filter>Header Files</Filter>
    </ClInclude>
    <ClInclude Include="..\..\src\FullBoard.h">
      <Filter>Header Files</Filter>
    </ClInclude>
    <ClInclude Include="..\..\src\GameState.h">
      <Filter>Header Files</Filter>
    </ClInclude>
    <ClInclude Include="..\..\src\GTP.h">
      <Filter>Header Files</Filter>
    </ClInclude>
    <ClInclude Include="..\..\src\Im2Col.h">
      <Filter>Header Files</Filter>
    </ClInclude>
    <ClInclude Include="..\..\src\KoState.h">
      <Filter>Header Files</Filter>
    </ClInclude>
    <ClInclude Include="..\..\src\Network.h">
      <Filter>Header Files</Filter>
    </ClInclude>
    <ClInclude Include="..\..\src\OpenCL.h">
      <Filter>Header Files</Filter>
    </ClInclude>
    <ClInclude Include="..\..\src\Random.h">
      <Filter>Header Files</Filter>
    </ClInclude>
    <ClInclude Include="..\..\src\SGFParser.h">
      <Filter>Header Files</Filter>
    </ClInclude>
    <ClInclude Include="..\..\src\SGFTree.h">
      <Filter>Header Files</Filter>
    </ClInclude>
    <ClInclude Include="..\..\src\SMP.h">
      <Filter>Header Files</Filter>
    </ClInclude>
    <ClInclude Include="..\..\src\ThreadPool.h">
      <Filter>Header Files</Filter>
    </ClInclude>
    <ClInclude Include="..\..\src\TimeControl.h">
      <Filter>Header Files</Filter>
    </ClInclude>
    <ClInclude Include="..\..\src\Timing.h">
      <Filter>Header Files</Filter>
    </ClInclude>
    <ClInclude Include="..\..\src\Training.h">
      <Filter>Header Files</Filter>
    </ClInclude>
    <ClInclude Include="..\..\src\UCTNode.h">
      <Filter>Header Files</Filter>
    </ClInclude>
    <ClInclude Include="..\..\src\UCTSearch.h">
      <Filter>Header Files</Filter>
    </ClInclude>
    <ClInclude Include="..\..\src\Utils.h">
      <Filter>Header Files</Filter>
    </ClInclude>
    <ClInclude Include="..\..\src\Zobrist.h">
      <Filter>Header Files</Filter>
    </ClInclude>
    <ClInclude Include="..\..\src\CL\cl2.hpp">
      <Filter>Header Files</Filter>
    </ClInclude>
    <ClInclude Include="..\..\src\NNCache.h">
      <Filter>Header Files</Filter>
    </ClInclude>
    <ClInclude Include="..\..\src\Tuner.h">
      <Filter>Header Files</Filter>
    </ClInclude>
    <ClInclude Include="..\..\src\OpenCLScheduler.h">
      <Filter>Header Files</Filter>
    </ClInclude>
<<<<<<< HEAD
=======
    <ClInclude Include="..\..\src\UCTNodePointer.h">
      <Filter>Header Files</Filter>
    </ClInclude>
>>>>>>> b468adbe
  </ItemGroup>
  <ItemGroup>
    <ClCompile Include="..\..\src\FastBoard.cpp">
      <Filter>Source Files</Filter>
    </ClCompile>
    <ClCompile Include="..\..\src\FastState.cpp">
      <Filter>Source Files</Filter>
    </ClCompile>
    <ClCompile Include="..\..\src\FullBoard.cpp">
      <Filter>Source Files</Filter>
    </ClCompile>
    <ClCompile Include="..\..\src\GameState.cpp">
      <Filter>Source Files</Filter>
    </ClCompile>
    <ClCompile Include="..\..\src\GTP.cpp">
      <Filter>Source Files</Filter>
    </ClCompile>
    <ClCompile Include="..\..\src\KoState.cpp">
      <Filter>Source Files</Filter>
    </ClCompile>
    <ClCompile Include="..\..\src\Leela.cpp">
      <Filter>Source Files</Filter>
    </ClCompile>
    <ClCompile Include="..\..\src\Network.cpp">
      <Filter>Source Files</Filter>
    </ClCompile>
    <ClCompile Include="..\..\src\OpenCL.cpp">
      <Filter>Source Files</Filter>
    </ClCompile>
    <ClCompile Include="..\..\src\Random.cpp">
      <Filter>Source Files</Filter>
    </ClCompile>
    <ClCompile Include="..\..\src\SGFParser.cpp">
      <Filter>Source Files</Filter>
    </ClCompile>
    <ClCompile Include="..\..\src\SGFTree.cpp">
      <Filter>Source Files</Filter>
    </ClCompile>
    <ClCompile Include="..\..\src\SMP.cpp">
      <Filter>Source Files</Filter>
    </ClCompile>
    <ClCompile Include="..\..\src\TimeControl.cpp">
      <Filter>Source Files</Filter>
    </ClCompile>
    <ClCompile Include="..\..\src\Timing.cpp">
      <Filter>Source Files</Filter>
    </ClCompile>
    <ClCompile Include="..\..\src\Training.cpp">
      <Filter>Source Files</Filter>
    </ClCompile>
    <ClCompile Include="..\..\src\UCTNode.cpp">
      <Filter>Source Files</Filter>
    </ClCompile>
    <ClCompile Include="..\..\src\UCTNodeRoot.cpp">
      <Filter>Source Files</Filter>
    </ClCompile>
    <ClCompile Include="..\..\src\UCTSearch.cpp">
      <Filter>Source Files</Filter>
    </ClCompile>
    <ClCompile Include="..\..\src\Utils.cpp">
      <Filter>Source Files</Filter>
    </ClCompile>
    <ClCompile Include="..\..\src\Zobrist.cpp">
      <Filter>Source Files</Filter>
    </ClCompile>
    <ClCompile Include="..\..\src\NNCache.cpp">
      <Filter>Source Files</Filter>
    </ClCompile>
    <ClCompile Include="..\..\src\Tuner.cpp">
      <Filter>Source Files</Filter>
    </ClCompile>
    <ClCompile Include="..\..\src\OpenCLScheduler.cpp">
      <Filter>Source Files</Filter>
    </ClCompile>
<<<<<<< HEAD
=======
    <ClCompile Include="..\..\src\UCTNodePointer.cpp">
      <Filter>Source Files</Filter>
    </ClCompile>
>>>>>>> b468adbe
  </ItemGroup>
  <ItemGroup>
    <None Include="packages.config" />
  </ItemGroup>
</Project><|MERGE_RESOLUTION|>--- conflicted
+++ resolved
@@ -93,12 +93,9 @@
     <ClInclude Include="..\..\src\OpenCLScheduler.h">
       <Filter>Header Files</Filter>
     </ClInclude>
-<<<<<<< HEAD
-=======
     <ClInclude Include="..\..\src\UCTNodePointer.h">
       <Filter>Header Files</Filter>
     </ClInclude>
->>>>>>> b468adbe
   </ItemGroup>
   <ItemGroup>
     <ClCompile Include="..\..\src\FastBoard.cpp">
@@ -173,12 +170,9 @@
     <ClCompile Include="..\..\src\OpenCLScheduler.cpp">
       <Filter>Source Files</Filter>
     </ClCompile>
-<<<<<<< HEAD
-=======
     <ClCompile Include="..\..\src\UCTNodePointer.cpp">
       <Filter>Source Files</Filter>
     </ClCompile>
->>>>>>> b468adbe
   </ItemGroup>
   <ItemGroup>
     <None Include="packages.config" />
